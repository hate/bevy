--- conflicted
+++ resolved
@@ -101,23 +101,6 @@
     spawn_text: bool,
 ) {
     let width = 90.0 / total;
-<<<<<<< HEAD
-    commands
-        .spawn((
-            ButtonBundle {
-                style: Style {
-                    size: Size::new(Val::Percent(width), Val::Percent(width)),
-                    position: UiRect {
-                        bottom: Val::Percent(100.0 / total * i as f32),
-                        left: Val::Percent(100.0 / total * j as f32),
-                        ..default()
-                    },
-                    align_items: AlignItems::Center,
-                    position_type: PositionType::Absolute,
-                    ..default()
-                },
-                background_color: color,
-=======
     let mut builder = commands.spawn((
         ButtonBundle {
             style: Style {
@@ -126,7 +109,6 @@
                 left: Val::Percent(100.0 / total * j as f32),
                 align_items: AlignItems::Center,
                 position_type: PositionType::Absolute,
->>>>>>> d47bb3e6
                 ..default()
             },
             background_color: color,
