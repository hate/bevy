--- conflicted
+++ resolved
@@ -24,11 +24,7 @@
     commands
         .spawn(NodeBundle {
             style: Style {
-<<<<<<< HEAD
                 size: Size::width(Val::Percent(100.0)),
-=======
-                size: Size::all(Val::Percent(100.)),
->>>>>>> cc8d6d4f
                 justify_content: JustifyContent::SpaceBetween,
                 ..default()
             },
@@ -39,13 +35,8 @@
             parent
                 .spawn(NodeBundle {
                     style: Style {
-<<<<<<< HEAD
-                        size: Size::width(Val::Px(200.0)),
-                        border: UiRect::all(Val::Px(2.0)),
-=======
                         size: Size::width(Val::Px(200.)),
                         border: UiRect::all(Val::Px(2.)),
->>>>>>> cc8d6d4f
                         ..default()
                     },
                     background_color: Color::rgb(0.65, 0.65, 0.65).into(),
@@ -56,11 +47,7 @@
                     parent
                         .spawn(NodeBundle {
                             style: Style {
-<<<<<<< HEAD
-                                size: Size::width(Val::Percent(100.0)),
-=======
                                 size: Size::width(Val::Percent(100.)),
->>>>>>> cc8d6d4f
                                 ..default()
                             },
                             background_color: Color::rgb(0.15, 0.15, 0.15).into(),
@@ -91,11 +78,7 @@
                         flex_direction: FlexDirection::Column,
                         justify_content: JustifyContent::Center,
                         align_items: AlignItems::Center,
-<<<<<<< HEAD
-                        size: Size::width(Val::Px(200.0)),
-=======
                         size: Size::width(Val::Px(200.)),
->>>>>>> cc8d6d4f
                         ..default()
                     },
                     background_color: Color::rgb(0.15, 0.15, 0.15).into(),
@@ -103,22 +86,6 @@
                 })
                 .with_children(|parent| {
                     // Title
-<<<<<<< HEAD
-                    parent.spawn(
-                        TextBundle::from_section(
-                            "Scrolling list",
-                            TextStyle {
-                                font: asset_server.load("fonts/FiraSans-Bold.ttf"),
-                                font_size: 25.,
-                                color: Color::WHITE,
-                            },
-                        )
-                        .with_style(Style {
-                            size: Size::height(Val::Px(25.)),
-                            ..default()
-                        }),
-                    );
-=======
                     parent.spawn(TextBundle::from_section(
                         "Scrolling list",
                         TextStyle {
@@ -127,18 +94,13 @@
                             color: Color::WHITE,
                         },
                     ));
->>>>>>> cc8d6d4f
                     // List with hidden overflow
                     parent
                         .spawn(NodeBundle {
                             style: Style {
                                 flex_direction: FlexDirection::Column,
                                 align_self: AlignSelf::Stretch,
-<<<<<<< HEAD
-                                size: Size::height(Val::Percent(50.0)),
-=======
                                 size: Size::height(Val::Percent(50.)),
->>>>>>> cc8d6d4f
                                 overflow: Overflow::Hidden,
                                 ..default()
                             },
@@ -153,10 +115,6 @@
                                         style: Style {
                                             flex_direction: FlexDirection::Column,
                                             flex_grow: 1.0,
-<<<<<<< HEAD
-                                            max_size: Size::UNDEFINED,
-=======
->>>>>>> cc8d6d4f
                                             align_items: AlignItems::Center,
                                             ..default()
                                         },
@@ -179,11 +137,7 @@
                                             )
                                             .with_style(Style {
                                                 flex_shrink: 0.,
-<<<<<<< HEAD
-                                                size: Size::new(Val::Undefined, Val::Px(20.)),
-=======
                                                 size: Size::height(Val::Px(20.)),
->>>>>>> cc8d6d4f
                                                 ..default()
                                             }),
                                         );
@@ -239,10 +193,7 @@
                         .with_children(|parent| {
                             parent.spawn(NodeBundle {
                                 style: Style {
-<<<<<<< HEAD
                                     // Take the size of the parent node.
-=======
->>>>>>> cc8d6d4f
                                     size: Size::all(Val::Percent(100.)),
                                     position_type: PositionType::Absolute,
                                     left: Val::Px(20.),
@@ -304,11 +255,7 @@
                     // bevy logo (image)
                     parent.spawn(ImageBundle {
                         style: Style {
-<<<<<<< HEAD
-                            size: Size::width(Val::Px(500.0)),
-=======
                             size: Size::width(Val::Px(500.)),
->>>>>>> cc8d6d4f
                             ..default()
                         },
                         image: asset_server.load("branding/bevy_logo_dark_big.png").into(),
