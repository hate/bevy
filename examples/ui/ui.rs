--- conflicted
+++ resolved
@@ -35,13 +35,8 @@
             parent
                 .spawn(NodeBundle {
                     style: Style {
-<<<<<<< HEAD
-                        size: Size::width(Val::Px(200.)),
-                        border: UiRect::all(Val::Px(2.)),
-=======
                         size: Size::new(Val::Px(200.0), Val::Percent(100.0)),
                         border: UiRect::all(Breadth::Px(2.0)),
->>>>>>> d5582245
                         ..default()
                     },
                     background_color: Color::rgb(0.65, 0.65, 0.65).into(),
@@ -155,18 +150,9 @@
                     style: Style {
                         size: Size::all(Val::Px(200.)),
                         position_type: PositionType::Absolute,
-<<<<<<< HEAD
                         left: Val::Px(210.),
                         bottom: Val::Px(10.),
-                        border: UiRect::all(Val::Px(20.)),
-=======
-                        position: UiRect {
-                            left: Val::Px(210.0),
-                            bottom: Val::Px(10.0),
-                            ..default()
-                        },
                         border: UiRect::all(Breadth::Px(20.0)),
->>>>>>> d5582245
                         ..default()
                     },
                     background_color: Color::rgb(0.4, 0.4, 1.).into(),
