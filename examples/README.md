<!-- MD024 - The Headers from the Platform-Specific Examples should be identical  -->
<!-- markdownlint-disable-file MD024 -->

# Examples

These examples demonstrate the main features of Bevy and how to use them.
To run an example, use the command `cargo run --example <Example>`, and add the option `--features x11` or `--features wayland` to force the example to run on a specific window compositor, e.g.

```sh
cargo run --features wayland --example hello_world
```

**⚠️ Note: for users of releases on crates.io!**

There are often large differences and incompatible API changes between the latest [crates.io](https://crates.io/crates/bevy) release and the development version of Bevy in the git main branch!

If you are using a released version of bevy, you need to make sure you are viewing the correct version of the examples!

- Latest release: [https://github.com/bevyengine/bevy/tree/latest/examples](https://github.com/bevyengine/bevy/tree/latest/examples)
- Specific version, such as `0.4`: [https://github.com/bevyengine/bevy/tree/v0.4.0/examples](https://github.com/bevyengine/bevy/tree/v0.4.0/examples)

When you clone the repo locally to run the examples, use `git checkout` to get the correct version:

```bash
# `latest` always points to the newest release
git checkout latest
# or use a specific version
git checkout v0.4.0
```

---

## Table of Contents

- [Examples](#examples)
  - [Table of Contents](#table-of-contents)
- [The Bare Minimum](#the-bare-minimum)
  - [Hello, World!](#hello-world)
- [Cross-Platform Examples](#cross-platform-examples)
  - [2D Rendering](#2d-rendering)
  - [3D Rendering](#3d-rendering)
  - [Animation](#animation)
  - [Application](#application)
  - [Assets](#assets)
  - [Async Tasks](#async-tasks)
  - [Audio](#audio)
  - [Diagnostics](#diagnostics)
  - [ECS (Entity Component System)](#ecs-entity-component-system)
  - [Games](#games)
  - [Input](#input)
  - [Reflection](#reflection)
  - [Scene](#scene)
  - [Shaders](#shaders)
  - [Stress Tests](#stress-tests)
  - [Tools](#tools)
  - [Transforms](#transforms)
  - [UI (User Interface)](#ui-user-interface)
  - [Window](#window)

- [Tests](#tests)
- [Platform-Specific Examples](#platform-specific-examples)
  - [Android](#android)
    - [Setup](#setup)
    - [Build & Run](#build--run)
    - [Old phones](#old-phones)
  - [iOS](#ios)
    - [Setup](#setup-1)
    - [Build & Run](#build--run-1)
  - [WASM](#wasm)
    - [Setup](#setup-2)
    - [Build & Run](#build--run-2)
    - [Loading Assets](#loading-assets)

# The Bare Minimum

<!-- MD026 - Hello, World! looks better with the ! -->
<!-- markdownlint-disable-next-line MD026 -->
## Hello, World!

Example | Description
--- | ---
[`hello_world.rs`](./hello_world.rs) | Runs a minimal example that outputs "hello world"

# Cross-Platform Examples

## 2D Rendering

Example | Description
--- | ---
[2D Bloom](../examples/2d/bloom_2d.rs) | Illustrates bloom post-processing in 2d
[2D Gizmos](../examples/2d/2d_gizmos.rs) | A scene showcasing 2D gizmos
[2D Rotation](../examples/2d/rotation.rs) | Demonstrates rotating entities in 2D with quaternions
[2D Shapes](../examples/2d/2d_shapes.rs) | Renders a rectangle, circle, and hexagon
[Manual Mesh 2D](../examples/2d/mesh2d_manual.rs) | Renders a custom mesh "manually" with "mid-level" renderer apis
[Mesh 2D](../examples/2d/mesh2d.rs) | Renders a 2d mesh
[Mesh 2D With Vertex Colors](../examples/2d/mesh2d_vertex_color_texture.rs) | Renders a 2d mesh with vertex color attributes
[Move Sprite](../examples/2d/move_sprite.rs) | Changes the transform of a sprite
[Pixel Perfect](../examples/2d/pixel_perfect.rs) | Demonstrates pixel perfect in 2d
[Sprite](../examples/2d/sprite.rs) | Renders a sprite
[Sprite Flipping](../examples/2d/sprite_flipping.rs) | Renders a sprite flipped along an axis
[Sprite Sheet](../examples/2d/sprite_sheet.rs) | Renders an animated sprite
[Text 2D](../examples/2d/text2d.rs) | Generates text in 2D
[Texture Atlas](../examples/2d/texture_atlas.rs) | Generates a texture atlas (sprite sheet) from individual sprites
[Transparency in 2D](../examples/2d/transparency_2d.rs) | Demonstrates transparency in 2d

## 3D Rendering

Example | Description
--- | ---
[3D Bloom](../examples/3d/bloom_3d.rs) | Illustrates bloom configuration using HDR and emissive materials
[3D Gizmos](../examples/3d/3d_gizmos.rs) | A scene showcasing 3D gizmos
[3D Scene](../examples/3d/3d_scene.rs) | Simple 3D scene with basic shapes and lighting
[3D Shapes](../examples/3d/3d_shapes.rs) | A scene showcasing the built-in 3D shapes
[Anti-aliasing](../examples/3d/anti_aliasing.rs) | Compares different anti-aliasing methods
[Atmospheric Fog](../examples/3d/atmospheric_fog.rs) | A scene showcasing the atmospheric fog effect
[Blend Modes](../examples/3d/blend_modes.rs) | Showcases different blend modes
[Fog](../examples/3d/fog.rs) | A scene showcasing the distance fog effect
[Lighting](../examples/3d/lighting.rs) | Illustrates various lighting options in a simple scene
[Lines](../examples/3d/lines.rs) | Create a custom material to draw 3d lines
[Load glTF](../examples/3d/load_gltf.rs) | Loads and renders a glTF file as a scene
[Orthographic View](../examples/3d/orthographic.rs) | Shows how to create a 3D orthographic view (for isometric-look in games or CAD applications)
[Parenting](../examples/3d/parenting.rs) | Demonstrates parent->child relationships and relative transformations
[Physically Based Rendering](../examples/3d/pbr.rs) | Demonstrates use of Physically Based Rendering (PBR) properties
[Render to Texture](../examples/3d/render_to_texture.rs) | Shows how to render to a texture, useful for mirrors, UI, or exporting images
[Shadow Biases](../examples/3d/shadow_biases.rs) | Demonstrates how shadow biases affect shadows in a 3d scene
[Shadow Caster and Receiver](../examples/3d/shadow_caster_receiver.rs) | Demonstrates how to prevent meshes from casting/receiving shadows in a 3d scene
[Skybox](../examples/3d/skybox.rs) | Load a cubemap texture onto a cube like a skybox and cycle through different compressed texture formats.
[Spherical Area Lights](../examples/3d/spherical_area_lights.rs) | Demonstrates how point light radius values affect light behavior
[Split Screen](../examples/3d/split_screen.rs) | Demonstrates how to render two cameras to the same window to accomplish "split screen"
[Spotlight](../examples/3d/spotlight.rs) | Illustrates spot lights
[Texture](../examples/3d/texture.rs) | Shows configuration of texture materials
[Tonemapping](../examples/3d/tonemapping.rs) | Compares tonemapping options
[Transparency in 3D](../examples/3d/transparency_3d.rs) | Demonstrates transparency in 3d
[Two Passes](../examples/3d/two_passes.rs) | Renders two 3d passes to the same window from different perspectives
[Update glTF Scene](../examples/3d/update_gltf_scene.rs) | Update a scene from a glTF file, either by spawning the scene as a child of another entity, or by accessing the entities of the scene
[Vertex Colors](../examples/3d/vertex_colors.rs) | Shows the use of vertex colors
[Wireframe](../examples/3d/wireframe.rs) | Showcases wireframe rendering

## Animation

Example | Description
--- | ---
[Animated Fox](../examples/animation/animated_fox.rs) | Plays an animation from a skinned glTF
[Animated Transform](../examples/animation/animated_transform.rs) | Create and play an animation defined by code that operates on the `Transform` component
[Custom Skinned Mesh](../examples/animation/custom_skinned_mesh.rs) | Skinned mesh example with mesh and joints data defined in code
[glTF Skinned Mesh](../examples/animation/gltf_skinned_mesh.rs) | Skinned mesh example with mesh and joints data loaded from a glTF file

## Application

Example | Description
--- | ---
[Custom Loop](../examples/app/custom_loop.rs) | Demonstrates how to create a custom runner (to update an app manually)
[Drag and Drop](../examples/app/drag_and_drop.rs) | An example that shows how to handle drag and drop in an app
[Empty](../examples/app/empty.rs) | An empty application (does nothing)
[Empty with Defaults](../examples/app/empty_defaults.rs) | An empty application with default plugins
[Headless](../examples/app/headless.rs) | An application that runs without default plugins
[Logs](../examples/app/logs.rs) | Illustrate how to use generate log output
[No Renderer](../examples/app/no_renderer.rs) | An application that runs with default plugins and displays an empty window, but without an actual renderer
[Plugin](../examples/app/plugin.rs) | Demonstrates the creation and registration of a custom plugin
[Plugin Group](../examples/app/plugin_group.rs) | Demonstrates the creation and registration of a custom plugin group
[Return after Run](../examples/app/return_after_run.rs) | Show how to return to main after the Bevy app has exited
[Thread Pool Resources](../examples/app/thread_pool_resources.rs) | Creates and customizes the internal thread pool
[Without Winit](../examples/app/without_winit.rs) | Create an application without winit (runs single time, no event loop)

## Assets

Example | Description
--- | ---
[Asset Loading](../examples/asset/asset_loading.rs) | Demonstrates various methods to load assets
[Custom Asset](../examples/asset/custom_asset.rs) | Implements a custom asset loader
[Custom Asset IO](../examples/asset/custom_asset_io.rs) | Implements a custom asset io loader
[Hot Reloading of Assets](../examples/asset/hot_asset_reloading.rs) | Demonstrates automatic reloading of assets when modified on disk

## Async Tasks

Example | Description
--- | ---
[Async Compute](../examples/async_tasks/async_compute.rs) | How to use `AsyncComputeTaskPool` to complete longer running tasks
[External Source of Data on an External Thread](../examples/async_tasks/external_source_external_thread.rs) | How to use an external thread to run an infinite task and communicate with a channel

## Audio

Example | Description
--- | ---
[Audio](../examples/audio/audio.rs) | Shows how to load and play an audio file
[Audio Control](../examples/audio/audio_control.rs) | Shows how to load and play an audio file, and control how it's played
[Decodable](../examples/audio/decodable.rs) | Shows how to create and register a custom audio source by implementing the `Decodable` type.
[Spatial Audio 2D](../examples/audio/spatial_audio_2d.rs) | Shows how to play spatial audio, and moving the emitter in 2D
[Spatial Audio 3D](../examples/audio/spatial_audio_3d.rs) | Shows how to play spatial audio, and moving the emitter in 3D

## Diagnostics

Example | Description
--- | ---
[Custom Diagnostic](../examples/diagnostics/custom_diagnostic.rs) | Shows how to create a custom diagnostic
[Log Diagnostics](../examples/diagnostics/log_diagnostics.rs) | Add a plugin that logs diagnostics, like frames per second (FPS), to the console

## ECS (Entity Component System)

Example | Description
--- | ---
[Apply System Buffers](../examples/ecs/apply_system_buffers.rs) | Show how to use `apply_system_buffers` system
[Component Change Detection](../examples/ecs/component_change_detection.rs) | Change detection on components
[Custom Query Parameters](../examples/ecs/custom_query_param.rs) | Groups commonly used compound queries and query filters into a single type
[ECS Guide](../examples/ecs/ecs_guide.rs) | Full guide to Bevy's ECS
[Event](../examples/ecs/event.rs) | Illustrates event creation, activation, and reception
[Fixed Timestep](../examples/ecs/fixed_timestep.rs) | Shows how to create systems that run every fixed timestep, rather than every tick
[Generic System](../examples/ecs/generic_system.rs) | Shows how to create systems that can be reused with different types
[Hierarchy](../examples/ecs/hierarchy.rs) | Creates a hierarchy of parents and children entities
[Iter Combinations](../examples/ecs/iter_combinations.rs) | Shows how to iterate over combinations of query results
[Nondeterministic System Order](../examples/ecs/nondeterministic_system_order.rs) | Systems run in paralell, but their order isn't always deteriministic. Here's how to detect and fix this.
[Parallel Query](../examples/ecs/parallel_query.rs) | Illustrates parallel queries with `ParallelIterator`
[Removal Detection](../examples/ecs/removal_detection.rs) | Query for entities that had a specific component removed earlier in the current frame
[Run Conditions](../examples/ecs/run_conditions.rs) | Run systems only when one or multiple conditions are met
[Startup System](../examples/ecs/startup_system.rs) | Demonstrates a startup system (one that runs once when the app starts up)
[State](../examples/ecs/state.rs) | Illustrates how to use States to control transitioning from a Menu state to an InGame state
[System Closure](../examples/ecs/system_closure.rs) | Show how to use closures as systems, and how to configure `Local` variables by capturing external state
[System Parameter](../examples/ecs/system_param.rs) | Illustrates creating custom system parameters with `SystemParam`
[System Piping](../examples/ecs/system_piping.rs) | Pipe the output of one system into a second, allowing you to handle any errors gracefully
[Timers](../examples/ecs/timers.rs) | Illustrates ticking `Timer` resources inside systems and handling their state

## Games

Example | Description
--- | ---
[Alien Cake Addict](../examples/games/alien_cake_addict.rs) | Eat the cakes. Eat them all. An example 3D game
[Breakout](../examples/games/breakout.rs) | An implementation of the classic game "Breakout"
[Contributors](../examples/games/contributors.rs) | Displays each contributor as a bouncy bevy-ball!
[Game Menu](../examples/games/game_menu.rs) | A simple game menu

## Input

Example | Description
--- | ---
[Char Input Events](../examples/input/char_input_events.rs) | Prints out all chars as they are inputted
[Gamepad Input](../examples/input/gamepad_input.rs) | Shows handling of gamepad input, connections, and disconnections
[Gamepad Input Events](../examples/input/gamepad_input_events.rs) | Iterates and prints gamepad input and connection events
[Keyboard Input](../examples/input/keyboard_input.rs) | Demonstrates handling a key press/release
[Keyboard Input Events](../examples/input/keyboard_input_events.rs) | Prints out all keyboard events
[Keyboard Modifiers](../examples/input/keyboard_modifiers.rs) | Demonstrates using key modifiers (ctrl, shift)
[Mouse Grab](../examples/input/mouse_grab.rs) | Demonstrates how to grab the mouse, locking the cursor to the app's screen
[Mouse Input](../examples/input/mouse_input.rs) | Demonstrates handling a mouse button press/release
[Mouse Input Events](../examples/input/mouse_input_events.rs) | Prints out all mouse events (buttons, movement, etc.)
[Text Input](../examples/input/text_input.rs) | Simple text input with IME support
[Touch Input](../examples/input/touch_input.rs) | Displays touch presses, releases, and cancels
[Touch Input Events](../examples/input/touch_input_events.rs) | Prints out all touch inputs

## Reflection

Example | Description
--- | ---
[Generic Reflection](../examples/reflection/generic_reflection.rs) | Registers concrete instances of generic types that may be used with reflection
[Reflection](../examples/reflection/reflection.rs) | Demonstrates how reflection in Bevy provides a way to dynamically interact with Rust types
[Reflection Types](../examples/reflection/reflection_types.rs) | Illustrates the various reflection types available
[Trait Reflection](../examples/reflection/trait_reflection.rs) | Allows reflection with trait objects

## Scene

Example | Description
--- | ---
[Scene](../examples/scene/scene.rs) | Demonstrates loading from and saving scenes to files

## Shaders

These examples demonstrate how to implement different shaders in user code.

A shader in its most common usage is a small program that is run by the GPU per-vertex in a mesh (a vertex shader) or per-affected-screen-fragment (a fragment shader.) The GPU executes these programs in a highly parallel way.

There are also compute shaders which are used for more general processing leveraging the GPU's parallelism.

Example | Description
--- | ---
[Animated](../examples/shader/animate_shader.rs) | A shader that uses dynamic data like the time since startup
[Array Texture](../examples/shader/array_texture.rs) | A shader that shows how to reuse the core bevy PBR shading functionality in a custom material that obtains the base color from an array texture.
[Compute - Game of Life](../examples/shader/compute_shader_game_of_life.rs) | A compute shader that simulates Conway's Game of Life
[Custom Vertex Attribute](../examples/shader/custom_vertex_attribute.rs) | A shader that reads a mesh's custom vertex attribute
[Instancing](../examples/shader/shader_instancing.rs) | A shader that renders a mesh multiple times in one draw call
[Material](../examples/shader/shader_material.rs) | A shader and a material that uses it
[Material - GLSL](../examples/shader/shader_material_glsl.rs) | A shader that uses the GLSL shading language
[Material - Screenspace Texture](../examples/shader/shader_material_screenspace_texture.rs) | A shader that samples a texture with view-independent UV coordinates
[Material Prepass](../examples/shader/shader_prepass.rs) | A shader that uses the various textures generated by the prepass
[Post Processing - Custom Render Pass](../examples/shader/post_process_pass.rs) | A custom post processing effect, using a custom render pass that runs after the main pass
[Post Processing - Render To Texture](../examples/shader/post_processing.rs) | A custom post processing effect, using two cameras, with one reusing the render texture of the first one
[Shader Defs](../examples/shader/shader_defs.rs) | A shader that uses "shaders defs" (a bevy tool to selectively toggle parts of a shader)
[Texture Binding Array (Bindless Textures)](../examples/shader/texture_binding_array.rs) | A shader that shows how to bind and sample multiple textures as a binding array (a.k.a. bindless textures).

## Stress Tests

These examples are used to test the performance and stability of various parts of the engine in an isolated way.

Due to the focus on performance it's recommended to run the stress tests in release mode:

```sh
cargo run --release --example <example name>
```

Example | Description
--- | ---
[Bevymark](../examples/stress_tests/bevymark.rs) | A heavy sprite rendering workload to benchmark your system with Bevy
[Many Animated Sprites](../examples/stress_tests/many_animated_sprites.rs) | Displays many animated sprites in a grid arrangement with slight offsets to their animation timers. Used for performance testing.
[Many Buttons](../examples/stress_tests/many_buttons.rs) | Test rendering of many UI elements
[Many Cubes](../examples/stress_tests/many_cubes.rs) | Simple benchmark to test per-entity draw overhead. Run with the `sphere` argument to test frustum culling
[Many Foxes](../examples/stress_tests/many_foxes.rs) | Loads an animated fox model and spawns lots of them. Good for testing skinned mesh performance. Takes an unsigned integer argument for the number of foxes to spawn. Defaults to 1000
[Many Gizmos](../examples/stress_tests/many_gizmos.rs) | Test rendering of many gizmos
[Many Glyphs](../examples/stress_tests/many_glyphs.rs) | Simple benchmark to test text rendering.
[Many Lights](../examples/stress_tests/many_lights.rs) | Simple benchmark to test rendering many point lights. Run with `WGPU_SETTINGS_PRIO=webgl2` to restrict to uniform buffers and max 256 lights
[Many Sprites](../examples/stress_tests/many_sprites.rs) | Displays many sprites in a grid arrangement! Used for performance testing. Use `--colored` to enable color tinted sprites.
[Text Pipeline](../examples/stress_tests/text_pipeline.rs) | Text Pipeline benchmark
[Transform Hierarchy](../examples/stress_tests/transform_hierarchy.rs) | Various test cases for hierarchy and transform propagation performance

## Tools

Example | Description
--- | ---
[Gamepad Viewer](../examples/tools/gamepad_viewer.rs) | Shows a visualization of gamepad buttons, sticks, and triggers
[Scene Viewer](../examples/tools/scene_viewer/main.rs) | A simple way to view glTF models with Bevy. Just run `cargo run --release --example scene_viewer /path/to/model.gltf#Scene0`, replacing the path as appropriate. With no arguments it will load the FieldHelmet glTF model from the repository assets subdirectory

## Transforms

Example | Description
--- | ---
[3D Rotation](../examples/transforms/3d_rotation.rs) | Illustrates how to (constantly) rotate an object around an axis
[Scale](../examples/transforms/scale.rs) | Illustrates how to scale an object in each direction
[Transform](../examples/transforms/transform.rs) | Shows multiple transformations of objects
[Translation](../examples/transforms/translation.rs) | Illustrates how to move an object along an axis

## UI (User Interface)

Example | Description
--- | ---
[Button](../examples/ui/button.rs) | Illustrates creating and updating a button
[Flex Layout](../examples/ui/flex_layout.rs) | Demonstrates how the AlignItems and JustifyContent properties can be composed to layout nodes and position text
[Font Atlas Debug](../examples/ui/font_atlas_debug.rs) | Illustrates how FontAtlases are populated (used to optimize text rendering internally)
<<<<<<< HEAD
[Overflow Debug](../examples/ui/overflow.rs) | Simple example demonstrating overflow behavior
=======
[Overflow and Clipping Debug](../examples/ui/overflow_debug.rs) | An example to debug overflow and clipping behavior
>>>>>>> d623731e
[Relative Cursor Position](../examples/ui/relative_cursor_position.rs) | Showcases the RelativeCursorPosition component
[Text](../examples/ui/text.rs) | Illustrates creating and updating text
[Text Debug](../examples/ui/text_debug.rs) | An example for debugging text layout
[Transparency UI](../examples/ui/transparency_ui.rs) | Demonstrates transparency for UI
[UI](../examples/ui/ui.rs) | Illustrates various features of Bevy UI
[UI Scaling](../examples/ui/ui_scaling.rs) | Illustrates how to scale the UI
[UI Z-Index](../examples/ui/z_index.rs) | Demonstrates how to control the relative depth (z-position) of UI elements
[Window Fallthrough](../examples/ui/window_fallthrough.rs) | Illustrates how to access `winit::window::Window`'s `hittest` functionality.

## Window

Example | Description
--- | ---
[Clear Color](../examples/window/clear_color.rs) | Creates a solid color window
[Low Power](../examples/window/low_power.rs) | Demonstrates settings to reduce power use for bevy applications
[Multiple Windows](../examples/window/multiple_windows.rs) | Demonstrates creating multiple windows, and rendering to them
[Scale Factor Override](../examples/window/scale_factor_override.rs) | Illustrates how to customize the default window settings
[Transparent Window](../examples/window/transparent_window.rs) | Illustrates making the window transparent and hiding the window decoration
[Window Resizing](../examples/window/window_resizing.rs) | Demonstrates resizing and responding to resizing a window
[Window Settings](../examples/window/window_settings.rs) | Demonstrates customizing default window settings

# Tests

Example | Description
--- | ---
[How to Test Systems](../tests/how_to_test_systems.rs) | How to test systems with commands, queries or resources

# Platform-Specific Examples

## Android

### Setup

```sh
rustup target add aarch64-linux-android armv7-linux-androideabi
cargo install cargo-apk
```

The Android SDK must be installed, and the environment variable `ANDROID_SDK_ROOT` set to the root Android `sdk` folder.

When using `NDK (Side by side)`, the environment variable `ANDROID_NDK_ROOT` must also be set to one of the NDKs in `sdk\ndk\[NDK number]`.

### Build & Run

To run on a device setup for Android development, run:

```sh
cargo apk run -p bevy_mobile_example
```

When using Bevy as a library, the following fields must be added to `Cargo.toml`:

```toml
[package.metadata.android]
build_targets = ["aarch64-linux-android", "armv7-linux-androideabi"]

[package.metadata.android.sdk]
target_sdk_version = 31
```

Please reference `cargo-apk` [README](https://crates.io/crates/cargo-apk) for other Android Manifest fields.

### Debugging

You can view the logs with the following command:

```sh
adb logcat | grep 'RustStdoutStderr\|bevy\|wgpu'
```

In case of an error getting a GPU or setting it up, you can try settings logs of `wgpu_hal` to `DEBUG` to get more information.

Sometimes, running the app complains about an unknown activity. This may be fixed by uninstalling the application:

```sh
adb uninstall org.bevyengine.example
```

### Old phones

Bevy by default targets Android API level 31 in its examples which is the <!-- markdown-link-check-disable -->
[Play Store's minimum API to upload or update apps](https://developer.android.com/distribute/best-practices/develop/target-sdk). <!-- markdown-link-check-enable -->
Users of older phones may want to use an older API when testing.

To use a different API, the following fields must be updated in Cargo.toml:

```toml
[package.metadata.android.sdk]
target_sdk_version = >>API<<
min_sdk_version = >>API or less<<
```

Example | File | Description
--- | --- | ---
`android` | [`mobile/src/lib.rs`](./mobile/src/lib.rs) | A 3d Scene with a button and playing sound

## iOS

### Setup

You need to install the correct rust targets:

- `aarch64-apple-ios`: iOS devices
- `x86_64-apple-ios`: iOS simulator on x86 processors
- `aarch64-apple-ios-sim`: iOS simulator on Apple processors

```sh
rustup target add aarch64-apple-ios x86_64-apple-ios aarch64-apple-ios-sim
```

### Build & Run

Using bash:

```sh
cd examples/mobile
make run
```

In an ideal world, this will boot up, install and run the app for the first
iOS simulator in your `xcrun simctl devices list`. If this fails, you can
specify the simulator device UUID via:

```sh
DEVICE_ID=${YOUR_DEVICE_ID} make run
```

If you'd like to see xcode do stuff, you can run

```sh
open bevy_mobile_example.xcodeproj/
```

which will open xcode. You then must push the zoom zoom play button and wait
for the magic.

Example | File | Description
--- | --- | ---
`ios` | [`mobile/src/lib.rs`](./mobile/src/lib.rs) | A 3d Scene with a button and playing sound

## WASM

### Setup

```sh
rustup target add wasm32-unknown-unknown
cargo install wasm-bindgen-cli
```

### Build & Run

Following is an example for `lighting`. For other examples, change the `lighting` in the
following commands.

```sh
cargo build --release --example lighting --target wasm32-unknown-unknown
wasm-bindgen --out-name wasm_example \
  --out-dir examples/wasm/target \
  --target web target/wasm32-unknown-unknown/release/examples/lighting.wasm
```

The first command will build the example for the wasm target, creating a binary. Then,
[wasm-bindgen-cli](https://rustwasm.github.io/wasm-bindgen/reference/cli.html) is used to create
javascript bindings to this wasm file, which can be loaded using this
[example HTML file](./wasm/index.html).

Then serve `examples/wasm` directory to browser. i.e.

```sh
# cargo install basic-http-server
basic-http-server examples/wasm

# with python
python3 -m http.server --directory examples/wasm

# with ruby
ruby -run -ehttpd examples/wasm
```

### Optimizing

On the web, it's useful to reduce the size of the files that are distributed.
With rust, there are many ways to improve your executable sizes.
Here are some.

#### 1. Tweak your `Cargo.toml`

Add a new [profile](https://doc.rust-lang.org/cargo/reference/profiles.html)
to your `Cargo.toml`:

```toml
[profile.wasm-release]
# Use release profile as default values
inherits = "release"

# Optimize with size in mind, also try "s", sometimes it is better.
# This doesn't increase compilation times compared to -O3, great improvements
opt-level = "z"

# Do a second optimization pass removing duplicate or unused code from dependencies.
# Slows compile times, marginal improvements
lto = "fat"

# When building crates, optimize larger chunks at a time
# Slows compile times, marginal improvements
codegen-units = 1
```

Now, when building the final executable, use the `wasm-release` profile
by replacing `--release` by `--profile wasm-release` in the cargo command.

```sh
cargo build --profile wasm-release --example lighting --target wasm32-unknown-unknown
```

Make sure your final executable size is smaller, some of those optimizations
may not be worth keeping, due to compilation time increases.

#### 2. Use `wasm-opt` from the binaryen package

Binaryen is a set of tools for working with wasm. It has a `wasm-opt` CLI tool.

First download the `binaryen` package,
then locate the `.wasm` file generated by `wasm-bindgen`.
It should be in the `--out-dir` you specified in the command line,
the file name should end in `_bg.wasm`.

Then run `wasm-opt` with the `-Oz` flag. Note that `wasm-opt` is _very slow_.

Note that `wasm-opt` optimizations might not be as effective if you
didn't apply the optimizations from the previous section.

```sh
wasm-opt -Oz --output optimized.wasm examples/wasm/target/lighting_bg.wasm
mv optimized.wasm examples/wasm/target/lighting_bg.wasm
```

For a small project with a basic 3d model and two lights,
the generated file sizes are, as of Jully 2022 as following:

|profile                           | wasm-opt | no wasm-opt |
|----------------------------------|----------|-------------|
|Default                           | 8.5M     | 13.0M       |
|opt-level = "z"                   | 6.1M     | 12.7M       |
|"z" + lto = "thin"                | 5.9M     | 12M         |
|"z" + lto = "fat"                 | 5.1M     | 9.4M        |
|"z" + "thin" + codegen-units = 1  | 5.3M     | 11M         |
|"z" + "fat"  + codegen-units = 1  | 4.8M     | 8.5M        |

There are more advanced optimization options available,
check the following pages for more info:

- <https://rustwasm.github.io/book/reference/code-size.html>
- <https://rustwasm.github.io/docs/wasm-bindgen/reference/optimize-size.html>
- <https://rustwasm.github.io/book/game-of-life/code-size.html>

### Loading Assets

To load assets, they need to be available in the folder examples/wasm/assets. Cloning this
repository will set it up as a symlink on Linux and macOS, but you will need to manually move
the assets on Windows.<|MERGE_RESOLUTION|>--- conflicted
+++ resolved
@@ -331,11 +331,8 @@
 [Button](../examples/ui/button.rs) | Illustrates creating and updating a button
 [Flex Layout](../examples/ui/flex_layout.rs) | Demonstrates how the AlignItems and JustifyContent properties can be composed to layout nodes and position text
 [Font Atlas Debug](../examples/ui/font_atlas_debug.rs) | Illustrates how FontAtlases are populated (used to optimize text rendering internally)
-<<<<<<< HEAD
 [Overflow Debug](../examples/ui/overflow.rs) | Simple example demonstrating overflow behavior
-=======
 [Overflow and Clipping Debug](../examples/ui/overflow_debug.rs) | An example to debug overflow and clipping behavior
->>>>>>> d623731e
 [Relative Cursor Position](../examples/ui/relative_cursor_position.rs) | Showcases the RelativeCursorPosition component
 [Text](../examples/ui/text.rs) | Illustrates creating and updating text
 [Text Debug](../examples/ui/text_debug.rs) | An example for debugging text layout
