--- conflicted
+++ resolved
@@ -14,18 +14,8 @@
 /// Updates clipping for all nodes
 pub fn update_clipping_system(
     mut commands: Commands,
-<<<<<<< HEAD
     root_node_query: Query<Entity, (With<Node>, Without<Parent>)>,
-    mut node_query: Query<(&Node, &UiTransform, &Style, Option<&mut CalculatedClip>)>,
-=======
-    root_node_query: Query<Entity, (With<NodeSize>, Without<Parent>)>,
-    mut node_query: Query<(
-        &NodeSize,
-        &GlobalTransform,
-        &Style,
-        Option<&mut CalculatedClip>,
-    )>,
->>>>>>> 92ec6e55
+    mut node_query: Query<(&NodeSize, &UiTransform, &Style, Option<&mut CalculatedClip>)>,
     children_query: Query<&Children>,
 ) {
     for root_node in &root_node_query {
@@ -42,16 +32,7 @@
 fn update_clipping(
     commands: &mut Commands,
     children_query: &Query<&Children>,
-<<<<<<< HEAD
-    node_query: &mut Query<(&Node, &UiTransform, &Style, Option<&mut CalculatedClip>)>,
-=======
-    node_query: &mut Query<(
-        &NodeSize,
-        &GlobalTransform,
-        &Style,
-        Option<&mut CalculatedClip>,
-    )>,
->>>>>>> 92ec6e55
+    node_query: &mut Query<(&NodeSize, &UiTransform, &Style, Option<&mut CalculatedClip>)>,
     entity: Entity,
     maybe_inherited_clip: Option<Rect>,
 ) {
