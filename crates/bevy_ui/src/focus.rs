<<<<<<< HEAD
use crate::{camera_config::UiCameraConfig, CalculatedClip, Node, UiStacks};
use bevy_core_pipeline::prepass::NormalPrepass;
=======
use crate::{camera_config::UiCameraConfig, CalculatedClip, Node, UiScale, UiStack};
>>>>>>> c08e74f5
use bevy_derive::{Deref, DerefMut};
use bevy_ecs::{
    change_detection::DetectChangesMut,
    entity::Entity,
    prelude::{Component, With},
    query::WorldQuery,
    reflect::ReflectComponent,
    system::{Local, Query, Res},
};
use bevy_input::{mouse::MouseButton, touch::Touches, Input};
use bevy_math::Vec2;
use bevy_reflect::{
    FromReflect, Reflect, ReflectDeserialize, ReflectFromReflect, ReflectSerialize,
};
use bevy_render::{camera::NormalizedRenderTarget, prelude::Camera, view::ComputedVisibility};
use bevy_transform::components::GlobalTransform;

use bevy_window::{PrimaryWindow, Window, NormalizedWindowRef};
use serde::{Deserialize, Serialize};
use smallvec::SmallVec;

/// Describes what type of input interaction has occurred for a UI node.
///
/// This is commonly queried with a `Changed<Interaction>` filter.
///
/// Updated in [`ui_focus_system`].
///
/// If a UI node has both [`Interaction`] and [`ComputedVisibility`] components,
/// [`Interaction`] will always be [`Interaction::None`]
/// when [`ComputedVisibility::is_visible()`] is false.
/// This ensures that hidden UI nodes are not interactable,
/// and do not end up stuck in an active state if hidden at the wrong time.
///
/// Note that you can also control the visibility of a node using the [`Display`](crate::ui_node::Display) property,
/// which fully collapses it during layout calculations.
#[derive(
    Component, Copy, Clone, Eq, PartialEq, Debug, Reflect, FromReflect, Serialize, Deserialize,
)]
#[reflect(Component, FromReflect, Serialize, Deserialize, PartialEq)]
pub enum Interaction {
    /// The node has been clicked
    Clicked,
    /// The node has been hovered over
    Hovered,
    /// Nothing has happened
    None,
}

impl Interaction {
    const DEFAULT: Self = Self::None;
}

impl Default for Interaction {
    fn default() -> Self {
        Self::DEFAULT
    }
}

/// A component storing the position of the mouse relative to the node, (0., 0.) being the top-left corner and (1., 1.) being the bottom-right
/// If the mouse is not over the node, the value will go beyond the range of (0., 0.) to (1., 1.)
/// A None value means that the cursor position is unknown.
///
/// It can be used alongside interaction to get the position of the press.
#[derive(
    Component,
    Deref,
    DerefMut,
    Copy,
    Clone,
    Default,
    PartialEq,
    Debug,
    Reflect,
    FromReflect,
    Serialize,
    Deserialize,
)]
#[reflect(Component, FromReflect, Serialize, Deserialize, PartialEq)]
pub struct RelativeCursorPosition {
    /// Cursor position relative to size and position of the Node.
    pub normalized: Option<Vec2>,
}

impl RelativeCursorPosition {
    /// A helper function to check if the mouse is over the node
    pub fn mouse_over(&self) -> bool {
        self.normalized
            .map(|position| (0.0..1.).contains(&position.x) && (0.0..1.).contains(&position.y))
            .unwrap_or(false)
    }
}

/// Describes whether the node should block interactions with lower nodes
#[derive(
    Component, Copy, Clone, Eq, PartialEq, Debug, Reflect, FromReflect, Serialize, Deserialize,
)]
#[reflect(Component, FromReflect, Serialize, Deserialize, PartialEq)]
pub enum FocusPolicy {
    /// Blocks interaction
    Block,
    /// Lets interaction pass through
    Pass,
}

impl FocusPolicy {
    const DEFAULT: Self = Self::Pass;
}

impl Default for FocusPolicy {
    fn default() -> Self {
        Self::DEFAULT
    }
}

/// Contains entities whose Interaction should be set to None
#[derive(Default)]
pub struct State {
    entities_to_reset: SmallVec<[Entity; 1]>,
}

/// Main query for [`ui_focus_system`]
#[derive(WorldQuery)]
#[world_query(mutable)]
pub struct NodeQuery {
    entity: Entity,
    node: &'static Node,
    global_transform: &'static GlobalTransform,
    interaction: Option<&'static mut Interaction>,
    relative_cursor_position: Option<&'static mut RelativeCursorPosition>,
    focus_policy: Option<&'static FocusPolicy>,
    calculated_clip: Option<&'static CalculatedClip>,
    computed_visibility: Option<&'static ComputedVisibility>,
}

/// The system that sets Interaction for all UI elements based on the mouse cursor activity
///
/// Entities with a hidden [`ComputedVisibility`] are always treated as released.
#[allow(clippy::too_many_arguments)]
pub fn ui_focus_system(
    mut state: Local<State>,
    camera_query: Query<(&Camera, Option<&UiCameraConfig>)>,
    windows: Query<(Entity, &Window)>,
    mouse_button_input: Res<Input<MouseButton>>,
    touches_input: Res<Touches>,
<<<<<<< HEAD
    ui_stacks: Res<UiStacks>,
=======
    ui_scale: Res<UiScale>,
    ui_stack: Res<UiStack>,
>>>>>>> c08e74f5
    mut node_query: Query<NodeQuery>,
    primary_window_query: Query<Entity, With<PrimaryWindow>>,
) {
    let primary_window = primary_window_query.get_single().ok();
    let cursor_state = {
        let mut cursor_state = None;
        for (window_entity, window) in windows.iter() {
            if let Some(position) = window.cursor_position() {
                cursor_state = Some((window_entity, position));
                break;
            } 
        };
        cursor_state
    };

    let is_ui_disabled =
    |camera_ui| matches!(camera_ui, Some(&UiCameraConfig { show_ui: false, .. }));

    let cursor_state = cursor_state.and_then(|(window_entity, position)| {
        let target = bevy_window::WindowRef::Entity(window_entity).normalize(primary_window).unwrap();
        if !camera_query
            .iter()
            .map(|(camera, camera_ui)| {
                (camera.target.normalize(primary_window), is_ui_disabled(camera_ui))
            })
            .filter_map(|(normalized_render_target, disabled)| {
                if disabled {
                    normalized_render_target
                } else {
                    None
                }
            })
            .any(|normalized_render_target| {
                NormalizedRenderTarget::Window(target) == normalized_render_target
            }) {
                Some((window_entity, position))
            } else {
                None
            }
        });
    


    // reset entities that were both clicked and released in the last frame
    for entity in state.entities_to_reset.drain(..) {
        if let Ok(mut interaction) = node_query.get_component_mut::<Interaction>(entity) {
            *interaction = Interaction::None;
        }
    }

    let mouse_released =
        mouse_button_input.just_released(MouseButton::Left) || touches_input.any_just_released();
    if mouse_released {
        for node in node_query.iter_mut() {
            if let Some(mut interaction) = node.interaction {
                if *interaction == Interaction::Clicked {
                    *interaction = Interaction::None;
                }
            }
        }
    }

    let mouse_clicked =
        mouse_button_input.just_pressed(MouseButton::Left) || touches_input.any_just_pressed();


<<<<<<< HEAD

    let cursor_position =
        cursor_state
        .or_else(|| touches_input.first_pressed_position().and_then(|position| 
            primary_window.map(|primary_window| (primary_window, position))
        ));


=======
    let cursor_position = camera
        .iter()
        .filter(|(_, camera_ui)| !is_ui_disabled(*camera_ui))
        .filter_map(|(camera, _)| {
            if let Some(NormalizedRenderTarget::Window(window_ref)) =
                camera.target.normalize(primary_window)
            {
                Some(window_ref)
            } else {
                None
            }
        })
        .find_map(|window_ref| {
            windows
                .get(window_ref.entity())
                .ok()
                .and_then(|window| window.cursor_position())
        })
        .or_else(|| touches_input.first_pressed_position())
        .map(|cursor_position| cursor_position * ui_scale.scale as f32);
>>>>>>> c08e74f5

    // prepare an iterator that contains all the nodes that have the cursor in their rect,
    // from the top node to the bottom one. this will also reset the interaction to `None`
    // for all nodes encountered that are no longer hovered.
    for (&view, ui_stack) in ui_stacks.view_to_stacks.iter() {
    let mut hovered_nodes = ui_stack
        .uinodes
        .iter()
        // reverse the iterator to traverse the tree from closest nodes to furthest
        .rev()
        .filter_map(|entity| {
            if let Ok(node) = node_query.get_mut(*entity) {
                let local_cursor_position = cursor_position.and_then(|(cursor_target, position)| {
                    if cursor_target == view {
                        Some(position)
                    } else {
                        None
                    }
                });
                // Nodes that are not rendered should not be interactable
                if let Some(computed_visibility) = node.computed_visibility {
                    if !computed_visibility.is_visible() {
                        // Reset their interaction to None to avoid strange stuck state
                        if let Some(mut interaction) = node.interaction {
                            // We cannot simply set the interaction to None, as that will trigger change detection repeatedly
                            interaction.set_if_neq(Interaction::None);
                        }

                        return None;
                    }
                }

                let position = node.global_transform.translation();
                let ui_position = position.truncate();
                let extents = node.node.size() / 2.0;
                let mut min = ui_position - extents;
                if let Some(clip) = node.calculated_clip {
                    min = Vec2::max(min, clip.clip.min);
                }

                // The mouse position relative to the node
                // (0., 0.) is the top-left corner, (1., 1.) is the bottom-right corner
                let relative_cursor_position = local_cursor_position.map(|cursor_position| {
                    Vec2::new(
                        (cursor_position.x - min.x) / node.node.size().x,
                        (cursor_position.y - min.y) / node.node.size().y,
                    )
                });

                // If the current cursor position is within the bounds of the node, consider it for
                // clicking
                let relative_cursor_position_component = RelativeCursorPosition {
                    normalized: relative_cursor_position,
                };

                let contains_cursor = relative_cursor_position_component.mouse_over();

                // Save the relative cursor position to the correct component
                if let Some(mut node_relative_cursor_position_component) =
                    node.relative_cursor_position
                {
                    *node_relative_cursor_position_component = relative_cursor_position_component;
                }

                if contains_cursor {
                    Some(*entity)
                } else {
                    if let Some(mut interaction) = node.interaction {
                        if *interaction == Interaction::Hovered || (local_cursor_position.is_none()) {
                            interaction.set_if_neq(Interaction::None);
                        }
                    }
                    None
                }
            } else {
                None
            }
        })
        .collect::<Vec<Entity>>()
        .into_iter();

    // set Clicked or Hovered on top nodes. as soon as a node with a `Block` focus policy is detected,
    // the iteration will stop on it because it "captures" the interaction.
    let mut iter = node_query.iter_many_mut(hovered_nodes.by_ref());
    while let Some(node) = iter.fetch_next() {
        if let Some(mut interaction) = node.interaction {
            if mouse_clicked {
                // only consider nodes with Interaction "clickable"
                if *interaction != Interaction::Clicked {
                    *interaction = Interaction::Clicked;
                    // if the mouse was simultaneously released, reset this Interaction in the next
                    // frame
                    if mouse_released {
                        state.entities_to_reset.push(node.entity);
                    }
                }
            } else if *interaction == Interaction::None {
                *interaction = Interaction::Hovered;
            }
        }

        match node.focus_policy.unwrap_or(&FocusPolicy::Block) {
            FocusPolicy::Block => {
                break;
            }
            FocusPolicy::Pass => { /* allow the next node to be hovered/clicked */ }
        }
    }
    // reset `Interaction` for the remaining lower nodes to `None`. those are the nodes that remain in
    // `moused_over_nodes` after the previous loop is exited.
    let mut iter = node_query.iter_many_mut(hovered_nodes);
    while let Some(node) = iter.fetch_next() {
        if let Some(mut interaction) = node.interaction {
            // don't reset clicked nodes because they're handled separately
            if *interaction != Interaction::Clicked {
                interaction.set_if_neq(Interaction::None);
            }
        }
    }
}
}<|MERGE_RESOLUTION|>--- conflicted
+++ resolved
@@ -1,9 +1,5 @@
-<<<<<<< HEAD
 use crate::{camera_config::UiCameraConfig, CalculatedClip, Node, UiStacks};
 use bevy_core_pipeline::prepass::NormalPrepass;
-=======
-use crate::{camera_config::UiCameraConfig, CalculatedClip, Node, UiScale, UiStack};
->>>>>>> c08e74f5
 use bevy_derive::{Deref, DerefMut};
 use bevy_ecs::{
     change_detection::DetectChangesMut,
@@ -148,12 +144,8 @@
     windows: Query<(Entity, &Window)>,
     mouse_button_input: Res<Input<MouseButton>>,
     touches_input: Res<Touches>,
-<<<<<<< HEAD
-    ui_stacks: Res<UiStacks>,
-=======
     ui_scale: Res<UiScale>,
     ui_stack: Res<UiStack>,
->>>>>>> c08e74f5
     mut node_query: Query<NodeQuery>,
     primary_window_query: Query<Entity, With<PrimaryWindow>>,
 ) {
@@ -219,38 +211,12 @@
     let mouse_clicked =
         mouse_button_input.just_pressed(MouseButton::Left) || touches_input.any_just_pressed();
 
-
-<<<<<<< HEAD
-
     let cursor_position =
         cursor_state
         .or_else(|| touches_input.first_pressed_position().and_then(|position| 
             primary_window.map(|primary_window| (primary_window, position))
-        ));
-
-
-=======
-    let cursor_position = camera
-        .iter()
-        .filter(|(_, camera_ui)| !is_ui_disabled(*camera_ui))
-        .filter_map(|(camera, _)| {
-            if let Some(NormalizedRenderTarget::Window(window_ref)) =
-                camera.target.normalize(primary_window)
-            {
-                Some(window_ref)
-            } else {
-                None
-            }
-        })
-        .find_map(|window_ref| {
-            windows
-                .get(window_ref.entity())
-                .ok()
-                .and_then(|window| window.cursor_position())
-        })
-        .or_else(|| touches_input.first_pressed_position())
+        ))
         .map(|cursor_position| cursor_position * ui_scale.scale as f32);
->>>>>>> c08e74f5
 
     // prepare an iterator that contains all the nodes that have the cursor in their rect,
     // from the top node to the bottom one. this will also reset the interaction to `None`
