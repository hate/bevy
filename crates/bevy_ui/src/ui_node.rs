use crate::{Size, UiRect};
use bevy_asset::Handle;
use bevy_ecs::{prelude::Component, reflect::ReflectComponent};
use bevy_math::{Rect, Vec2};
use bevy_reflect::prelude::*;
use bevy_render::{
    color::Color,
    texture::{Image, DEFAULT_IMAGE_HANDLE},
};
use serde::{Deserialize, Serialize};
use std::ops::{Div, DivAssign, Mul, MulAssign};
use thiserror::Error;

/// Describes the size of a UI node
#[derive(Component, Debug, Clone, Reflect)]
#[reflect(Component, Default)]
pub struct Node {
    /// The size of the node as width and height in pixels
    /// automatically calculated by [`super::flex::flex_node_system`]
    pub(crate) calculated_size: Vec2,
}


impl Node {
    /// The calculated node size as width and height in pixels
    /// automatically calculated by [`super::flex::flex_node_system`]
    pub fn size(&self) -> Vec2 {
        self.calculated_size
    }
}

impl Node {
    pub const DEFAULT: Self = Self {
        calculated_size: Vec2::ZERO,
    };
}

impl Default for Node {
    fn default() -> Self {
        Self::DEFAULT
    }
}

/// Describes the size of a UI node
#[derive(Component, Debug, Clone, Reflect)]
#[reflect(Component, Default)]
pub struct InnerNode {
    /// The size of the node as width and height in pixels
    /// automatically calculated by [`super::flex::flex_node_system`]
    pub(crate) calculated_size: Vec2,
}

impl InnerNode {
    /// The calculated node size as width and height in pixels
    /// automatically calculated by [`super::flex::flex_node_system`]
    pub fn size(&self) -> Vec2 {
        self.calculated_size
    }
}

impl InnerNode {
    pub const DEFAULT: Self = Self {
        calculated_size: Vec2::ZERO,
    };
}

impl Default for InnerNode {
    fn default() -> Self {
        Self::DEFAULT
    }
}

/// An enum that describes possible types of value in flexbox layout options
#[derive(Copy, Clone, PartialEq, Debug, Serialize, Deserialize, Reflect)]
#[reflect(PartialEq, Serialize, Deserialize)]
pub enum Val {
    /// No value defined
    Undefined,
    /// Automatically determine this value
    Auto,
    /// Set this value in pixels
    Px(f32),
    /// Set this value in percent
    Percent(f32),
}

impl Val {
    pub const DEFAULT: Self = Self::Undefined;
}

impl Default for Val {
    fn default() -> Self {
        Self::DEFAULT
    }
}

impl Mul<f32> for Val {
    type Output = Val;

    fn mul(self, rhs: f32) -> Self::Output {
        match self {
            Val::Undefined => Val::Undefined,
            Val::Auto => Val::Auto,
            Val::Px(value) => Val::Px(value * rhs),
            Val::Percent(value) => Val::Percent(value * rhs),
        }
    }
}

impl MulAssign<f32> for Val {
    fn mul_assign(&mut self, rhs: f32) {
        match self {
            Val::Undefined | Val::Auto => {}
            Val::Px(value) | Val::Percent(value) => *value *= rhs,
        }
    }
}

impl Div<f32> for Val {
    type Output = Val;

    fn div(self, rhs: f32) -> Self::Output {
        match self {
            Val::Undefined => Val::Undefined,
            Val::Auto => Val::Auto,
            Val::Px(value) => Val::Px(value / rhs),
            Val::Percent(value) => Val::Percent(value / rhs),
        }
    }
}

impl DivAssign<f32> for Val {
    fn div_assign(&mut self, rhs: f32) {
        match self {
            Val::Undefined | Val::Auto => {}
            Val::Px(value) | Val::Percent(value) => *value /= rhs,
        }
    }
}

#[derive(Debug, Eq, PartialEq, Clone, Copy, Error)]
pub enum ValArithmeticError {
    #[error("the variants of the Vals don't match")]
    NonIdenticalVariants,
    #[error("the given variant of Val is not evaluateable (non-numeric)")]
    NonEvaluateable,
}

impl Val {
    /// Tries to add the values of two [`Val`]s.
    /// Returns [`ValArithmeticError::NonIdenticalVariants`] if two [`Val`]s are of different variants.
    /// When adding non-numeric [`Val`]s, it returns the value unchanged.
    pub fn try_add(&self, rhs: Val) -> Result<Val, ValArithmeticError> {
        match (self, rhs) {
            (Val::Undefined, Val::Undefined) | (Val::Auto, Val::Auto) => Ok(*self),
            (Val::Px(value), Val::Px(rhs_value)) => Ok(Val::Px(value + rhs_value)),
            (Val::Percent(value), Val::Percent(rhs_value)) => Ok(Val::Percent(value + rhs_value)),
            _ => Err(ValArithmeticError::NonIdenticalVariants),
        }
    }

    /// Adds `rhs` to `self` and assigns the result to `self` (see [`Val::try_add`])
    pub fn try_add_assign(&mut self, rhs: Val) -> Result<(), ValArithmeticError> {
        *self = self.try_add(rhs)?;
        Ok(())
    }

    /// Tries to subtract the values of two [`Val`]s.
    /// Returns [`ValArithmeticError::NonIdenticalVariants`] if two [`Val`]s are of different variants.
    /// When adding non-numeric [`Val`]s, it returns the value unchanged.
    pub fn try_sub(&self, rhs: Val) -> Result<Val, ValArithmeticError> {
        match (self, rhs) {
            (Val::Undefined, Val::Undefined) | (Val::Auto, Val::Auto) => Ok(*self),
            (Val::Px(value), Val::Px(rhs_value)) => Ok(Val::Px(value - rhs_value)),
            (Val::Percent(value), Val::Percent(rhs_value)) => Ok(Val::Percent(value - rhs_value)),
            _ => Err(ValArithmeticError::NonIdenticalVariants),
        }
    }

    /// Subtracts `rhs` from `self` and assigns the result to `self` (see [`Val::try_sub`])
    pub fn try_sub_assign(&mut self, rhs: Val) -> Result<(), ValArithmeticError> {
        *self = self.try_sub(rhs)?;
        Ok(())
    }

    /// A convenience function for simple evaluation of [`Val::Percent`] variant into a concrete [`Val::Px`] value.
    /// Returns a [`ValArithmeticError::NonEvaluateable`] if the [`Val`] is impossible to evaluate into [`Val::Px`].
    /// Otherwise it returns an [`f32`] containing the evaluated value in pixels.
    ///
    /// **Note:** If a [`Val::Px`] is evaluated, it's inner value returned unchanged.
    pub fn evaluate(&self, size: f32) -> Result<f32, ValArithmeticError> {
        match self {
            Val::Percent(value) => Ok(size * value / 100.0),
            Val::Px(value) => Ok(*value),
            _ => Err(ValArithmeticError::NonEvaluateable),
        }
    }

    /// Similar to [`Val::try_add`], but performs [`Val::evaluate`] on both values before adding.
    /// Returns an [`f32`] value in pixels.
    pub fn try_add_with_size(&self, rhs: Val, size: f32) -> Result<f32, ValArithmeticError> {
        let lhs = self.evaluate(size)?;
        let rhs = rhs.evaluate(size)?;

        Ok(lhs + rhs)
    }

    /// Similar to [`Val::try_add_assign`], but performs [`Val::evaluate`] on both values before adding.
    /// The value gets converted to [`Val::Px`].
    pub fn try_add_assign_with_size(
        &mut self,
        rhs: Val,
        size: f32,
    ) -> Result<(), ValArithmeticError> {
        *self = Val::Px(self.evaluate(size)? + rhs.evaluate(size)?);
        Ok(())
    }

    /// Similar to [`Val::try_sub`], but performs [`Val::evaluate`] on both values before subtracting.
    /// Returns an [`f32`] value in pixels.
    pub fn try_sub_with_size(&self, rhs: Val, size: f32) -> Result<f32, ValArithmeticError> {
        let lhs = self.evaluate(size)?;
        let rhs = rhs.evaluate(size)?;

        Ok(lhs - rhs)
    }

    /// Similar to [`Val::try_sub_assign`], but performs [`Val::evaluate`] on both values before adding.
    /// The value gets converted to [`Val::Px`].
    pub fn try_sub_assign_with_size(
        &mut self,
        rhs: Val,
        size: f32,
    ) -> Result<(), ValArithmeticError> {
        *self = Val::Px(self.try_add_with_size(rhs, size)?);
        Ok(())
    }
}

/// Describes the style of a UI node
///
/// It uses the [Flexbox](https://cssreference.io/flexbox/) system.
#[derive(Component, Clone, PartialEq, Debug, Reflect)]
#[reflect(Component, Default, PartialEq)]
pub struct Style {
    /// Whether to arrange this node and its children with flexbox layout
    ///
    /// If this is set to [`Display::None`], this node will be collapsed.
    pub display: Display,
    /// Whether to arrange this node relative to other nodes, or positioned absolutely
    pub position_type: PositionType,
    /// Which direction the content of this node should go
    pub direction: Direction,
    /// Whether to use column or row layout
    pub flex_direction: FlexDirection,
    /// How to wrap nodes
    pub flex_wrap: FlexWrap,
    /// How items are aligned according to the cross axis
    pub align_items: AlignItems,
    /// How this item is aligned according to the cross axis.
    /// Overrides [`AlignItems`].
    pub align_self: AlignSelf,
    /// How to align each line, only applies if flex_wrap is set to
    /// [`FlexWrap::Wrap`] and there are multiple lines of items
    pub align_content: AlignContent,
    /// How items align according to the main axis
    pub justify_content: JustifyContent,
    /// The position of the node as described by its Rect
    pub position: UiRect,
    /// The margin of the node
    pub margin: UiRect,
    /// The padding of the node
    pub padding: UiRect,
    /// The border of the node
    pub border: UiRect,
    /// Defines how much a flexbox item should grow if there's space available
    pub flex_grow: f32,
    /// How to shrink if there's not enough space available
    pub flex_shrink: f32,
    /// The initial length of the main axis, before other properties are applied.
<<<<<<< HEAD
    /// 
    /// `flex_basis` overrides `size` if both are set, but it obeys the bounds defined by `min_size` and `max_size`.
=======
    ///
    /// If both are set, `flex_basis` overrides `size` on the main axis but it obeys the bounds defined by `min_size` and `max_size`.
>>>>>>> 8934a6f7
    pub flex_basis: Val,
    /// The ideal size of the flexbox
    ///
    /// `size.width` is used when it is within the bounds defined by `min_size.width` and `max_size.width`.
    /// `size.height` is used when it is within the bounds defined by `min_size.height` and `max_size.height`.
    pub size: Size,
    /// The minimum size of the flexbox
    ///
    /// `min_size.width` is used if it is greater than either `size.width` or `max_size.width`, or both.
    /// `min_size.height` is used if it is greater than either `size.height` or `max_size.height`, or both.
    pub min_size: Size,
    /// The maximum size of the flexbox
    ///
    /// `max_size.width` is used if it is within the bounds defined by `min_size.width` and `size.width`.
    /// `max_size.height` is used if it is within the bounds defined by `min_size.height` and `size.height.
    pub max_size: Size,
    /// The aspect ratio of the flexbox
    pub aspect_ratio: Option<f32>,
    /// How to handle overflow
    pub overflow: Overflow,
    /// The size of the gutters between the rows and columns of the flexbox layout
    ///
    /// Values of `Size::UNDEFINED` and `Size::AUTO` are treated as zero.
    pub gap: Size,
}

impl Style {
    pub const DEFAULT: Self = Self {
        display: Display::DEFAULT,
        position_type: PositionType::DEFAULT,
        direction: Direction::DEFAULT,
        flex_direction: FlexDirection::DEFAULT,
        flex_wrap: FlexWrap::DEFAULT,
        align_items: AlignItems::DEFAULT,
        align_self: AlignSelf::DEFAULT,
        align_content: AlignContent::DEFAULT,
        justify_content: JustifyContent::DEFAULT,
        position: UiRect::DEFAULT,
        margin: UiRect::DEFAULT,
        padding: UiRect::DEFAULT,
        border: UiRect::DEFAULT,
        flex_grow: 0.0,
        flex_shrink: 1.0,
        flex_basis: Val::Auto,
        size: Size::AUTO,
        min_size: Size::AUTO,
        max_size: Size::AUTO,
        aspect_ratio: None,
        overflow: Overflow::DEFAULT,
        gap: Size::UNDEFINED,
    };
}

impl Default for Style {
    fn default() -> Self {
        Self::DEFAULT
    }
}

/// How items are aligned according to the cross axis
#[derive(Copy, Clone, PartialEq, Eq, Debug, Serialize, Deserialize, Reflect)]
#[reflect(PartialEq, Serialize, Deserialize)]
pub enum AlignItems {
    /// Items are aligned at the start
    FlexStart,
    /// Items are aligned at the end
    FlexEnd,
    /// Items are aligned at the center
    Center,
    /// Items are aligned at the baseline
    Baseline,
    /// Items are stretched across the whole cross axis
    Stretch,
}

impl AlignItems {
    pub const DEFAULT: Self = Self::Stretch;
}

impl Default for AlignItems {
    fn default() -> Self {
        Self::DEFAULT
    }
}

/// How this item is aligned according to the cross axis.
/// Overrides [`AlignItems`].
#[derive(Copy, Clone, PartialEq, Eq, Debug, Serialize, Deserialize, Reflect)]
#[reflect(PartialEq, Serialize, Deserialize)]
pub enum AlignSelf {
    /// Use the parent node's [`AlignItems`] value to determine how this item should be aligned
    Auto,
    /// This item will be aligned at the start
    FlexStart,
    /// This item will be aligned at the end
    FlexEnd,
    /// This item will be aligned at the center
    Center,
    /// This item will be aligned at the baseline
    Baseline,
    /// This item will be stretched across the whole cross axis
    Stretch,
}

impl AlignSelf {
    pub const DEFAULT: Self = Self::Auto;
}

impl Default for AlignSelf {
    fn default() -> Self {
        Self::DEFAULT
    }
}

/// Defines how each line is aligned within the flexbox.
///
/// It only applies if [`FlexWrap::Wrap`] is present and if there are multiple lines of items.
#[derive(Copy, Clone, PartialEq, Eq, Debug, Serialize, Deserialize, Reflect)]
#[reflect(PartialEq, Serialize, Deserialize)]
pub enum AlignContent {
    /// Each line moves towards the start of the cross axis
    FlexStart,
    /// Each line moves towards the end of the cross axis
    FlexEnd,
    /// Each line moves towards the center of the cross axis
    Center,
    /// Each line will stretch to fill the remaining space
    Stretch,
    /// Each line fills the space it needs, putting the remaining space, if any
    /// inbetween the lines
    SpaceBetween,
    /// Each line fills the space it needs, putting the remaining space, if any
    /// around the lines
    SpaceAround,
}

impl AlignContent {
    pub const DEFAULT: Self = Self::Stretch;
}

impl Default for AlignContent {
    fn default() -> Self {
        Self::DEFAULT
    }
}

/// Defines the text direction
///
/// For example English is written LTR (left-to-right) while Arabic is written RTL (right-to-left).
#[derive(Copy, Clone, PartialEq, Eq, Debug, Serialize, Deserialize, Reflect)]
#[reflect(PartialEq, Serialize, Deserialize)]
pub enum Direction {
    /// Inherit from parent node
    Inherit,
    /// Text is written left to right
    LeftToRight,
    /// Text is written right to left
    RightToLeft,
}

impl Direction {
    pub const DEFAULT: Self = Self::Inherit;
}

impl Default for Direction {
    fn default() -> Self {
        Self::DEFAULT
    }
}

/// Whether to use a Flexbox layout model.
///
/// Part of the [`Style`] component.
#[derive(Copy, Clone, PartialEq, Eq, Debug, Serialize, Deserialize, Reflect)]
#[reflect(PartialEq, Serialize, Deserialize)]
pub enum Display {
    /// Use Flexbox layout model to determine the position of this [`Node`].
    Flex,
    /// Use no layout, don't render this node and its children.
    ///
    /// If you want to hide a node and its children,
    /// but keep its layout in place, set its [`Visibility`](bevy_render::view::Visibility) component instead.
    None,
}

impl Display {
    pub const DEFAULT: Self = Self::Flex;
}

impl Default for Display {
    fn default() -> Self {
        Self::DEFAULT
    }
}

/// Defines how flexbox items are ordered within a flexbox
#[derive(Copy, Clone, PartialEq, Eq, Debug, Serialize, Deserialize, Reflect)]
#[reflect(PartialEq, Serialize, Deserialize)]
pub enum FlexDirection {
    /// Same way as text direction along the main axis
    Row,
    /// Flex from top to bottom
    Column,
    /// Opposite way as text direction along the main axis
    RowReverse,
    /// Flex from bottom to top
    ColumnReverse,
}

impl FlexDirection {
    pub const DEFAULT: Self = Self::Row;
}

impl Default for FlexDirection {
    fn default() -> Self {
        Self::DEFAULT
    }
}

/// Defines how items are aligned according to the main axis
#[derive(Copy, Clone, PartialEq, Eq, Debug, Serialize, Deserialize, Reflect)]
#[reflect(PartialEq, Serialize, Deserialize)]
pub enum JustifyContent {
    /// Pushed towards the start
    FlexStart,
    /// Pushed towards the end
    FlexEnd,
    /// Centered along the main axis
    Center,
    /// Remaining space is distributed between the items
    SpaceBetween,
    /// Remaining space is distributed around the items
    SpaceAround,
    /// Like [`JustifyContent::SpaceAround`] but with even spacing between items
    SpaceEvenly,
}

impl JustifyContent {
    pub const DEFAULT: Self = Self::FlexStart;
}

impl Default for JustifyContent {
    fn default() -> Self {
        Self::DEFAULT
    }
}

/// Whether to show or hide overflowing items
#[derive(Copy, Clone, PartialEq, Eq, Debug, Reflect, Serialize, Deserialize)]
#[reflect(PartialEq, Serialize, Deserialize)]
pub enum Overflow {
    /// Show overflowing items
    Visible,
    /// Hide overflowing items
    Hidden,
}

impl Overflow {
    pub const DEFAULT: Self = Self::Visible;
}

impl Default for Overflow {
    fn default() -> Self {
        Self::DEFAULT
    }
}

/// The strategy used to position this node
#[derive(Copy, Clone, PartialEq, Eq, Debug, Serialize, Deserialize, Reflect)]
#[reflect(PartialEq, Serialize, Deserialize)]
pub enum PositionType {
    /// Relative to all other nodes with the [`PositionType::Relative`] value
    Relative,
    /// Independent of all other nodes
    ///
    /// As usual, the `Style.position` field of this node is specified relative to its parent node
    Absolute,
}

impl PositionType {
    const DEFAULT: Self = Self::Relative;
}

impl Default for PositionType {
    fn default() -> Self {
        Self::DEFAULT
    }
}

/// Defines if flexbox items appear on a single line or on multiple lines
#[derive(Copy, Clone, PartialEq, Eq, Debug, Serialize, Deserialize, Reflect)]
#[reflect(PartialEq, Serialize, Deserialize)]
pub enum FlexWrap {
    /// Single line, will overflow if needed
    NoWrap,
    /// Multiple lines, if needed
    Wrap,
    /// Same as [`FlexWrap::Wrap`] but new lines will appear before the previous one
    WrapReverse,
}

impl FlexWrap {
    const DEFAULT: Self = Self::NoWrap;
}

impl Default for FlexWrap {
    fn default() -> Self {
        Self::DEFAULT
    }
}

<<<<<<< HEAD
/// Determines how the measure func should determine the size of the node
#[derive(Copy, Clone, Default, PartialEq, Eq, Debug, Reflect)]
#[reflect(PartialEq)]
pub enum MeasureMode {
    PreserveAspectRatio,
    Text,
    #[default]
    Fill,
}


/// The calculated size of the node
#[derive(Component, Copy, Clone, Debug, Reflect)]
#[reflect(Component)]
pub struct CalculatedSize {
    /// The size of the node in logical pixels
    pub min_size: Vec2,
    pub size: Vec2,
    pub max_size: Vec2,
    pub ideal_width: f32,
    pub ideal_height: f32,
    pub ready: bool,
    /// Whether to attempt to preserve the aspect ratio when determining the layout for this item
    pub mode: MeasureMode,
}

impl CalculatedSize {
    const DEFAULT: Self = Self {
        min_size: Vec2::ZERO,
        size: Vec2::ZERO,
        max_size: Vec2::ZERO,
        ideal_width: 0.,
        ideal_height: 0.,
        mode: MeasureMode::Fill,
        ready: false,
    };
}

impl Default for CalculatedSize {
    fn default() -> Self {
        Self::DEFAULT
    }
}

=======
>>>>>>> 8934a6f7
/// The background color of the node
///
/// This serves as the "fill" color.
/// When combined with [`UiImage`], tints the provided texture.
#[derive(Component, Copy, Clone, Debug, Reflect)]
#[reflect(Component, Default)]
pub struct BackgroundColor(pub Color);

impl BackgroundColor {
    pub const DEFAULT: Self = Self(Color::WHITE);
}

impl Default for BackgroundColor {
    fn default() -> Self {
        Self::DEFAULT
    }
}

impl From<Color> for BackgroundColor {
    fn from(color: Color) -> Self {
        Self(color)
    }
}

/// The 2D texture displayed for this UI node
#[derive(Component, Clone, Debug, Reflect)]
#[reflect(Component, Default)]
pub struct UiImage {
    /// Handle to the texture
    pub texture: Handle<Image>,
    /// Whether the image should be flipped along its x-axis
    pub flip_x: bool,
    /// Whether the image should be flipped along its y-axis
    pub flip_y: bool,
}

impl Default for UiImage {
    fn default() -> UiImage {
        UiImage {
            texture: DEFAULT_IMAGE_HANDLE.typed(),
            flip_x: false,
            flip_y: false,
        }
    }
}

impl UiImage {
    pub fn new(texture: Handle<Image>) -> Self {
        Self {
            texture,
            ..Default::default()
        }
    }
}

impl From<Handle<Image>> for UiImage {
    fn from(texture: Handle<Image>) -> Self {
        Self::new(texture)
    }
}

/// The calculated clip of the node
#[derive(Component, Default, Copy, Clone, Debug, Reflect)]
#[reflect(Component)]
pub struct CalculatedClip {
    /// The rect of the clip
    pub clip: Rect,
}

/// Indicates that this [`Node`] entity's front-to-back ordering is not controlled solely
/// by its location in the UI hierarchy. A node with a higher z-index will appear on top
/// of other nodes with a lower z-index.
///
/// UI nodes that have the same z-index will appear according to the order in which they
/// appear in the UI hierarchy. In such a case, the last node to be added to its parent
/// will appear in front of this parent's other children.
///
/// Internally, nodes with a global z-index share the stacking context of root UI nodes
/// (nodes that have no parent). Because of this, there is no difference between using
/// [`ZIndex::Local(n)`] and [`ZIndex::Global(n)`] for root nodes.
///
/// Nodes without this component will be treated as if they had a value of [`ZIndex::Local(0)`].
#[derive(Component, Copy, Clone, Debug, Reflect)]
pub enum ZIndex {
    /// Indicates the order in which this node should be rendered relative to its siblings.
    Local(i32),
    /// Indicates the order in which this node should be rendered relative to root nodes and
    /// all other nodes that have a global z-index.
    Global(i32),
}

impl Default for ZIndex {
    fn default() -> Self {
        Self::Local(0)
    }
}

#[cfg(test)]
mod tests {
    use crate::ValArithmeticError;

    use super::Val;

    #[test]
    fn val_try_add() {
        let undefined_sum = Val::Undefined.try_add(Val::Undefined).unwrap();
        let auto_sum = Val::Auto.try_add(Val::Auto).unwrap();
        let px_sum = Val::Px(20.).try_add(Val::Px(22.)).unwrap();
        let percent_sum = Val::Percent(50.).try_add(Val::Percent(50.)).unwrap();

        assert_eq!(undefined_sum, Val::Undefined);
        assert_eq!(auto_sum, Val::Auto);
        assert_eq!(px_sum, Val::Px(42.));
        assert_eq!(percent_sum, Val::Percent(100.));
    }

    #[test]
    fn val_try_add_to_self() {
        let mut val = Val::Px(5.);

        val.try_add_assign(Val::Px(3.)).unwrap();

        assert_eq!(val, Val::Px(8.));
    }

    #[test]
    fn val_try_sub() {
        let undefined_sum = Val::Undefined.try_sub(Val::Undefined).unwrap();
        let auto_sum = Val::Auto.try_sub(Val::Auto).unwrap();
        let px_sum = Val::Px(72.).try_sub(Val::Px(30.)).unwrap();
        let percent_sum = Val::Percent(100.).try_sub(Val::Percent(50.)).unwrap();

        assert_eq!(undefined_sum, Val::Undefined);
        assert_eq!(auto_sum, Val::Auto);
        assert_eq!(px_sum, Val::Px(42.));
        assert_eq!(percent_sum, Val::Percent(50.));
    }

    #[test]
    fn different_variant_val_try_add() {
        let different_variant_sum_1 = Val::Undefined.try_add(Val::Auto);
        let different_variant_sum_2 = Val::Px(50.).try_add(Val::Percent(50.));
        let different_variant_sum_3 = Val::Percent(50.).try_add(Val::Undefined);

        assert_eq!(
            different_variant_sum_1,
            Err(ValArithmeticError::NonIdenticalVariants)
        );
        assert_eq!(
            different_variant_sum_2,
            Err(ValArithmeticError::NonIdenticalVariants)
        );
        assert_eq!(
            different_variant_sum_3,
            Err(ValArithmeticError::NonIdenticalVariants)
        );
    }

    #[test]
    fn different_variant_val_try_sub() {
        let different_variant_diff_1 = Val::Undefined.try_sub(Val::Auto);
        let different_variant_diff_2 = Val::Px(50.).try_sub(Val::Percent(50.));
        let different_variant_diff_3 = Val::Percent(50.).try_sub(Val::Undefined);

        assert_eq!(
            different_variant_diff_1,
            Err(ValArithmeticError::NonIdenticalVariants)
        );
        assert_eq!(
            different_variant_diff_2,
            Err(ValArithmeticError::NonIdenticalVariants)
        );
        assert_eq!(
            different_variant_diff_3,
            Err(ValArithmeticError::NonIdenticalVariants)
        );
    }

    #[test]
    fn val_evaluate() {
        let size = 250.;
        let result = Val::Percent(80.).evaluate(size).unwrap();

        assert_eq!(result, size * 0.8);
    }

    #[test]
    fn val_evaluate_px() {
        let size = 250.;
        let result = Val::Px(10.).evaluate(size).unwrap();

        assert_eq!(result, 10.);
    }

    #[test]
    fn val_invalid_evaluation() {
        let size = 250.;
        let evaluate_undefined = Val::Undefined.evaluate(size);
        let evaluate_auto = Val::Auto.evaluate(size);

        assert_eq!(evaluate_undefined, Err(ValArithmeticError::NonEvaluateable));
        assert_eq!(evaluate_auto, Err(ValArithmeticError::NonEvaluateable));
    }

    #[test]
    fn val_try_add_with_size() {
        let size = 250.;

        let px_sum = Val::Px(21.).try_add_with_size(Val::Px(21.), size).unwrap();
        let percent_sum = Val::Percent(20.)
            .try_add_with_size(Val::Percent(30.), size)
            .unwrap();
        let mixed_sum = Val::Px(20.)
            .try_add_with_size(Val::Percent(30.), size)
            .unwrap();

        assert_eq!(px_sum, 42.);
        assert_eq!(percent_sum, 0.5 * size);
        assert_eq!(mixed_sum, 20. + 0.3 * size);
    }

    #[test]
    fn val_try_sub_with_size() {
        let size = 250.;

        let px_sum = Val::Px(60.).try_sub_with_size(Val::Px(18.), size).unwrap();
        let percent_sum = Val::Percent(80.)
            .try_sub_with_size(Val::Percent(30.), size)
            .unwrap();
        let mixed_sum = Val::Percent(50.)
            .try_sub_with_size(Val::Px(30.), size)
            .unwrap();

        assert_eq!(px_sum, 42.);
        assert_eq!(percent_sum, 0.5 * size);
        assert_eq!(mixed_sum, 0.5 * size - 30.);
    }

    #[test]
    fn val_try_add_non_numeric_with_size() {
        let size = 250.;

        let undefined_sum = Val::Undefined.try_add_with_size(Val::Undefined, size);
        let percent_sum = Val::Auto.try_add_with_size(Val::Auto, size);

        assert_eq!(undefined_sum, Err(ValArithmeticError::NonEvaluateable));
        assert_eq!(percent_sum, Err(ValArithmeticError::NonEvaluateable));
    }

    #[test]
    fn val_arithmetic_error_messages() {
        assert_eq!(
            format!("{}", ValArithmeticError::NonIdenticalVariants),
            "the variants of the Vals don't match"
        );
        assert_eq!(
            format!("{}", ValArithmeticError::NonEvaluateable),
            "the given variant of Val is not evaluateable (non-numeric)"
        );
    }
}<|MERGE_RESOLUTION|>--- conflicted
+++ resolved
@@ -278,13 +278,8 @@
     /// How to shrink if there's not enough space available
     pub flex_shrink: f32,
     /// The initial length of the main axis, before other properties are applied.
-<<<<<<< HEAD
     /// 
     /// `flex_basis` overrides `size` if both are set, but it obeys the bounds defined by `min_size` and `max_size`.
-=======
-    ///
-    /// If both are set, `flex_basis` overrides `size` on the main axis but it obeys the bounds defined by `min_size` and `max_size`.
->>>>>>> 8934a6f7
     pub flex_basis: Val,
     /// The ideal size of the flexbox
     ///
@@ -596,53 +591,6 @@
     }
 }
 
-<<<<<<< HEAD
-/// Determines how the measure func should determine the size of the node
-#[derive(Copy, Clone, Default, PartialEq, Eq, Debug, Reflect)]
-#[reflect(PartialEq)]
-pub enum MeasureMode {
-    PreserveAspectRatio,
-    Text,
-    #[default]
-    Fill,
-}
-
-
-/// The calculated size of the node
-#[derive(Component, Copy, Clone, Debug, Reflect)]
-#[reflect(Component)]
-pub struct CalculatedSize {
-    /// The size of the node in logical pixels
-    pub min_size: Vec2,
-    pub size: Vec2,
-    pub max_size: Vec2,
-    pub ideal_width: f32,
-    pub ideal_height: f32,
-    pub ready: bool,
-    /// Whether to attempt to preserve the aspect ratio when determining the layout for this item
-    pub mode: MeasureMode,
-}
-
-impl CalculatedSize {
-    const DEFAULT: Self = Self {
-        min_size: Vec2::ZERO,
-        size: Vec2::ZERO,
-        max_size: Vec2::ZERO,
-        ideal_width: 0.,
-        ideal_height: 0.,
-        mode: MeasureMode::Fill,
-        ready: false,
-    };
-}
-
-impl Default for CalculatedSize {
-    fn default() -> Self {
-        Self::DEFAULT
-    }
-}
-
-=======
->>>>>>> 8934a6f7
 /// The background color of the node
 ///
 /// This serves as the "fill" color.
