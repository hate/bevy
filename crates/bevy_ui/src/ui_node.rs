use crate::{Size, UiRect};
use bevy_asset::Handle;
use bevy_ecs::{prelude::Component, reflect::ReflectComponent};
use bevy_math::{Rect, Vec2};
use bevy_reflect::prelude::*;
use bevy_render::{
    color::Color,
    texture::{Image, DEFAULT_IMAGE_HANDLE},
};
use bevy_transform::prelude::GlobalTransform;
use serde::{Deserialize, Serialize};
use smallvec::SmallVec;
use std::ops::{Div, DivAssign, Mul, MulAssign};
use thiserror::Error;

/// Describes the size of a UI node
#[derive(Component, Debug, Clone, Reflect)]
#[reflect(Component, Default)]
pub struct NodeSize {
    /// The size of the node as width and height in logical pixels
<<<<<<< HEAD
    /// automatically calculated by [`super::flex::update_ui_layout`]
=======
    /// automatically calculated by [`super::layout::ui_layout_system`]
>>>>>>> e900bd9e
    pub(crate) calculated_size: Vec2,
}

impl NodeSize {
    /// The calculated node size as width and height in logical pixels
<<<<<<< HEAD
    /// automatically calculated by [`super::flex::update_ui_layout`]
=======
    /// automatically calculated by [`super::layout::ui_layout_system`]
>>>>>>> e900bd9e
    pub fn size(&self) -> Vec2 {
        self.calculated_size
    }

    /// Returns the logical pixel coordinates of the UI node, based on its `GlobalTransform`.
    #[inline]
    pub fn logical_rect(&self, transform: &GlobalTransform) -> Rect {
        Rect::from_center_size(transform.translation().truncate(), self.size())
    }

    /// Returns the physical pixel coordinates of the UI node, based on its `GlobalTransform` and the scale factor.
    #[inline]
    pub fn physical_rect(&self, transform: &GlobalTransform, scale_factor: f32) -> Rect {
        let rect = self.logical_rect(transform);
        Rect {
            min: rect.min / scale_factor,
            max: rect.max / scale_factor,
        }
    }
}

impl NodeSize {
    pub const DEFAULT: Self = Self {
        calculated_size: Vec2::ZERO,
    };
}

impl Default for NodeSize {
    fn default() -> Self {
        Self::DEFAULT
    }
}

/// Represents the possible value types for layout properties.
///
/// This enum allows specifying values for various [`Style`] properties in different units,
/// such as logical pixels, percentages, or automatically determined values.
#[derive(Copy, Clone, PartialEq, Debug, Serialize, Deserialize, Reflect)]
#[reflect(PartialEq, Serialize, Deserialize)]
pub enum Val {
    /// Automatically determine the value based on the context and other `Style` properties.
    Auto,
    /// Set this value in logical pixels.
    Px(f32),
    /// Set the value as a percentage of its parent node's length along a specific axis.
    ///
    /// If the UI node has no parent, the percentage is calculated based on the window's length
    /// along the corresponding axis.
    ///
    /// The chosen axis depends on the `Style` field set:
    /// * For `flex_basis`, the percentage is relative to the main-axis length determined by the `flex_direction`.
    /// * For `gap`, `min_size`, `size`, and `max_size`:
    ///   - `width` is relative to the parent's width.
    ///   - `height` is relative to the parent's height.
    /// * For `margin`, `padding`, and `border` values: the percentage is relative to the parent node's width.
    /// * For positions, `left` and `right` are relative to the parent's width, while `bottom` and `top` are relative to the parent's height.
    Percent(f32),
    /// Set this value in percent of the viewport width
    Vw(f32),
    /// Set this value in percent of the viewport height
    Vh(f32),
    /// Set this value in percent of the viewport's smaller dimension.
    VMin(f32),
    /// Set this value in percent of the viewport's larger dimension.
    VMax(f32),
}

impl Val {
    pub const DEFAULT: Self = Self::Auto;
}

impl Default for Val {
    fn default() -> Self {
        Self::DEFAULT
    }
}

impl Mul<f32> for Val {
    type Output = Val;

    fn mul(self, rhs: f32) -> Self::Output {
        match self {
            Val::Auto => Val::Auto,
            Val::Px(value) => Val::Px(value * rhs),
            Val::Percent(value) => Val::Percent(value * rhs),
            Val::Vw(value) => Val::Vw(value * rhs),
            Val::Vh(value) => Val::Vh(value * rhs),
            Val::VMin(value) => Val::VMin(value * rhs),
            Val::VMax(value) => Val::VMax(value * rhs),
        }
    }
}

impl MulAssign<f32> for Val {
    fn mul_assign(&mut self, rhs: f32) {
        match self {
            Val::Auto => {}
            Val::Px(value)
            | Val::Percent(value)
            | Val::Vw(value)
            | Val::Vh(value)
            | Val::VMin(value)
            | Val::VMax(value) => *value *= rhs,
        }
    }
}

impl Div<f32> for Val {
    type Output = Val;

    fn div(self, rhs: f32) -> Self::Output {
        match self {
            Val::Auto => Val::Auto,
            Val::Px(value) => Val::Px(value / rhs),
            Val::Percent(value) => Val::Percent(value / rhs),
            Val::Vw(value) => Val::Vw(value / rhs),
            Val::Vh(value) => Val::Vh(value / rhs),
            Val::VMin(value) => Val::VMin(value / rhs),
            Val::VMax(value) => Val::VMax(value / rhs),
        }
    }
}

impl DivAssign<f32> for Val {
    fn div_assign(&mut self, rhs: f32) {
        match self {
            Val::Auto => {}
            Val::Px(value)
            | Val::Percent(value)
            | Val::Vw(value)
            | Val::Vh(value)
            | Val::VMin(value)
            | Val::VMax(value) => *value /= rhs,
        }
    }
}

#[derive(Debug, Eq, PartialEq, Clone, Copy, Error)]
pub enum ValArithmeticError {
    #[error("the variants of the Vals don't match")]
    NonIdenticalVariants,
    #[error("the given variant of Val is not evaluateable (non-numeric)")]
    NonEvaluateable,
}

impl Val {
    /// Tries to add the values of two [`Val`]s.
    /// Returns [`ValArithmeticError::NonIdenticalVariants`] if two [`Val`]s are of different variants.
    /// When adding non-numeric [`Val`]s, it returns the value unchanged.
    pub fn try_add(&self, rhs: Val) -> Result<Val, ValArithmeticError> {
        match (self, rhs) {
            (Val::Auto, Val::Auto) => Ok(*self),
            (Val::Px(value), Val::Px(rhs_value)) => Ok(Val::Px(value + rhs_value)),
            (Val::Percent(value), Val::Percent(rhs_value)) => Ok(Val::Percent(value + rhs_value)),
            _ => Err(ValArithmeticError::NonIdenticalVariants),
        }
    }

    /// Adds `rhs` to `self` and assigns the result to `self` (see [`Val::try_add`])
    pub fn try_add_assign(&mut self, rhs: Val) -> Result<(), ValArithmeticError> {
        *self = self.try_add(rhs)?;
        Ok(())
    }

    /// Tries to subtract the values of two [`Val`]s.
    /// Returns [`ValArithmeticError::NonIdenticalVariants`] if two [`Val`]s are of different variants.
    /// When adding non-numeric [`Val`]s, it returns the value unchanged.
    pub fn try_sub(&self, rhs: Val) -> Result<Val, ValArithmeticError> {
        match (self, rhs) {
            (Val::Auto, Val::Auto) => Ok(*self),
            (Val::Px(value), Val::Px(rhs_value)) => Ok(Val::Px(value - rhs_value)),
            (Val::Percent(value), Val::Percent(rhs_value)) => Ok(Val::Percent(value - rhs_value)),
            _ => Err(ValArithmeticError::NonIdenticalVariants),
        }
    }

    /// Subtracts `rhs` from `self` and assigns the result to `self` (see [`Val::try_sub`])
    pub fn try_sub_assign(&mut self, rhs: Val) -> Result<(), ValArithmeticError> {
        *self = self.try_sub(rhs)?;
        Ok(())
    }

    /// A convenience function for simple evaluation of [`Val::Percent`] variant into a concrete [`Val::Px`] value.
    /// Returns a [`ValArithmeticError::NonEvaluateable`] if the [`Val`] is impossible to evaluate into [`Val::Px`].
    /// Otherwise it returns an [`f32`] containing the evaluated value in pixels.
    ///
    /// **Note:** If a [`Val::Px`] is evaluated, it's inner value returned unchanged.
    pub fn evaluate(&self, size: f32) -> Result<f32, ValArithmeticError> {
        match self {
            Val::Percent(value) => Ok(size * value / 100.0),
            Val::Px(value) => Ok(*value),
            _ => Err(ValArithmeticError::NonEvaluateable),
        }
    }

    /// Similar to [`Val::try_add`], but performs [`Val::evaluate`] on both values before adding.
    /// Returns an [`f32`] value in pixels.
    pub fn try_add_with_size(&self, rhs: Val, size: f32) -> Result<f32, ValArithmeticError> {
        let lhs = self.evaluate(size)?;
        let rhs = rhs.evaluate(size)?;

        Ok(lhs + rhs)
    }

    /// Similar to [`Val::try_add_assign`], but performs [`Val::evaluate`] on both values before adding.
    /// The value gets converted to [`Val::Px`].
    pub fn try_add_assign_with_size(
        &mut self,
        rhs: Val,
        size: f32,
    ) -> Result<(), ValArithmeticError> {
        *self = Val::Px(self.evaluate(size)? + rhs.evaluate(size)?);
        Ok(())
    }

    /// Similar to [`Val::try_sub`], but performs [`Val::evaluate`] on both values before subtracting.
    /// Returns an [`f32`] value in pixels.
    pub fn try_sub_with_size(&self, rhs: Val, size: f32) -> Result<f32, ValArithmeticError> {
        let lhs = self.evaluate(size)?;
        let rhs = rhs.evaluate(size)?;

        Ok(lhs - rhs)
    }

    /// Similar to [`Val::try_sub_assign`], but performs [`Val::evaluate`] on both values before adding.
    /// The value gets converted to [`Val::Px`].
    pub fn try_sub_assign_with_size(
        &mut self,
        rhs: Val,
        size: f32,
    ) -> Result<(), ValArithmeticError> {
        *self = Val::Px(self.try_add_with_size(rhs, size)?);
        Ok(())
    }
}

/// Describes the style of a UI container node
///
/// Node's can be laid out using either Flexbox or CSS Grid Layout.<br />
/// See below for general learning resources and for documentation on the individual style properties.
///
/// ### Flexbox
///
/// - [MDN: Basic Concepts of Grid Layout](https://developer.mozilla.org/en-US/docs/Web/CSS/CSS_Grid_Layout/Basic_Concepts_of_Grid_Layout)
/// - [A Complete Guide To Flexbox](https://css-tricks.com/snippets/css/a-guide-to-flexbox/) by CSS Tricks. This is detailed guide with illustrations and comphrehensive written explanation of the different Flexbox properties and how they work.
/// - [Flexbox Froggy](https://flexboxfroggy.com/). An interactive tutorial/game that teaches the essential parts of Flebox in a fun engaging way.
///
/// ### CSS Grid
///
/// - [MDN: Basic Concepts of Flexbox](https://developer.mozilla.org/en-US/docs/Web/CSS/CSS_Flexible_Box_Layout/Basic_Concepts_of_Flexbox)
/// - [A Complete Guide To CSS Grid](https://css-tricks.com/snippets/css/complete-guide-grid/) by CSS Tricks. This is detailed guide with illustrations and comphrehensive written explanation of the different CSS Grid properties and how they work.
/// - [CSS Grid Garden](https://cssgridgarden.com/). An interactive tutorial/game that teaches the essential parts of CSS Grid in a fun engaging way.

#[derive(Component, Clone, PartialEq, Debug, Reflect)]
#[reflect(Component, Default, PartialEq)]
pub struct Style {
    /// Which layout algorithm to use when laying out this node's contents:
    ///   - [`Display::Flex`]: Use the Flexbox layout algorithm
    ///   - [`Display::Grid`]: Use the CSS Grid layout algorithm
    ///   - [`Display::None`]: Hide this node and perform layout as if it does not exist.
    ///
    /// <https://developer.mozilla.org/en-US/docs/Web/CSS/display>
    pub display: Display,

    /// Whether a node should be laid out in-flow with, or independently of it's siblings:
    ///  - [`PositionType::Relative`]: Layout this node in-flow with other nodes using the usual (flexbox/grid) layout algorithm.
    ///  - [`PositionType::Absolute`]: Layout this node on top and independently of other nodes.
    ///
    /// <https://developer.mozilla.org/en-US/docs/Web/CSS/position>
    pub position_type: PositionType,

    /// Whether overflowing content should be displayed or clipped.
    ///
    /// <https://developer.mozilla.org/en-US/docs/Web/CSS/overflow>
    pub overflow: Overflow,

    /// Defines the text direction. For example English is written LTR (left-to-right) while Arabic is written RTL (right-to-left).
    ///
    /// Note: the corresponding CSS property also affects box layout order, but this isn't yet implemented in bevy.
    /// <https://developer.mozilla.org/en-US/docs/Web/CSS/direction>
    pub direction: Direction,

    /// The horizontal position of the left edge of the node.
    ///  - For relatively positioned nodes, this is relative to the node's position as computed during regular layout.
    ///  - For absolutely positioned nodes, this is relative to the *parent* node's bounding box.
    ///
    /// <https://developer.mozilla.org/en-US/docs/Web/CSS/left>
    pub left: Val,

    /// The horizontal position of the right edge of the node.
    ///  - For relatively positioned nodes, this is relative to the node's position as computed during regular layout.
    ///  - For absolutely positioned nodes, this is relative to the *parent* node's bounding box.
    ///
    /// <https://developer.mozilla.org/en-US/docs/Web/CSS/right>
    pub right: Val,

    /// The vertical position of the top edge of the node.
    ///  - For relatively positioned nodes, this is relative to the node's position as computed during regular layout.
    ///  - For absolutely positioned nodes, this is relative to the *parent* node's bounding box.
    ///
    /// <https://developer.mozilla.org/en-US/docs/Web/CSS/top>
    pub top: Val,

    /// The vertical position of the bottom edge of the node.
    ///  - For relatively positioned nodes, this is relative to the node's position as computed during regular layout.
    ///  - For absolutely positioned nodes, this is relative to the *parent* node's bounding box.
    ///
    /// <https://developer.mozilla.org/en-US/docs/Web/CSS/bottom>
    pub bottom: Val,

    /// The ideal size of the node
    ///
    /// `size.width` is used when it is within the bounds defined by `min_size.width` and `max_size.width`.
    /// `size.height` is used when it is within the bounds defined by `min_size.height` and `max_size.height`.
    ///
    /// <https://developer.mozilla.org/en-US/docs/Web/CSS/width> <br />
    /// <https://developer.mozilla.org/en-US/docs/Web/CSS/height>
    pub size: Size,

    /// The minimum size of the node
    ///
    /// `min_size.width` is used if it is greater than either `size.width` or `max_size.width`, or both.
    /// `min_size.height` is used if it is greater than either `size.height` or `max_size.height`, or both.
    ///
    /// <https://developer.mozilla.org/en-US/docs/Web/CSS/min-width> <br />
    /// <https://developer.mozilla.org/en-US/docs/Web/CSS/min-height>
    pub min_size: Size,

    /// The maximum size of the node
    ///
    /// `max_size.width` is used if it is within the bounds defined by `min_size.width` and `size.width`.
    /// `max_size.height` is used if it is within the bounds defined by `min_size.height` and `size.height.
    ///
    /// <https://developer.mozilla.org/en-US/docs/Web/CSS/max-width> <br />
    /// <https://developer.mozilla.org/en-US/docs/Web/CSS/max-height>
    pub max_size: Size,

    /// The aspect ratio of the node (defined as `width / height`)
    ///
    /// <https://developer.mozilla.org/en-US/docs/Web/CSS/aspect-ratio>
    pub aspect_ratio: Option<f32>,

    /// For Flexbox containers:
    ///   - Sets default cross-axis alignment of the child items.
    /// For CSS Grid containers:
    ///   - Controls block (vertical) axis alignment of children of this grid container within their grid areas
    ///
    /// This value is overriden [`JustifySelf`] on the child node is set.
    ///
    /// <https://developer.mozilla.org/en-US/docs/Web/CSS/align-items>
    pub align_items: AlignItems,

    /// For Flexbox containers:
    ///   - This property has no effect. See `justify_content` for main-axis alignment of flex items.
    /// For CSS Grid containers:
    ///   - Sets default inline (horizontal) axis alignment of child items within their grid areas
    ///
    /// This value is overriden [`JustifySelf`] on the child node is set.
    ///
    /// <https://developer.mozilla.org/en-US/docs/Web/CSS/justify-items>
    pub justify_items: JustifyItems,

    /// For Flexbox items:
    ///   - Controls cross-axis alignment of the item.
    /// For CSS Grid items:
    ///   - Controls block (vertical) axis alignment of a grid item within it's grid area
    ///
    /// If set to `Auto`, alignment is inherited from the value of [`AlignItems`] set on the parent node.
    ///
    /// <https://developer.mozilla.org/en-US/docs/Web/CSS/align-self>
    pub align_self: AlignSelf,

    /// For Flexbox items:
    ///   - This property has no effect. See `justify_content` for main-axis alignment of flex items.
    /// For CSS Grid items:
    ///   - Controls inline (horizontal) axis alignment of a grid item within it's grid area.
    ///
    /// If set to `Auto`, alignment is inherited from the value of [`JustifyItems`] set on the parent node.
    ///
    /// <https://developer.mozilla.org/en-US/docs/Web/CSS/justify-items>
    pub justify_self: JustifySelf,

    /// For Flexbox containers:
    ///   - Controls alignment of lines if flex_wrap is set to [`FlexWrap::Wrap`] and there are multiple lines of items
    /// For CSS Grid container:
    ///   - Controls alignment of grid rows
    ///
    /// <https://developer.mozilla.org/en-US/docs/Web/CSS/align-content>
    pub align_content: AlignContent,

    /// For Flexbox containers:
    ///   - Controls alignment of items in the main axis
    /// For CSS Grid containers:
    ///   - Controls alignment of grid columns
    ///
    /// <https://developer.mozilla.org/en-US/docs/Web/CSS/justify-content>
    pub justify_content: JustifyContent,

    /// The amount of space around a node outside its border.
    ///
    /// If a percentage value is used, the percentage is calculated based on the width of the parent node.
    ///
    /// # Example
    /// ```
    /// # use bevy_ui::{Style, UiRect, Val};
    /// let style = Style {
    ///     margin: UiRect {
    ///         left: Val::Percent(10.),
    ///         right: Val::Percent(10.),
    ///         top: Val::Percent(15.),
    ///         bottom: Val::Percent(15.)
    ///     },
    ///     ..Default::default()
    /// };
    /// ```
    /// A node with this style and a parent with dimensions of 100px by 300px, will have calculated margins of 10px on both left and right edges, and 15px on both top and bottom edges.
    ///
    /// <https://developer.mozilla.org/en-US/docs/Web/CSS/margin>
    pub margin: UiRect,

    /// The amount of space between the edges of a node and its contents.
    ///
    /// If a percentage value is used, the percentage is calculated based on the width of the parent node.
    ///
    /// # Example
    /// ```
    /// # use bevy_ui::{Style, UiRect, Val};
    /// let style = Style {
    ///     padding: UiRect {
    ///         left: Val::Percent(1.),
    ///         right: Val::Percent(2.),
    ///         top: Val::Percent(3.),
    ///         bottom: Val::Percent(4.)
    ///     },
    ///     ..Default::default()
    /// };
    /// ```
    /// A node with this style and a parent with dimensions of 300px by 100px, will have calculated padding of 3px on the left, 6px on the right, 9px on the top and 12px on the bottom.
    ///
    /// <https://developer.mozilla.org/en-US/docs/Web/CSS/padding>
    pub padding: UiRect,

    /// The amount of space between the margins of a node and its padding.
    ///
    /// If a percentage value is used, the percentage is calculated based on the width of the parent node.
    ///
    /// The size of the node will be expanded if there are constraints that prevent the layout algorithm from placing the border within the existing node boundary.
    ///
    /// Rendering for borders is not yet implemented.
    ///
    /// <https://developer.mozilla.org/en-US/docs/Web/CSS/border-width>
    pub border: UiRect,

    /// Whether a Flexbox container should be a row or a column. This property has no effect of Grid nodes.
    ///
    /// <https://developer.mozilla.org/en-US/docs/Web/CSS/flex-direction>
    pub flex_direction: FlexDirection,

    /// Whether a Flexbox container should wrap it's contents onto multiple line wrap if they overflow. This property has no effect of Grid nodes.
    ///
    /// <https://developer.mozilla.org/en-US/docs/Web/CSS/flex-wrap>
    pub flex_wrap: FlexWrap,

    /// Defines how much a flexbox item should grow if there's space available. Defaults to 0 (don't grow at all).
    ///
    /// <https://developer.mozilla.org/en-US/docs/Web/CSS/flex-grow>
    pub flex_grow: f32,

    /// Defines how much a flexbox item should shrink if there's not enough space available. Defaults to 1.
    ///
    /// <https://developer.mozilla.org/en-US/docs/Web/CSS/flex-shrink>
    pub flex_shrink: f32,

    /// The initial length of a flexbox in the main axis, before flex growing/shrinking properties are applied.
    ///
    /// `flex_basis` overrides `size` on the main axis if both are set,  but it obeys the bounds defined by `min_size` and `max_size`.
    ///
    /// <https://developer.mozilla.org/en-US/docs/Web/CSS/flex-basis>
    pub flex_basis: Val,

    /// The size of the gutters between items in flexbox layout or rows/columns in a grid layout
    ///
    /// Note: Values of `Val::Auto` are not valid and are treated as zero.
    ///
    /// <https://developer.mozilla.org/en-US/docs/Web/CSS/gap>
    pub gap: Size,

    /// Controls whether automatically placed grid items are placed row-wise or column-wise. And whether the sparse or dense packing algorithm is used.
    /// Only affect Grid layouts
    ///
    /// <https://developer.mozilla.org/en-US/docs/Web/CSS/grid-auto-flow>
    pub grid_auto_flow: GridAutoFlow,

    /// Defines the number of rows a grid has and the sizes of those rows. If grid items are given explicit placements then more rows may
    /// be implicitly generated by items that are placed out of bounds. The sizes of those rows are controlled by `grid_auto_rows` property.
    ///
    /// <https://developer.mozilla.org/en-US/docs/Web/CSS/grid-template-rows>
    pub grid_template_rows: Vec<RepeatedGridTrack>,

    /// Defines the number of columns a grid has and the sizes of those columns. If grid items are given explicit placements then more columns may
    /// be implicitly generated by items that are placed out of bounds. The sizes of those columns are controlled by `grid_auto_columns` property.
    ///
    /// <https://developer.mozilla.org/en-US/docs/Web/CSS/grid-template-columns>
    pub grid_template_columns: Vec<RepeatedGridTrack>,

    /// Defines the size of implicitly created rows. Rows are created implicitly when grid items are given explicit placements that are out of bounds
    /// of the rows explicitly created using `grid_template_rows`.
    ///
    /// <https://developer.mozilla.org/en-US/docs/Web/CSS/grid-auto-rows>
    pub grid_auto_rows: Vec<GridTrack>,
    /// Defines the size of implicitly created columns. Columns are created implicitly when grid items are given explicit placements that are out of bounds
    /// of the columns explicitly created using `grid_template_columms`.
    ///
    /// <https://developer.mozilla.org/en-US/docs/Web/CSS/grid-template-columns>
    pub grid_auto_columns: Vec<GridTrack>,

    /// The row in which a grid item starts and how many rows it spans.
    ///
    /// <https://developer.mozilla.org/en-US/docs/Web/CSS/grid-row>
    pub grid_row: GridPlacement,

    /// The column in which a grid item starts and how many columns it spans.
    ///
    /// <https://developer.mozilla.org/en-US/docs/Web/CSS/grid-column>
    pub grid_column: GridPlacement,
}

impl Style {
    pub const DEFAULT: Self = Self {
        display: Display::DEFAULT,
        position_type: PositionType::DEFAULT,
        left: Val::Auto,
        right: Val::Auto,
        top: Val::Auto,
        bottom: Val::Auto,
        direction: Direction::DEFAULT,
        flex_direction: FlexDirection::DEFAULT,
        flex_wrap: FlexWrap::DEFAULT,
        align_items: AlignItems::DEFAULT,
        justify_items: JustifyItems::DEFAULT,
        align_self: AlignSelf::DEFAULT,
        justify_self: JustifySelf::DEFAULT,
        align_content: AlignContent::DEFAULT,
        justify_content: JustifyContent::DEFAULT,
        margin: UiRect::DEFAULT,
        padding: UiRect::DEFAULT,
        border: UiRect::DEFAULT,
        flex_grow: 0.0,
        flex_shrink: 1.0,
        flex_basis: Val::Auto,
        size: Size::AUTO,
        min_size: Size::AUTO,
        max_size: Size::AUTO,
        aspect_ratio: None,
        overflow: Overflow::DEFAULT,
        gap: Size::all(Val::Px(0.0)),
        grid_auto_flow: GridAutoFlow::DEFAULT,
        grid_template_rows: Vec::new(),
        grid_template_columns: Vec::new(),
        grid_auto_rows: Vec::new(),
        grid_auto_columns: Vec::new(),
        grid_column: GridPlacement::DEFAULT,
        grid_row: GridPlacement::DEFAULT,
    };
}

impl Default for Style {
    fn default() -> Self {
        Self::DEFAULT
    }
}

/// How items are aligned according to the cross axis
#[derive(Copy, Clone, PartialEq, Eq, Debug, Serialize, Deserialize, Reflect)]
#[reflect(PartialEq, Serialize, Deserialize)]
pub enum AlignItems {
    /// The items are packed in their default position as if no alignment was applied
    Default,
    /// Items are packed towards the start of the axis.
    Start,
    /// Items are packed towards the end of the axis.
    End,
    /// Items are packed towards the start of the axis, unless the flex direction is reversed;
    /// then they are packed towards the end of the axis.
    FlexStart,
    /// Items are packed towards the end of the axis, unless the flex direction is reversed;
    /// then they are packed towards the start of the axis.
    FlexEnd,
    /// Items are aligned at the center.
    Center,
    /// Items are aligned at the baseline.
    Baseline,
    /// Items are stretched across the whole cross axis.
    Stretch,
}

impl AlignItems {
    pub const DEFAULT: Self = Self::Default;
}

impl Default for AlignItems {
    fn default() -> Self {
        Self::DEFAULT
    }
}

/// How items are aligned according to the cross axis
#[derive(Copy, Clone, PartialEq, Eq, Debug, Serialize, Deserialize, Reflect)]
#[reflect(PartialEq, Serialize, Deserialize)]
pub enum JustifyItems {
    /// The items are packed in their default position as if no alignment was applied
    Default,
    /// Items are packed towards the start of the axis.
    Start,
    /// Items are packed towards the end of the axis.
    End,
    /// Items are aligned at the center.
    Center,
    /// Items are aligned at the baseline.
    Baseline,
    /// Items are stretched across the whole cross axis.
    Stretch,
}

impl JustifyItems {
    pub const DEFAULT: Self = Self::Default;
}

impl Default for JustifyItems {
    fn default() -> Self {
        Self::DEFAULT
    }
}

/// How this item is aligned according to the cross axis.
/// Overrides [`AlignItems`].
#[derive(Copy, Clone, PartialEq, Eq, Debug, Serialize, Deserialize, Reflect)]
#[reflect(PartialEq, Serialize, Deserialize)]
pub enum AlignSelf {
    /// Use the parent node's [`AlignItems`] value to determine how this item should be aligned.
    Auto,
    /// This item will be aligned with the start of the axis.
    Start,
    /// This item will be aligned with the end of the axis.
    End,
    /// This item will be aligned with the start of the axis, unless the flex direction is reversed;
    /// then it will be aligned with the end of the axis.
    FlexStart,
    /// This item will be aligned with the end of the axis, unless the flex direction is reversed;
    /// then it will be aligned with the start of the axis.
    FlexEnd,
    /// This item will be aligned at the center.
    Center,
    /// This item will be aligned at the baseline.
    Baseline,
    /// This item will be stretched across the whole cross axis.
    Stretch,
}

impl AlignSelf {
    pub const DEFAULT: Self = Self::Auto;
}

impl Default for AlignSelf {
    fn default() -> Self {
        Self::DEFAULT
    }
}

/// How this item is aligned according to the cross axis.
/// Overrides [`AlignItems`].
#[derive(Copy, Clone, PartialEq, Eq, Debug, Serialize, Deserialize, Reflect)]
#[reflect(PartialEq, Serialize, Deserialize)]
pub enum JustifySelf {
    /// Use the parent node's [`AlignItems`] value to determine how this item should be aligned.
    Auto,
    /// This item will be aligned with the start of the axis.
    Start,
    /// This item will be aligned with the end of the axis.
    End,
    /// This item will be aligned at the center.
    Center,
    /// This item will be aligned at the baseline.
    Baseline,
    /// This item will be stretched across the whole cross axis.
    Stretch,
}

impl JustifySelf {
    pub const DEFAULT: Self = Self::Auto;
}

impl Default for JustifySelf {
    fn default() -> Self {
        Self::DEFAULT
    }
}

/// Defines how each line is aligned within the flexbox.
///
/// It only applies if [`FlexWrap::Wrap`] is present and if there are multiple lines of items.
#[derive(Copy, Clone, PartialEq, Eq, Debug, Serialize, Deserialize, Reflect)]
#[reflect(PartialEq, Serialize, Deserialize)]
pub enum AlignContent {
    /// The items are packed in their default position as if no alignment was applied
    Default,
    /// Each line moves towards the start of the cross axis.
    Start,
    /// Each line moves towards the end of the cross axis.
    End,
    /// Each line moves towards the start of the cross axis, unless the flex direction is reversed; then the line moves towards the end of the cross axis.
    FlexStart,
    /// Each line moves towards the end of the cross axis, unless the flex direction is reversed; then the line moves towards the start of the cross axis.
    FlexEnd,
    /// Each line moves towards the center of the cross axis.
    Center,
    /// Each line will stretch to fill the remaining space.
    Stretch,
    /// Each line fills the space it needs, putting the remaining space, if any
    /// inbetween the lines.
    SpaceBetween,
    /// The gap between the first and last items is exactly THE SAME as the gap between items.
    /// The gaps are distributed evenly.
    SpaceEvenly,
    /// Each line fills the space it needs, putting the remaining space, if any
    /// around the lines.
    SpaceAround,
}

impl AlignContent {
    pub const DEFAULT: Self = Self::Default;
}

impl Default for AlignContent {
    fn default() -> Self {
        Self::DEFAULT
    }
}

/// Defines how items are aligned according to the main axis
#[derive(Copy, Clone, PartialEq, Eq, Debug, Serialize, Deserialize, Reflect)]
#[reflect(PartialEq, Serialize, Deserialize)]
pub enum JustifyContent {
    /// The items are packed in their default position as if no alignment was applied
    Default,
    /// Items are packed toward the start of the axis.
    Start,
    /// Items are packed toward the end of the axis.
    End,
    /// Pushed towards the start, unless the flex direction is reversed; then pushed towards the end.
    FlexStart,
    /// Pushed towards the end, unless the flex direction is reversed; then pushed towards the start.
    FlexEnd,
    /// Centered along the main axis.
    Center,
    /// Remaining space is distributed between the items.
    SpaceBetween,
    /// Remaining space is distributed around the items.
    SpaceAround,
    /// Like [`JustifyContent::SpaceAround`] but with even spacing between items.
    SpaceEvenly,
}

impl JustifyContent {
    pub const DEFAULT: Self = Self::Default;
}

impl Default for JustifyContent {
    fn default() -> Self {
        Self::DEFAULT
    }
}

/// Defines the text direction
///
/// For example English is written LTR (left-to-right) while Arabic is written RTL (right-to-left).
#[derive(Copy, Clone, PartialEq, Eq, Debug, Serialize, Deserialize, Reflect)]
#[reflect(PartialEq, Serialize, Deserialize)]
pub enum Direction {
    /// Inherit from parent node.
    Inherit,
    /// Text is written left to right.
    LeftToRight,
    /// Text is written right to left.
    RightToLeft,
}

impl Direction {
    pub const DEFAULT: Self = Self::Inherit;
}

impl Default for Direction {
    fn default() -> Self {
        Self::DEFAULT
    }
}

/// Whether to use a Flexbox layout model.
///
/// Part of the [`Style`] component.
#[derive(Copy, Clone, PartialEq, Eq, Debug, Serialize, Deserialize, Reflect)]
#[reflect(PartialEq, Serialize, Deserialize)]
pub enum Display {
    /// Use Flexbox layout model to determine the position of this [`super::flex::Node`].
    Flex,
    /// Use CSS Grid layout model to determine the position of this [`Node`].
    Grid,
    /// Use no layout, don't render this node and its children.
    ///
    /// If you want to hide a node and its children,
    /// but keep its layout in place, set its [`Visibility`](bevy_render::view::Visibility) component instead.
    None,
}

impl Display {
    pub const DEFAULT: Self = Self::Flex;
}

impl Default for Display {
    fn default() -> Self {
        Self::DEFAULT
    }
}

/// Defines how flexbox items are ordered within a flexbox
#[derive(Copy, Clone, PartialEq, Eq, Debug, Serialize, Deserialize, Reflect)]
#[reflect(PartialEq, Serialize, Deserialize)]
pub enum FlexDirection {
    /// Same way as text direction along the main axis.
    Row,
    /// Flex from top to bottom.
    Column,
    /// Opposite way as text direction along the main axis.
    RowReverse,
    /// Flex from bottom to top.
    ColumnReverse,
}

impl FlexDirection {
    pub const DEFAULT: Self = Self::Row;
}

impl Default for FlexDirection {
    fn default() -> Self {
        Self::DEFAULT
    }
}

/// Whether to show or hide overflowing items
#[derive(Copy, Clone, PartialEq, Eq, Debug, Reflect, Serialize, Deserialize)]
#[reflect(PartialEq, Serialize, Deserialize)]
pub struct Overflow {
    /// Whether to show or clip overflowing items on the x axis        
    pub x: OverflowAxis,
    /// Whether to show or clip overflowing items on the y axis
    pub y: OverflowAxis,
}

impl Overflow {
    pub const DEFAULT: Self = Self {
        x: OverflowAxis::DEFAULT,
        y: OverflowAxis::DEFAULT,
    };

    /// Show overflowing items on both axes
    pub const fn visible() -> Self {
        Self {
            x: OverflowAxis::Visible,
            y: OverflowAxis::Visible,
        }
    }

    /// Clip overflowing items on both axes
    pub const fn clip() -> Self {
        Self {
            x: OverflowAxis::Clip,
            y: OverflowAxis::Clip,
        }
    }

    /// Clip overflowing items on the x axis
    pub const fn clip_x() -> Self {
        Self {
            x: OverflowAxis::Clip,
            y: OverflowAxis::Visible,
        }
    }

    /// Clip overflowing items on the y axis
    pub const fn clip_y() -> Self {
        Self {
            x: OverflowAxis::Visible,
            y: OverflowAxis::Clip,
        }
    }

    /// Overflow is visible on both axes
    pub const fn is_visible(&self) -> bool {
        self.x.is_visible() && self.y.is_visible()
    }
}

impl Default for Overflow {
    fn default() -> Self {
        Self::DEFAULT
    }
}

/// Whether to show or hide overflowing items
#[derive(Copy, Clone, PartialEq, Eq, Debug, Reflect, Serialize, Deserialize)]
#[reflect(PartialEq, Serialize, Deserialize)]
pub enum OverflowAxis {
    /// Show overflowing items.
    Visible,
    /// Hide overflowing items.
    Clip,
}

impl OverflowAxis {
    pub const DEFAULT: Self = Self::Visible;

    /// Overflow is visible on this axis
    pub const fn is_visible(&self) -> bool {
        matches!(self, Self::Visible)
    }
}

impl Default for OverflowAxis {
    fn default() -> Self {
        Self::DEFAULT
    }
}

/// The strategy used to position this node
#[derive(Copy, Clone, PartialEq, Eq, Debug, Serialize, Deserialize, Reflect)]
#[reflect(PartialEq, Serialize, Deserialize)]
pub enum PositionType {
    /// Relative to all other nodes with the [`PositionType::Relative`] value.
    Relative,
    /// Independent of all other nodes.
    ///
    /// As usual, the `Style.position` field of this node is specified relative to its parent node.
    Absolute,
}

impl PositionType {
    const DEFAULT: Self = Self::Relative;
}

impl Default for PositionType {
    fn default() -> Self {
        Self::DEFAULT
    }
}

/// Defines if flexbox items appear on a single line or on multiple lines
#[derive(Copy, Clone, PartialEq, Eq, Debug, Serialize, Deserialize, Reflect)]
#[reflect(PartialEq, Serialize, Deserialize)]
pub enum FlexWrap {
    /// Single line, will overflow if needed.
    NoWrap,
    /// Multiple lines, if needed.
    Wrap,
    /// Same as [`FlexWrap::Wrap`] but new lines will appear before the previous one.
    WrapReverse,
}

impl FlexWrap {
    const DEFAULT: Self = Self::NoWrap;
}

impl Default for FlexWrap {
    fn default() -> Self {
        Self::DEFAULT
    }
}

/// Controls whether grid items are placed row-wise or column-wise. And whether the sparse or dense packing algorithm is used.
///
/// The "dense" packing algorithm attempts to fill in holes earlier in the grid, if smaller items come up later. This may cause items to appear out-of-order, when doing so would fill in holes left by larger items.
///
/// Defaults to [`GridAutoFlow::Row`]
///
/// <https://developer.mozilla.org/en-US/docs/Web/CSS/grid-auto-flow>
#[derive(Copy, Clone, PartialEq, Eq, Debug, Serialize, Deserialize, Reflect)]
#[reflect(PartialEq, Serialize, Deserialize)]
pub enum GridAutoFlow {
    /// Items are placed by filling each row in turn, adding new rows as necessary
    Row,
    /// Items are placed by filling each column in turn, adding new columns as necessary.
    Column,
    /// Combines `Row` with the dense packing algorithm.
    RowDense,
    /// Combines `Column` with the dense packing algorithm.
    ColumnDense,
}

impl GridAutoFlow {
    const DEFAULT: Self = Self::Row;
}

impl Default for GridAutoFlow {
    fn default() -> Self {
        Self::DEFAULT
    }
}

#[derive(Copy, Clone, PartialEq, Debug, Serialize, Deserialize, Reflect, FromReflect)]
#[reflect_value(PartialEq, Serialize, Deserialize)]
pub enum MinTrackSizingFunction {
    /// Track minimum size should be a fixed pixel value
    Px(f32),
    /// Track minimum size should be a percentage value
    Percent(f32),
    /// Track minimum size should be content sized under a min-content constraint
    MinContent,
    /// Track minimum size should be content sized under a max-content constraint
    MaxContent,
    /// Track minimum size should be automatically sized
    Auto,
}

#[derive(Copy, Clone, PartialEq, Debug, Serialize, Deserialize, Reflect, FromReflect)]
#[reflect_value(PartialEq, Serialize, Deserialize)]
pub enum MaxTrackSizingFunction {
    /// Track maximum size should be a fixed pixel value
    Px(f32),
    /// Track maximum size should be a percentage value
    Percent(f32),
    /// Track maximum size should be content sized under a min-content constraint
    MinContent,
    /// Track maximum size should be content sized under a max-content constraint
    MaxContent,
    /// Track maximum size should be sized according to the fit-content formula with a fixed pixel limit
    FitContentPx(f32),
    /// Track maximum size should be sized according to the fit-content formula with a percentage limit
    FitContentPercent(f32),
    /// Track maximum size should be automatically sized
    Auto,
    /// The dimension as a fraction of the total available grid space (`fr` units in CSS)
    /// Specified value is the numerator of the fraction. Denominator is the sum of all fractions specified in that grid dimension
    /// Spec: <https://www.w3.org/TR/css3-grid-layout/#fr-unit>
    Fraction(f32),
}

/// A [`GridTrack`] is a Row or Column of a CSS Grid. This struct specifies what size the track should be.
/// See below for the different "track sizing functions" you can specify.
#[derive(Copy, Clone, PartialEq, Debug, Serialize, Deserialize, Reflect, FromReflect)]
#[reflect(PartialEq, Serialize, Deserialize)]
pub struct GridTrack {
    pub(crate) min_sizing_function: MinTrackSizingFunction,
    pub(crate) max_sizing_function: MaxTrackSizingFunction,
}

impl GridTrack {
    const DEFAULT: Self = Self {
        min_sizing_function: MinTrackSizingFunction::Auto,
        max_sizing_function: MaxTrackSizingFunction::Auto,
    };

    /// Create a grid track with a fixed pixel size
    pub fn px<T: From<Self>>(value: f32) -> T {
        Self {
            min_sizing_function: MinTrackSizingFunction::Px(value),
            max_sizing_function: MaxTrackSizingFunction::Px(value),
        }
        .into()
    }

    /// Create a grid track with a percentage size
    pub fn percent<T: From<Self>>(value: f32) -> T {
        Self {
            min_sizing_function: MinTrackSizingFunction::Percent(value),
            max_sizing_function: MaxTrackSizingFunction::Percent(value),
        }
        .into()
    }

    /// Create a grid track with an `fr` size.
    /// Note that this will give the track a content-based minimum size.
    /// Usually you are best off using `GridTrack::flex` instead which uses a zero minimum size
    pub fn fr<T: From<Self>>(value: f32) -> T {
        Self {
            min_sizing_function: MinTrackSizingFunction::Auto,
            max_sizing_function: MaxTrackSizingFunction::Fraction(value),
        }
        .into()
    }

    /// Create a grid track with an `minmax(0, Nfr)` size.
    pub fn flex<T: From<Self>>(value: f32) -> T {
        Self {
            min_sizing_function: MinTrackSizingFunction::Px(0.0),
            max_sizing_function: MaxTrackSizingFunction::Fraction(value),
        }
        .into()
    }

    /// Create a grid track which is automatically sized to fit it's contents, and then
    pub fn auto<T: From<Self>>() -> T {
        Self {
            min_sizing_function: MinTrackSizingFunction::Auto,
            max_sizing_function: MaxTrackSizingFunction::Auto,
        }
        .into()
    }

    /// Create a grid track which is automatically sized to fit it's contents when sized at their "min-content" sizes
    pub fn min_content<T: From<Self>>() -> T {
        Self {
            min_sizing_function: MinTrackSizingFunction::MinContent,
            max_sizing_function: MaxTrackSizingFunction::MinContent,
        }
        .into()
    }

    /// Create a grid track which is automatically sized to fit it's contents when sized at their "max-content" sizes
    pub fn max_content<T: From<Self>>() -> T {
        Self {
            min_sizing_function: MinTrackSizingFunction::MaxContent,
            max_sizing_function: MaxTrackSizingFunction::MaxContent,
        }
        .into()
    }

    /// Create a fit-content() grid track with fixed pixel limit
    ///
    /// <https://developer.mozilla.org/en-US/docs/Web/CSS/fit-content_function>
    pub fn fit_content_px<T: From<Self>>(limit: f32) -> T {
        Self {
            min_sizing_function: MinTrackSizingFunction::Auto,
            max_sizing_function: MaxTrackSizingFunction::FitContentPx(limit),
        }
        .into()
    }

    /// Create a fit-content() grid track with percentage limit
    ///
    /// <https://developer.mozilla.org/en-US/docs/Web/CSS/fit-content_function>
    pub fn fit_content_percent<T: From<Self>>(limit: f32) -> T {
        Self {
            min_sizing_function: MinTrackSizingFunction::Auto,
            max_sizing_function: MaxTrackSizingFunction::FitContentPercent(limit),
        }
        .into()
    }

    /// Create a minmax() grid track
    ///
    /// <https://developer.mozilla.org/en-US/docs/Web/CSS/minmax>
    pub fn minmax<T: From<Self>>(min: MinTrackSizingFunction, max: MaxTrackSizingFunction) -> T {
        Self {
            min_sizing_function: min,
            max_sizing_function: max,
        }
        .into()
    }
}

impl Default for GridTrack {
    fn default() -> Self {
        Self::DEFAULT
    }
}

#[derive(Copy, Clone, PartialEq, Debug, Serialize, Deserialize, Reflect, FromReflect)]
#[reflect(PartialEq, Serialize, Deserialize)]
/// How many times to repeat a repeated grid track
///
/// <https://developer.mozilla.org/en-US/docs/Web/CSS/repeat>
pub enum GridTrackRepetition {
    /// Repeat the track fixed number of times
    Count(u16),
    /// Repeat the track to fill available space
    ///
    /// <https://developer.mozilla.org/en-US/docs/Web/CSS/repeat#auto-fill>
    AutoFill,
    /// Repeat the track to fill available space but collapse any tracks that do not end up with
    /// an item placed in them.
    ///
    /// <https://developer.mozilla.org/en-US/docs/Web/CSS/repeat#auto-fit>
    AutoFit,
}

impl From<u16> for GridTrackRepetition {
    fn from(count: u16) -> Self {
        Self::Count(count)
    }
}

impl From<i32> for GridTrackRepetition {
    fn from(count: i32) -> Self {
        Self::Count(count as u16)
    }
}

impl From<usize> for GridTrackRepetition {
    fn from(count: usize) -> Self {
        Self::Count(count as u16)
    }
}

/// Represents a *possibly* repeated [`GridTrack`].
///
/// The repetition parameter can either be:
///   - The integer `1`, in which case the track is non-repeated.
///   - a `u16` count to repeat the track N times
///   - A `GridTrackRepetition::AutoFit` or `GridTrackRepetition::AutoFill`
///
/// Note: that in the common case you want a non-repeating track (repetition count 1), you may use the constructor methods on [`GridTrack`]
/// to create a `RepeatedGridTrack`. i.e. `GridTrack::px(10.0)` is equivalent to `RepeatedGridTrack::px(1, 10.0)`.
///
/// You may only use one auto-repetition per track list. And if your track list contains an auto repetition
/// then all track (in and outside of the repetition) must be fixed size (px or percent). Integer repetitions are just shorthand for writing out
/// N tracks longhand and are not subject to the same limitations.
#[derive(Clone, PartialEq, Debug, Serialize, Deserialize, Reflect, FromReflect)]
#[reflect(PartialEq, Serialize, Deserialize)]
pub struct RepeatedGridTrack {
    pub(crate) repetition: GridTrackRepetition,
    pub(crate) tracks: SmallVec<[GridTrack; 1]>,
}

impl RepeatedGridTrack {
    /// Create a repeating set of grid tracks with a fixed pixel size
    pub fn px<T: From<Self>>(repetition: impl Into<GridTrackRepetition>, value: f32) -> T {
        Self {
            repetition: repetition.into(),
            tracks: SmallVec::from_buf([GridTrack::px(value)]),
        }
        .into()
    }

    /// Create a repeating set of grid tracks with a percentage size
    pub fn percent<T: From<Self>>(repetition: impl Into<GridTrackRepetition>, value: f32) -> T {
        Self {
            repetition: repetition.into(),
            tracks: SmallVec::from_buf([GridTrack::percent(value)]),
        }
        .into()
    }

    /// Create a repeating set of grid tracks with automatic size
    pub fn auto<T: From<Self>>(repetition: u16) -> T {
        Self {
            repetition: GridTrackRepetition::Count(repetition),
            tracks: SmallVec::from_buf([GridTrack::auto()]),
        }
        .into()
    }

    /// Create a repeating set of grid tracks with an `fr` size.
    /// Note that this will give the track a content-based minimum size.
    /// Usually you are best off using `GridTrack::flex` instead which uses a zero minimum size
    pub fn fr<T: From<Self>>(repetition: u16, value: f32) -> T {
        Self {
            repetition: GridTrackRepetition::Count(repetition),
            tracks: SmallVec::from_buf([GridTrack::fr(value)]),
        }
        .into()
    }

    /// Create a repeating set of grid tracks with an `minmax(0, Nfr)` size.
    pub fn flex<T: From<Self>>(repetition: u16, value: f32) -> T {
        Self {
            repetition: GridTrackRepetition::Count(repetition),
            tracks: SmallVec::from_buf([GridTrack::flex(value)]),
        }
        .into()
    }

    /// Create a repeating set of grid tracks with min-content size
    pub fn min_content<T: From<Self>>(repetition: u16) -> T {
        Self {
            repetition: GridTrackRepetition::Count(repetition),
            tracks: SmallVec::from_buf([GridTrack::min_content()]),
        }
        .into()
    }

    /// Create a repeating set of grid tracks with max-content size
    pub fn max_content<T: From<Self>>(repetition: u16) -> T {
        Self {
            repetition: GridTrackRepetition::Count(repetition),
            tracks: SmallVec::from_buf([GridTrack::max_content()]),
        }
        .into()
    }

    /// Create a repeating set of fit-content() grid tracks with fixed pixel limit
    pub fn fit_content_px<T: From<Self>>(repetition: u16, limit: f32) -> T {
        Self {
            repetition: GridTrackRepetition::Count(repetition),
            tracks: SmallVec::from_buf([GridTrack::fit_content_px(limit)]),
        }
        .into()
    }

    /// Create a repeating set of fit-content() grid tracks with percentage limit
    pub fn fit_content_percent<T: From<Self>>(repetition: u16, limit: f32) -> T {
        Self {
            repetition: GridTrackRepetition::Count(repetition),
            tracks: SmallVec::from_buf([GridTrack::fit_content_percent(limit)]),
        }
        .into()
    }

    /// Create a repeating set of minmax() grid track
    pub fn minmax<T: From<Self>>(
        repetition: impl Into<GridTrackRepetition>,
        min: MinTrackSizingFunction,
        max: MaxTrackSizingFunction,
    ) -> T {
        Self {
            repetition: repetition.into(),
            tracks: SmallVec::from_buf([GridTrack::minmax(min, max)]),
        }
        .into()
    }

    /// Create a repetition of a set of tracks
    pub fn repeat_many<T: From<Self>>(
        repetition: impl Into<GridTrackRepetition>,
        tracks: impl Into<Vec<GridTrack>>,
    ) -> T {
        Self {
            repetition: repetition.into(),
            tracks: SmallVec::from_vec(tracks.into()),
        }
        .into()
    }
}

impl From<GridTrack> for RepeatedGridTrack {
    fn from(track: GridTrack) -> Self {
        Self {
            repetition: GridTrackRepetition::Count(1),
            tracks: SmallVec::from_buf([track]),
        }
    }
}

impl From<GridTrack> for Vec<GridTrack> {
    fn from(track: GridTrack) -> Self {
        vec![GridTrack {
            min_sizing_function: track.min_sizing_function,
            max_sizing_function: track.max_sizing_function,
        }]
    }
}

impl From<GridTrack> for Vec<RepeatedGridTrack> {
    fn from(track: GridTrack) -> Self {
        vec![RepeatedGridTrack {
            repetition: GridTrackRepetition::Count(1),
            tracks: SmallVec::from_buf([track]),
        }]
    }
}

impl From<RepeatedGridTrack> for Vec<RepeatedGridTrack> {
    fn from(track: RepeatedGridTrack) -> Self {
        vec![track]
    }
}

#[derive(Copy, Clone, PartialEq, Eq, Debug, Serialize, Deserialize, Reflect)]
#[reflect(PartialEq, Serialize, Deserialize)]
/// Represents the position of a grid item in a single axis.
///
/// There are 3 fields which may be set:
///   - `start`: which grid line the item should start at
///   - `end`: which grid line the item should end at
///   - `span`: how many tracks the item should span
///
/// The default `span` is 1. If neither `start` or `end` is set then the item will be placed automatically.
///
/// Generally, at most two fields should be set. If all three fields are specifed then `span` will be ignored. If `end` specifies an earlier
/// grid line than `start` then `end` will be ignored and the item will have a span of 1.
///
/// <https://developer.mozilla.org/en-US/docs/Web/CSS/CSS_Grid_Layout/Line-based_Placement_with_CSS_Grid>
pub struct GridPlacement {
    /// The grid line at which the item should start. Lines are 1-indexed. Negative indexes count backwards from the end of the grid. Zero is not a valid index.
    pub(crate) start: Option<i16>,
    /// How many grid tracks the item should span. Defaults to 1.
    pub(crate) span: Option<u16>,
    /// The grid line at which the node should end. Lines are 1-indexed. Negative indexes count backwards from the end of the grid. Zero is not a valid index.
    pub(crate) end: Option<i16>,
}

impl GridPlacement {
    const DEFAULT: Self = Self {
        start: None,
        span: Some(1),
        end: None,
    };

    /// Place the grid item automatically (letting the `span` default to `1`).
    pub fn auto() -> Self {
        Self {
            start: None,
            end: None,
            span: Some(1),
        }
    }

    /// Place the grid item automatically, specifying how many tracks it should `span`.
    pub fn span(span: u16) -> Self {
        Self {
            start: None,
            end: None,
            span: Some(span),
        }
    }

    /// Place the grid item specifying the `start` grid line (letting the `span` default to `1`).
    pub fn start(start: i16) -> Self {
        Self {
            start: Some(start),
            end: None,
            span: Some(1),
        }
    }

    /// Place the grid item specifying the `end` grid line (letting the `span` default to `1`).
    pub fn end(end: i16) -> Self {
        Self {
            start: None,
            end: Some(end),
            span: Some(1),
        }
    }

    /// Place the grid item specifying the `start` grid line and how many tracks it should `span`.
    pub fn start_span(start: i16, span: u16) -> Self {
        Self {
            start: Some(start),
            end: None,
            span: Some(span),
        }
    }

    /// Place the grid item specifying `start` and `end` grid lines (`span` will be inferred)
    pub fn start_end(start: i16, end: i16) -> Self {
        Self {
            start: Some(start),
            end: Some(end),
            span: None,
        }
    }

    /// Place the grid item specifying the `end` grid line and how many tracks it should `span`.
    pub fn end_span(end: i16, span: u16) -> Self {
        Self {
            start: None,
            end: Some(end),
            span: Some(span),
        }
    }

    /// Mutate the item, setting the `start` grid line
    pub fn set_start(mut self, start: i16) -> Self {
        self.start = Some(start);
        self
    }

    /// Mutate the item, setting the `end` grid line
    pub fn set_end(mut self, end: i16) -> Self {
        self.end = Some(end);
        self
    }

    /// Mutate the item, setting the number of tracks the item should `span`
    pub fn set_span(mut self, span: u16) -> Self {
        self.span = Some(span);
        self
    }
}

impl Default for GridPlacement {
    fn default() -> Self {
        Self::DEFAULT
    }
}

/// The background color of the node
///
/// This serves as the "fill" color.
/// When combined with [`UiImage`], tints the provided texture.
#[derive(Component, Copy, Clone, Debug, Reflect)]
#[reflect(Component, Default)]
pub struct BackgroundColor(pub Color);

impl BackgroundColor {
    pub const DEFAULT: Self = Self(Color::WHITE);
}

impl Default for BackgroundColor {
    fn default() -> Self {
        Self::DEFAULT
    }
}

impl From<Color> for BackgroundColor {
    fn from(color: Color) -> Self {
        Self(color)
    }
}

/// The 2D texture displayed for this UI node
#[derive(Component, Clone, Debug, Reflect)]
#[reflect(Component, Default)]
pub struct UiImage {
    /// Handle to the texture
    pub texture: Handle<Image>,
    /// Whether the image should be flipped along its x-axis
    pub flip_x: bool,
    /// Whether the image should be flipped along its y-axis
    pub flip_y: bool,
}

impl Default for UiImage {
    fn default() -> UiImage {
        UiImage {
            texture: DEFAULT_IMAGE_HANDLE.typed(),
            flip_x: false,
            flip_y: false,
        }
    }
}

impl UiImage {
    pub fn new(texture: Handle<Image>) -> Self {
        Self {
            texture,
            ..Default::default()
        }
    }

    /// flip the image along its x-axis
    #[must_use]
    pub const fn with_flip_x(mut self) -> Self {
        self.flip_x = true;
        self
    }

    /// flip the image along its y-axis
    #[must_use]
    pub const fn with_flip_y(mut self) -> Self {
        self.flip_y = true;
        self
    }
}

impl From<Handle<Image>> for UiImage {
    fn from(texture: Handle<Image>) -> Self {
        Self::new(texture)
    }
}

/// The calculated clip of the node
#[derive(Component, Default, Copy, Clone, Debug, Reflect)]
#[reflect(Component)]
pub struct CalculatedClip {
    /// The rect of the clip
    pub clip: Rect,
}

/// Indicates that this [`super::flex::Node`] entity's front-to-back ordering is not controlled solely
/// by its location in the UI hierarchy. A node with a higher z-index will appear on top
/// of other nodes with a lower z-index.
///
/// UI nodes that have the same z-index will appear according to the order in which they
/// appear in the UI hierarchy. In such a case, the last node to be added to its parent
/// will appear in front of this parent's other children.
///
/// Internally, nodes with a global z-index share the stacking context of root UI nodes
/// (nodes that have no parent). Because of this, there is no difference between using
/// [`ZIndex::Local(n)`] and [`ZIndex::Global(n)`] for root nodes.
///
/// Nodes without this component will be treated as if they had a value of [`ZIndex::Local(0)`].
#[derive(Component, Copy, Clone, Debug, Reflect)]
#[reflect(Component)]
pub enum ZIndex {
    /// Indicates the order in which this node should be rendered relative to its siblings.
    Local(i32),
    /// Indicates the order in which this node should be rendered relative to root nodes and
    /// all other nodes that have a global z-index.
    Global(i32),
}

impl Default for ZIndex {
    fn default() -> Self {
        Self::Local(0)
    }
}

#[cfg(test)]
mod tests {
    use crate::ValArithmeticError;

    use super::Val;

    #[test]
    fn val_try_add() {
        let auto_sum = Val::Auto.try_add(Val::Auto).unwrap();
        let px_sum = Val::Px(20.).try_add(Val::Px(22.)).unwrap();
        let percent_sum = Val::Percent(50.).try_add(Val::Percent(50.)).unwrap();

        assert_eq!(auto_sum, Val::Auto);
        assert_eq!(px_sum, Val::Px(42.));
        assert_eq!(percent_sum, Val::Percent(100.));
    }

    #[test]
    fn val_try_add_to_self() {
        let mut val = Val::Px(5.);

        val.try_add_assign(Val::Px(3.)).unwrap();

        assert_eq!(val, Val::Px(8.));
    }

    #[test]
    fn val_try_sub() {
        let auto_sum = Val::Auto.try_sub(Val::Auto).unwrap();
        let px_sum = Val::Px(72.).try_sub(Val::Px(30.)).unwrap();
        let percent_sum = Val::Percent(100.).try_sub(Val::Percent(50.)).unwrap();

        assert_eq!(auto_sum, Val::Auto);
        assert_eq!(px_sum, Val::Px(42.));
        assert_eq!(percent_sum, Val::Percent(50.));
    }

    #[test]
    fn different_variant_val_try_add() {
        let different_variant_sum_1 = Val::Px(50.).try_add(Val::Percent(50.));
        let different_variant_sum_2 = Val::Percent(50.).try_add(Val::Auto);

        assert_eq!(
            different_variant_sum_1,
            Err(ValArithmeticError::NonIdenticalVariants)
        );
        assert_eq!(
            different_variant_sum_2,
            Err(ValArithmeticError::NonIdenticalVariants)
        );
    }

    #[test]
    fn different_variant_val_try_sub() {
        let different_variant_diff_1 = Val::Px(50.).try_sub(Val::Percent(50.));
        let different_variant_diff_2 = Val::Percent(50.).try_sub(Val::Auto);

        assert_eq!(
            different_variant_diff_1,
            Err(ValArithmeticError::NonIdenticalVariants)
        );
        assert_eq!(
            different_variant_diff_2,
            Err(ValArithmeticError::NonIdenticalVariants)
        );
    }

    #[test]
    fn val_evaluate() {
        let size = 250.;
        let result = Val::Percent(80.).evaluate(size).unwrap();

        assert_eq!(result, size * 0.8);
    }

    #[test]
    fn val_evaluate_px() {
        let size = 250.;
        let result = Val::Px(10.).evaluate(size).unwrap();

        assert_eq!(result, 10.);
    }

    #[test]
    fn val_invalid_evaluation() {
        let size = 250.;
        let evaluate_auto = Val::Auto.evaluate(size);

        assert_eq!(evaluate_auto, Err(ValArithmeticError::NonEvaluateable));
    }

    #[test]
    fn val_try_add_with_size() {
        let size = 250.;

        let px_sum = Val::Px(21.).try_add_with_size(Val::Px(21.), size).unwrap();
        let percent_sum = Val::Percent(20.)
            .try_add_with_size(Val::Percent(30.), size)
            .unwrap();
        let mixed_sum = Val::Px(20.)
            .try_add_with_size(Val::Percent(30.), size)
            .unwrap();

        assert_eq!(px_sum, 42.);
        assert_eq!(percent_sum, 0.5 * size);
        assert_eq!(mixed_sum, 20. + 0.3 * size);
    }

    #[test]
    fn val_try_sub_with_size() {
        let size = 250.;

        let px_sum = Val::Px(60.).try_sub_with_size(Val::Px(18.), size).unwrap();
        let percent_sum = Val::Percent(80.)
            .try_sub_with_size(Val::Percent(30.), size)
            .unwrap();
        let mixed_sum = Val::Percent(50.)
            .try_sub_with_size(Val::Px(30.), size)
            .unwrap();

        assert_eq!(px_sum, 42.);
        assert_eq!(percent_sum, 0.5 * size);
        assert_eq!(mixed_sum, 0.5 * size - 30.);
    }

    #[test]
    fn val_try_add_non_numeric_with_size() {
        let size = 250.;

        let percent_sum = Val::Auto.try_add_with_size(Val::Auto, size);

        assert_eq!(percent_sum, Err(ValArithmeticError::NonEvaluateable));
    }

    #[test]
    fn val_arithmetic_error_messages() {
        assert_eq!(
            format!("{}", ValArithmeticError::NonIdenticalVariants),
            "the variants of the Vals don't match"
        );
        assert_eq!(
            format!("{}", ValArithmeticError::NonEvaluateable),
            "the given variant of Val is not evaluateable (non-numeric)"
        );
    }

    #[test]
    fn default_val_equals_const_default_val() {
        assert_eq!(Val::default(), Val::DEFAULT);
    }
}<|MERGE_RESOLUTION|>--- conflicted
+++ resolved
@@ -18,21 +18,13 @@
 #[reflect(Component, Default)]
 pub struct NodeSize {
     /// The size of the node as width and height in logical pixels
-<<<<<<< HEAD
-    /// automatically calculated by [`super::flex::update_ui_layout`]
-=======
-    /// automatically calculated by [`super::layout::ui_layout_system`]
->>>>>>> e900bd9e
+    /// automatically calculated by [`super::layout::update_ui_layout`]
     pub(crate) calculated_size: Vec2,
 }
 
 impl NodeSize {
     /// The calculated node size as width and height in logical pixels
-<<<<<<< HEAD
-    /// automatically calculated by [`super::flex::update_ui_layout`]
-=======
-    /// automatically calculated by [`super::layout::ui_layout_system`]
->>>>>>> e900bd9e
+    /// automatically calculated by [`super::layout::update_ui_layout`]
     pub fn size(&self) -> Vec2 {
         self.calculated_size
     }
