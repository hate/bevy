use crate::{Size, UiRect};
use bevy_asset::Handle;
use bevy_ecs::{prelude::Component, reflect::ReflectComponent};
use bevy_math::{Rect, Vec2};
use bevy_reflect::prelude::*;
use bevy_render::{
    color::Color,
    texture::{Image, DEFAULT_IMAGE_HANDLE},
};
use serde::{Deserialize, Serialize};
use std::ops::{Div, DivAssign, Mul, MulAssign};
use thiserror::Error;

/// Describes the size of a UI node
#[derive(Component, Debug, Clone, Reflect)]
#[reflect(Component, Default)]
pub struct Node {
    /// The size of the node as width and height in pixels
    /// automatically calculated by [`super::flex::flex_node_system`]
    pub(crate) calculated_size: Vec2,
}

impl Node {
    /// The calculated node size as width and height in pixels
    /// automatically calculated by [`super::flex::flex_node_system`]
    pub fn size(&self) -> Vec2 {
        self.calculated_size
    }
}

impl Node {
    pub const DEFAULT: Self = Self {
        calculated_size: Vec2::ZERO,
    };
}

impl Default for Node {
    fn default() -> Self {
        Self::DEFAULT
    }
}

/// An enum that describes possible types of value in flexbox layout options
#[derive(Copy, Clone, PartialEq, Debug, Serialize, Deserialize, Reflect)]
#[reflect(PartialEq, Serialize, Deserialize)]
pub enum Val {
    /// Automatically determine this value
    Auto,
    /// Set this value in pixels
    Px(f32),
    /// Set this value in percent
    Percent(f32),
}

impl Val {
    pub const DEFAULT: Self = Self::Auto;
}

impl Default for Val {
    fn default() -> Self {
        Self::DEFAULT
    }
}

impl Mul<f32> for Val {
    type Output = Val;

    fn mul(self, rhs: f32) -> Self::Output {
        match self {
            Val::Auto => Val::Auto,
            Val::Px(value) => Val::Px(value * rhs),
            Val::Percent(value) => Val::Percent(value * rhs),
        }
    }
}

impl MulAssign<f32> for Val {
    fn mul_assign(&mut self, rhs: f32) {
        match self {
            Val::Auto => {}
            Val::Px(value) | Val::Percent(value) => *value *= rhs,
        }
    }
}

impl Div<f32> for Val {
    type Output = Val;

    fn div(self, rhs: f32) -> Self::Output {
        match self {
            Val::Auto => Val::Auto,
            Val::Px(value) => Val::Px(value / rhs),
            Val::Percent(value) => Val::Percent(value / rhs),
        }
    }
}

impl DivAssign<f32> for Val {
    fn div_assign(&mut self, rhs: f32) {
        match self {
            Val::Auto => {}
            Val::Px(value) | Val::Percent(value) => *value /= rhs,
        }
    }
}

#[derive(Debug, Eq, PartialEq, Clone, Copy, Error)]
pub enum ValArithmeticError {
    #[error("the variants of the Vals don't match")]
    NonIdenticalVariants,
    #[error("the given variant of Val is not evaluateable (non-numeric)")]
    NonEvaluateable,
}

impl Val {
    /// Tries to add the values of two [`Val`]s.
    /// Returns [`ValArithmeticError::NonIdenticalVariants`] if two [`Val`]s are of different variants.
    /// When adding non-numeric [`Val`]s, it returns the value unchanged.
    pub fn try_add(&self, rhs: Val) -> Result<Val, ValArithmeticError> {
        match (self, rhs) {
            (Val::Auto, Val::Auto) => Ok(*self),
            (Val::Px(value), Val::Px(rhs_value)) => Ok(Val::Px(value + rhs_value)),
            (Val::Percent(value), Val::Percent(rhs_value)) => Ok(Val::Percent(value + rhs_value)),
            _ => Err(ValArithmeticError::NonIdenticalVariants),
        }
    }

    /// Adds `rhs` to `self` and assigns the result to `self` (see [`Val::try_add`])
    pub fn try_add_assign(&mut self, rhs: Val) -> Result<(), ValArithmeticError> {
        *self = self.try_add(rhs)?;
        Ok(())
    }

    /// Tries to subtract the values of two [`Val`]s.
    /// Returns [`ValArithmeticError::NonIdenticalVariants`] if two [`Val`]s are of different variants.
    /// When adding non-numeric [`Val`]s, it returns the value unchanged.
    pub fn try_sub(&self, rhs: Val) -> Result<Val, ValArithmeticError> {
        match (self, rhs) {
            (Val::Auto, Val::Auto) => Ok(*self),
            (Val::Px(value), Val::Px(rhs_value)) => Ok(Val::Px(value - rhs_value)),
            (Val::Percent(value), Val::Percent(rhs_value)) => Ok(Val::Percent(value - rhs_value)),
            _ => Err(ValArithmeticError::NonIdenticalVariants),
        }
    }

    /// Subtracts `rhs` from `self` and assigns the result to `self` (see [`Val::try_sub`])
    pub fn try_sub_assign(&mut self, rhs: Val) -> Result<(), ValArithmeticError> {
        *self = self.try_sub(rhs)?;
        Ok(())
    }

    /// A convenience function for simple evaluation of [`Val::Percent`] variant into a concrete [`Val::Px`] value.
    /// Returns a [`ValArithmeticError::NonEvaluateable`] if the [`Val`] is impossible to evaluate into [`Val::Px`].
    /// Otherwise it returns an [`f32`] containing the evaluated value in pixels.
    ///
    /// **Note:** If a [`Val::Px`] is evaluated, it's inner value returned unchanged.
    pub fn evaluate(&self, size: f32) -> Result<f32, ValArithmeticError> {
        match self {
            Val::Percent(value) => Ok(size * value / 100.0),
            Val::Px(value) => Ok(*value),
            _ => Err(ValArithmeticError::NonEvaluateable),
        }
    }

    /// Similar to [`Val::try_add`], but performs [`Val::evaluate`] on both values before adding.
    /// Returns an [`f32`] value in pixels.
    pub fn try_add_with_size(&self, rhs: Val, size: f32) -> Result<f32, ValArithmeticError> {
        let lhs = self.evaluate(size)?;
        let rhs = rhs.evaluate(size)?;

        Ok(lhs + rhs)
    }

    /// Similar to [`Val::try_add_assign`], but performs [`Val::evaluate`] on both values before adding.
    /// The value gets converted to [`Val::Px`].
    pub fn try_add_assign_with_size(
        &mut self,
        rhs: Val,
        size: f32,
    ) -> Result<(), ValArithmeticError> {
        *self = Val::Px(self.evaluate(size)? + rhs.evaluate(size)?);
        Ok(())
    }

    /// Similar to [`Val::try_sub`], but performs [`Val::evaluate`] on both values before subtracting.
    /// Returns an [`f32`] value in pixels.
    pub fn try_sub_with_size(&self, rhs: Val, size: f32) -> Result<f32, ValArithmeticError> {
        let lhs = self.evaluate(size)?;
        let rhs = rhs.evaluate(size)?;

        Ok(lhs - rhs)
    }

    /// Similar to [`Val::try_sub_assign`], but performs [`Val::evaluate`] on both values before adding.
    /// The value gets converted to [`Val::Px`].
    pub fn try_sub_assign_with_size(
        &mut self,
        rhs: Val,
        size: f32,
    ) -> Result<(), ValArithmeticError> {
        *self = Val::Px(self.try_add_with_size(rhs, size)?);
        Ok(())
    }
}

/// An enum that describes the possible evaluatable (numeric) values in a flexbox layout.
/// `Breadth` is used to represent distances from side to side that the UI layout algorithm
/// cannot infer automatically.
///
/// `Breadth` is similar to the `Val` enum except that it has no non-evaluatable variants
/// and its methods have been adapted to to reflect that they always have a defined output.
/// For example, [`Val::try_add_with_size`] can return an error, but `Breadth`'s equivalent
/// returns an `f32` and is renamed to [`Breadth::add_with_size`].
#[derive(Copy, Clone, PartialEq, Debug, Serialize, Deserialize, Reflect)]
#[reflect(PartialEq, Serialize, Deserialize)]
pub enum Breadth {
    /// A value in pixels
    Px(f32),
    /// A value in percent
    Percent(f32),
}

impl Breadth {
    pub const DEFAULT: Self = Self::Px(0.);
}

impl Default for Breadth {
    fn default() -> Self {
        Self::DEFAULT
    }
}

impl From<Breadth> for Val {
    fn from(value: Breadth) -> Self {
        match value {
            Breadth::Px(inner) => Val::Px(inner),
            Breadth::Percent(inner) => Val::Percent(inner),
        }
    }
}

impl TryFrom<Val> for Breadth {
    type Error = BreadthConversionError;
    fn try_from(value: Val) -> Result<Self, Self::Error> {
        match value {
            Val::Px(inner) => Ok(Breadth::Px(inner)),
            Val::Percent(inner) => Ok(Breadth::Percent(inner)),
            _ => Err(Self::Error::NonEvaluateable),
        }
    }
}

impl Mul<f32> for Breadth {
    type Output = Breadth;

    fn mul(self, rhs: f32) -> Self::Output {
        match self {
            Breadth::Px(value) => Breadth::Px(value * rhs),
            Breadth::Percent(value) => Breadth::Percent(value * rhs),
        }
    }
}

impl MulAssign<f32> for Breadth {
    fn mul_assign(&mut self, rhs: f32) {
        match self {
            Breadth::Px(value) | Breadth::Percent(value) => *value *= rhs,
        }
    }
}

impl Div<f32> for Breadth {
    type Output = Breadth;

    fn div(self, rhs: f32) -> Self::Output {
        match self {
            Breadth::Px(value) => Breadth::Px(value / rhs),
            Breadth::Percent(value) => Breadth::Percent(value / rhs),
        }
    }
}

impl DivAssign<f32> for Breadth {
    fn div_assign(&mut self, rhs: f32) {
        match self {
            Breadth::Px(value) | Breadth::Percent(value) => *value /= rhs,
        }
    }
}

#[derive(Debug, Eq, PartialEq, Clone, Copy, Error)]
pub enum BreadthArithmeticError {
    #[error("the variants of the Breadths don't match")]
    NonIdenticalVariants,
}

#[derive(Debug, Eq, PartialEq, Clone, Copy, Error)]
pub enum BreadthConversionError {
    #[error("Cannot convert from non-evaluatable variants (non-numeric)")]
    NonEvaluateable,
}

impl Breadth {
    /// Tries to add the values of two [`Breadth`]s.
    /// Returns [`BreadthArithmeticError::NonIdenticalVariants`] if two [`Breadth`]s are of different variants.
    pub fn try_add(&self, rhs: Breadth) -> Result<Breadth, BreadthArithmeticError> {
        match (self, rhs) {
            (Breadth::Px(value), Breadth::Px(rhs_value)) => Ok(Breadth::Px(value + rhs_value)),
            (Breadth::Percent(value), Breadth::Percent(rhs_value)) => {
                Ok(Breadth::Percent(value + rhs_value))
            }
            _ => Err(BreadthArithmeticError::NonIdenticalVariants),
        }
    }

    /// Adds `rhs` to `self` and assigns the result to `self` (see [`Breadth::try_add`])
    pub fn try_add_assign(&mut self, rhs: Breadth) -> Result<(), BreadthArithmeticError> {
        *self = self.try_add(rhs)?;
        Ok(())
    }

    /// Tries to subtract the values of two [`Breadth`]s.
    /// Returns [`BreadthArithmeticError::NonIdenticalVariants`] if two [`Breadth`]s are of different variants.
    pub fn try_sub(&self, rhs: Breadth) -> Result<Breadth, BreadthArithmeticError> {
        match (self, rhs) {
            (Breadth::Px(value), Breadth::Px(rhs_value)) => Ok(Breadth::Px(value - rhs_value)),
            (Breadth::Percent(value), Breadth::Percent(rhs_value)) => {
                Ok(Breadth::Percent(value - rhs_value))
            }
            _ => Err(BreadthArithmeticError::NonIdenticalVariants),
        }
    }

    /// Subtracts `rhs` from `self` and assigns the result to `self` (see [`Breadth::try_sub`])
    pub fn try_sub_assign(&mut self, rhs: Breadth) -> Result<(), BreadthArithmeticError> {
        *self = self.try_sub(rhs)?;
        Ok(())
    }

    /// A convenience function for simple evaluation of [`Breadth::Percent`] variant into a concrete [`Breadth::Px`] value.
    /// Otherwise it returns an [`f32`] containing the evaluated value in pixels.
    ///
    /// **Note:** If a [`Breadth::Px`] is evaluated, it's inner value returned unchanged.
    pub fn evaluate(&self, size: f32) -> f32 {
        match self {
            Breadth::Percent(value) => size * value / 100.0,
            Breadth::Px(value) => *value,
        }
    }

    /// Similar to [`Breadth::try_add`], but performs [`Breadth::evaluate`] on both values before adding.
    /// Returns an [`f32`] value in pixels.
    pub fn add_with_size(&self, rhs: Breadth, size: f32) -> f32 {
        self.evaluate(size) + rhs.evaluate(size)
    }

    /// Similar to [`Breadth::try_add_assign`], but performs [`Breadth::evaluate`] on both values before adding.
    /// The value gets converted to [`Breadth::Px`].
    pub fn add_assign_with_size(&mut self, rhs: Breadth, size: f32) {
        *self = Breadth::Px(self.evaluate(size) + rhs.evaluate(size));
    }

    /// Similar to [`Breadth::try_sub`], but performs [`Breadth::evaluate`] on both values before subtracting.
    /// Returns an [`f32`] value in pixels.
    pub fn sub_with_size(&self, rhs: Breadth, size: f32) -> f32 {
        self.evaluate(size) - rhs.evaluate(size)
    }

    /// Similar to [`Breadth::try_sub_assign`], but performs [`Breadth::evaluate`] on both values before adding.
    /// The value gets converted to [`Breadth::Px`].
    pub fn sub_assign_with_size(&mut self, rhs: Breadth, size: f32) {
        *self = Breadth::Px(self.add_with_size(rhs, size));
    }
}

/// Describes the style of a UI node
///
/// It uses the [Flexbox](https://cssreference.io/flexbox/) system.
#[derive(Component, Clone, PartialEq, Debug, Reflect)]
#[reflect(Component, Default, PartialEq)]
pub struct Style {
    /// Whether to arrange this node and its children with flexbox layout
    ///
    /// If this is set to [`Display::None`], this node will be collapsed.
    pub display: Display,
    /// Whether to arrange this node relative to other nodes, or positioned absolutely
    pub position_type: PositionType,
    pub left: Val,
    pub right: Val,
    pub top: Val,
    pub bottom: Val,
    /// Which direction the content of this node should go
    pub direction: Direction,
    /// Whether to use column or row layout
    pub flex_direction: FlexDirection,
    /// How to wrap nodes
    pub flex_wrap: FlexWrap,
    /// How items are aligned according to the cross axis
    pub align_items: AlignItems,
    /// How this item is aligned according to the cross axis.
    /// Overrides [`AlignItems`].
    pub align_self: AlignSelf,
    /// How to align each line, only applies if flex_wrap is set to
    /// [`FlexWrap::Wrap`] and there are multiple lines of items
    pub align_content: AlignContent,
    /// How items align according to the main axis
    pub justify_content: JustifyContent,
    /// How this node should be aligned in the main axis
    pub justify_self: JustifySelf,
    /// The amount of space around a node outside its border.
    ///
    /// If a percentage value is used, the percentage is calculated based on the width of the parent node.
    ///
    /// # Example
    /// ```
    /// # use bevy_ui::{Style, UiRect, Val};
    /// let style = Style {
    ///     margin: UiRect {
    ///         left: Val::Percent(10.),
    ///         right: Val::Percent(10.),
    ///         top: Val::Percent(15.),
    ///         bottom: Val::Percent(15.)
    ///     },
    ///     ..Default::default()
    /// };
    /// ```
    /// A node with this style and a parent with dimensions of 100px by 300px, will have calculated margins of 10px on both left and right edges, and 15px on both top and bottom egdes.
    pub margin: UiRect,
<<<<<<< HEAD
    /// The amount of space between the edges of a node and its contents.
    ///
    /// If a percentage value is used, the percentage is calculated based on the width of the parent node.
    ///
    /// # Example
    /// ```
    /// # use bevy_ui::{Style, UiRect, Val};
    /// let style = Style {
    ///     padding: UiRect {
    ///         left: Val::Percent(1.),
    ///         right: Val::Percent(2.),
    ///         top: Val::Percent(3.),
    ///         bottom: Val::Percent(4.)
    ///     },
    ///     ..Default::default()
    /// };
    /// ```
    /// A node with this style and a parent with dimensions of 300px by 100px, will have calculated padding of 3px on the left, 6px on the right, 9px on the top and 12px on the bottom.
    pub padding: UiRect,
=======
    /// The padding of the node
    pub padding: UiRect<Breadth>,
>>>>>>> d5582245
    /// The border of the node
    pub border: UiRect<Breadth>,
    /// Defines how much a flexbox item should grow if there's space available
    pub flex_grow: f32,
    /// How to shrink if there's not enough space available
    pub flex_shrink: f32,
    /// The initial length of the main axis, before other properties are applied.
    ///
    /// If both are set, `flex_basis` overrides `size` on the main axis but it obeys the bounds defined by `min_size` and `max_size`.
    pub flex_basis: Val,
    /// The ideal size of the flexbox
    ///
    /// `size.width` is used when it is within the bounds defined by `min_size.width` and `max_size.width`.
    /// `size.height` is used when it is within the bounds defined by `min_size.height` and `max_size.height`.
    pub size: Size,
    /// The minimum size of the flexbox
    ///
    /// `min_size.width` is used if it is greater than either `size.width` or `max_size.width`, or both.
    /// `min_size.height` is used if it is greater than either `size.height` or `max_size.height`, or both.
    pub min_size: Size,
    /// The maximum size of the flexbox
    ///
    /// `max_size.width` is used if it is within the bounds defined by `min_size.width` and `size.width`.
    /// `max_size.height` is used if it is within the bounds defined by `min_size.height` and `size.height.
    pub max_size: Size,
    /// The aspect ratio of the flexbox
    pub aspect_ratio: Option<f32>,
    /// How to handle overflow
    pub overflow: Overflow,
    /// The size of the gutters between the rows and columns of the flexbox layout
    ///
    /// A value of `Size::AUTO` is treated as zero.
    pub gap: Size,
}

impl Style {
    pub const DEFAULT: Self = Self {
        display: Display::DEFAULT,
        position_type: PositionType::DEFAULT,
        left: Val::Auto,
        right: Val::Auto,
        top: Val::Auto,
        bottom: Val::Auto,
        direction: Direction::DEFAULT,
        flex_direction: FlexDirection::DEFAULT,
        flex_wrap: FlexWrap::DEFAULT,
        align_items: AlignItems::DEFAULT,
        align_self: AlignSelf::DEFAULT,
        align_content: AlignContent::DEFAULT,
        justify_content: JustifyContent::DEFAULT,
<<<<<<< HEAD
        justify_self: JustifySelf::DEFAULT,        
        margin: UiRect::DEFAULT,
        padding: UiRect::DEFAULT,
        border: UiRect::DEFAULT,
=======
        position: UiRect::all(Val::Auto),
        margin: UiRect::all(Val::Px(0.)),
        padding: UiRect::all(Breadth::Px(0.)),
        border: UiRect::all(Breadth::Px(0.)),
>>>>>>> d5582245
        flex_grow: 0.0,
        flex_shrink: 1.0,
        flex_basis: Val::Auto,
        size: Size::AUTO,
        min_size: Size::AUTO,
        max_size: Size::AUTO,
        aspect_ratio: None,
        overflow: Overflow::DEFAULT,
        gap: Size::AUTO,
    };
}

impl Default for Style {
    fn default() -> Self {
        Self::DEFAULT
    }
}

/// How items are aligned according to the cross axis
#[derive(Copy, Clone, PartialEq, Eq, Debug, Serialize, Deserialize, Reflect)]
#[reflect(PartialEq, Serialize, Deserialize)]
pub enum AlignItems {
    Start,
    /// Items are packed toward the end of the axis
    End,
    /// Items are aligned at the start
    FlexStart,
    /// Items are aligned at the end
    FlexEnd,
    /// Items are aligned at the center
    Center,
    /// Items are aligned at the baseline
    Baseline,
    /// Items are stretched across the whole cross axis
    Stretch,
}

impl AlignItems {
    pub const DEFAULT: Self = Self::Stretch;
}

impl Default for AlignItems {
    fn default() -> Self {
        Self::DEFAULT
    }
}

/// How this item is aligned according to the cross axis.
/// Overrides [`AlignItems`].
#[derive(Copy, Clone, PartialEq, Eq, Debug, Serialize, Deserialize, Reflect)]
#[reflect(PartialEq, Serialize, Deserialize)]
pub enum AlignSelf {
    /// Use the parent node's [`AlignItems`] value to determine how this item should be aligned
    Auto,
    /// Items are packed toward the start of the axis
    Start,
    /// Items are packed toward the end of the axis
    End,
    /// Items are packed towards the flex-relative start of the axis.
    ///
    /// For flex containers with flex_direction RowReverse or ColumnReverse this is equivalent
    /// to End. In all other cases it is equivalent to Start.
    FlexStart,
    /// Items are packed towards the flex-relative end of the axis.
    ///
    /// For flex containers with flex_direction RowReverse or ColumnReverse this is equivalent
    /// to Start. In all other cases it is equivalent to End.
    FlexEnd,
    /// This item will be aligned at the center
    Center,
    /// This item will be aligned at the baseline
    Baseline,
    /// This item will be stretched across the whole cross axis
    Stretch,
}

impl AlignSelf {
    pub const DEFAULT: Self = Self::Auto;
}

impl Default for AlignSelf {
    fn default() -> Self {
        Self::DEFAULT
    }
}

/// Defines how each line is aligned within the flexbox.
///
/// It only applies if [`FlexWrap::Wrap`] is present and if there are multiple lines of items.
#[derive(Copy, Clone, PartialEq, Eq, Debug, Serialize, Deserialize, Reflect)]
#[reflect(PartialEq, Serialize, Deserialize)]
pub enum AlignContent {
    /// Items are packed toward the start of the axis
    Start,
    /// Items are packed toward the end of the axis
    End,
    /// Each line moves towards the start of the cross axis
    FlexStart,
    /// Each line moves towards the end of the cross axis
    FlexEnd,
    /// Each line moves towards the center of the cross axis
    Center,
    /// Each line will stretch to fill the remaining space
    Stretch,
    /// Each line fills the space it needs, putting the remaining space, if any
    /// inbetween the lines
    SpaceBetween,
    /// Each line fills the space it needs, putting the remaining space, if any
    /// around the lines
    SpaceAround,
}

impl AlignContent {
    pub const DEFAULT: Self = Self::Stretch;
}

impl Default for AlignContent {
    fn default() -> Self {
        Self::DEFAULT
    }
}

/// Defines the text direction
///
/// For example English is written LTR (left-to-right) while Arabic is written RTL (right-to-left).
#[derive(Copy, Clone, PartialEq, Eq, Debug, Serialize, Deserialize, Reflect)]
#[reflect(PartialEq, Serialize, Deserialize)]
pub enum Direction {
    /// Inherit from parent node
    Inherit,
    /// Text is written left to right
    LeftToRight,
    /// Text is written right to left
    RightToLeft,
}

impl Direction {
    pub const DEFAULT: Self = Self::Inherit;
}

impl Default for Direction {
    fn default() -> Self {
        Self::DEFAULT
    }
}

/// Whether to use a Flexbox layout model.
///
/// Part of the [`Style`] component.
#[derive(Copy, Clone, PartialEq, Eq, Debug, Serialize, Deserialize, Reflect)]
#[reflect(PartialEq, Serialize, Deserialize)]
pub enum Display {
    /// Use Flexbox layout model to determine the position of this [`Node`].
    Flex,
    /// Use no layout, don't render this node and its children.
    ///
    /// If you want to hide a node and its children,
    /// but keep its layout in place, set its [`Visibility`](bevy_render::view::Visibility) component instead.
    None,
}

impl Display {
    pub const DEFAULT: Self = Self::Flex;
}

impl Default for Display {
    fn default() -> Self {
        Self::DEFAULT
    }
}

/// Defines how flexbox items are ordered within a flexbox
#[derive(Copy, Clone, PartialEq, Eq, Debug, Serialize, Deserialize, Reflect)]
#[reflect(PartialEq, Serialize, Deserialize)]
pub enum FlexDirection {
    /// Same way as text direction along the main axis
    Row,
    /// Flex from top to bottom
    Column,
    /// Opposite way as text direction along the main axis
    RowReverse,
    /// Flex from bottom to top
    ColumnReverse,
}

impl FlexDirection {
    pub const DEFAULT: Self = Self::Row;
}

impl Default for FlexDirection {
    fn default() -> Self {
        Self::DEFAULT
    }
}

/// Defines how items are aligned according to the main axis
#[derive(Copy, Clone, PartialEq, Eq, Debug, Serialize, Deserialize, Reflect)]
#[reflect(PartialEq, Serialize, Deserialize)]
pub enum JustifyContent {
    /// Items are packed toward the start of the axis
    Start,
    /// Items are packed toward the end of the axis
    End,
    /// Pushed towards the start
    FlexStart,
    /// Pushed towards the end
    FlexEnd,
    /// Centered along the main axis
    Center,
    /// Remaining space is distributed between the items
    SpaceBetween,
    /// Remaining space is distributed around the items
    SpaceAround,
    /// Like [`JustifyContent::SpaceAround`] but with even spacing between items
    SpaceEvenly,
}

impl JustifyContent {
    pub const DEFAULT: Self = Self::FlexStart;
}

impl Default for JustifyContent {
    fn default() -> Self {
        Self::DEFAULT
    }
}

/// How this node should be aligned in the main axis
#[derive(Copy, Clone, PartialEq, Eq, Debug, Serialize, Deserialize, Reflect)]
#[reflect(PartialEq, Serialize, Deserialize)]
pub enum JustifySelf {
    Auto,
    Start,
    /// Items are packed toward the end of the axis
    End,
    /// Items are aligned at the start
    FlexStart,
    /// Items are aligned at the end
    FlexEnd,
    /// Items are aligned at the center
    Center,
    /// Items are aligned at the baseline
    Baseline,
    /// Items are stretched across the whole cross axis
    Stretch,
}

impl JustifySelf {
    pub const DEFAULT: Self = Self::FlexStart;
}

impl Default for JustifySelf {
    fn default() -> Self {
        Self::DEFAULT
    }
}

/// Whether to show or hide overflowing items
#[derive(Copy, Clone, PartialEq, Eq, Debug, Reflect, Serialize, Deserialize)]
#[reflect(PartialEq, Serialize, Deserialize)]
pub enum Overflow {
    /// Show overflowing items
    Visible,
    /// Hide overflowing items
    Hidden,
}

impl Overflow {
    pub const DEFAULT: Self = Self::Visible;
}

impl Default for Overflow {
    fn default() -> Self {
        Self::DEFAULT
    }
}

/// The strategy used to position this node
#[derive(Copy, Clone, PartialEq, Eq, Debug, Serialize, Deserialize, Reflect)]
#[reflect(PartialEq, Serialize, Deserialize)]
pub enum PositionType {
    /// Relative to all other nodes with the [`PositionType::Relative`] value
    Relative,
    /// Independent of all other nodes
    ///
    /// As usual, the `Style.position` field of this node is specified relative to its parent node
    Absolute,
}

impl PositionType {
    const DEFAULT: Self = Self::Relative;
}

impl Default for PositionType {
    fn default() -> Self {
        Self::DEFAULT
    }
}

/// Defines if flexbox items appear on a single line or on multiple lines
#[derive(Copy, Clone, PartialEq, Eq, Debug, Serialize, Deserialize, Reflect)]
#[reflect(PartialEq, Serialize, Deserialize)]
pub enum FlexWrap {
    /// Single line, will overflow if needed
    NoWrap,
    /// Multiple lines, if needed
    Wrap,
    /// Same as [`FlexWrap::Wrap`] but new lines will appear before the previous one
    WrapReverse,
}

impl FlexWrap {
    const DEFAULT: Self = Self::NoWrap;
}

impl Default for FlexWrap {
    fn default() -> Self {
        Self::DEFAULT
    }
}

/// The calculated size of the node
#[derive(Component, Copy, Clone, Debug, Reflect)]
#[reflect(Component)]
pub struct CalculatedSize {
    /// The size of the node in logical pixels
    pub size: Vec2,
    /// Whether to attempt to preserve the aspect ratio when determining the layout for this item
    pub preserve_aspect_ratio: bool,
}

impl CalculatedSize {
    const DEFAULT: Self = Self {
        size: Vec2::ZERO,
        preserve_aspect_ratio: false,
    };
}

impl Default for CalculatedSize {
    fn default() -> Self {
        Self::DEFAULT
    }
}

/// The background color of the node
///
/// This serves as the "fill" color.
/// When combined with [`UiImage`], tints the provided texture.
#[derive(Component, Copy, Clone, Debug, Reflect)]
#[reflect(Component, Default)]
pub struct BackgroundColor(pub Color);

impl BackgroundColor {
    pub const DEFAULT: Self = Self(Color::WHITE);
}

impl Default for BackgroundColor {
    fn default() -> Self {
        Self::DEFAULT
    }
}

impl From<Color> for BackgroundColor {
    fn from(color: Color) -> Self {
        Self(color)
    }
}

/// The 2D texture displayed for this UI node
#[derive(Component, Clone, Debug, Reflect)]
#[reflect(Component, Default)]
pub struct UiImage {
    /// Handle to the texture
    pub texture: Handle<Image>,
    /// Whether the image should be flipped along its x-axis
    pub flip_x: bool,
    /// Whether the image should be flipped along its y-axis
    pub flip_y: bool,
}

impl Default for UiImage {
    fn default() -> UiImage {
        UiImage {
            texture: DEFAULT_IMAGE_HANDLE.typed(),
            flip_x: false,
            flip_y: false,
        }
    }
}

impl UiImage {
    pub fn new(texture: Handle<Image>) -> Self {
        Self {
            texture,
            ..Default::default()
        }
    }
}

impl From<Handle<Image>> for UiImage {
    fn from(texture: Handle<Image>) -> Self {
        Self::new(texture)
    }
}

/// The calculated clip of the node
#[derive(Component, Default, Copy, Clone, Debug, Reflect)]
#[reflect(Component)]
pub struct CalculatedClip {
    /// The rect of the clip
    pub clip: Rect,
}

/// Indicates that this [`Node`] entity's front-to-back ordering is not controlled solely
/// by its location in the UI hierarchy. A node with a higher z-index will appear on top
/// of other nodes with a lower z-index.
///
/// UI nodes that have the same z-index will appear according to the order in which they
/// appear in the UI hierarchy. In such a case, the last node to be added to its parent
/// will appear in front of this parent's other children.
///
/// Internally, nodes with a global z-index share the stacking context of root UI nodes
/// (nodes that have no parent). Because of this, there is no difference between using
/// [`ZIndex::Local(n)`] and [`ZIndex::Global(n)`] for root nodes.
///
/// Nodes without this component will be treated as if they had a value of [`ZIndex::Local(0)`].
#[derive(Component, Copy, Clone, Debug, Reflect)]
pub enum ZIndex {
    /// Indicates the order in which this node should be rendered relative to its siblings.
    Local(i32),
    /// Indicates the order in which this node should be rendered relative to root nodes and
    /// all other nodes that have a global z-index.
    Global(i32),
}

impl Default for ZIndex {
    fn default() -> Self {
        Self::Local(0)
    }
}

#[cfg(test)]
mod tests {
    use crate::{Breadth, BreadthArithmeticError, Val, ValArithmeticError};

    #[test]
    fn val_try_add() {
        let auto_sum = Val::Auto.try_add(Val::Auto).unwrap();
        let px_sum = Val::Px(20.).try_add(Val::Px(22.)).unwrap();
        let percent_sum = Val::Percent(50.).try_add(Val::Percent(50.)).unwrap();

        assert_eq!(auto_sum, Val::Auto);
        assert_eq!(px_sum, Val::Px(42.));
        assert_eq!(percent_sum, Val::Percent(100.));
    }

    #[test]
    fn val_try_add_to_self() {
        let mut val = Val::Px(5.);

        val.try_add_assign(Val::Px(3.)).unwrap();

        assert_eq!(val, Val::Px(8.));
    }

    #[test]
    fn val_try_sub() {
        let auto_sum = Val::Auto.try_sub(Val::Auto).unwrap();
        let px_sum = Val::Px(72.).try_sub(Val::Px(30.)).unwrap();
        let percent_sum = Val::Percent(100.).try_sub(Val::Percent(50.)).unwrap();

        assert_eq!(auto_sum, Val::Auto);
        assert_eq!(px_sum, Val::Px(42.));
        assert_eq!(percent_sum, Val::Percent(50.));
    }

    #[test]
    fn different_variant_val_try_add() {
        let different_variant_sum_1 = Val::Px(50.).try_add(Val::Percent(50.));
        let different_variant_sum_2 = Val::Percent(50.).try_add(Val::Auto);

        assert_eq!(
            different_variant_sum_1,
            Err(ValArithmeticError::NonIdenticalVariants)
        );
        assert_eq!(
            different_variant_sum_2,
            Err(ValArithmeticError::NonIdenticalVariants)
        );
    }

    #[test]
    fn different_variant_val_try_sub() {
        let different_variant_diff_1 = Val::Px(50.).try_sub(Val::Percent(50.));
        let different_variant_diff_2 = Val::Percent(50.).try_sub(Val::Auto);

        assert_eq!(
            different_variant_diff_1,
            Err(ValArithmeticError::NonIdenticalVariants)
        );
        assert_eq!(
            different_variant_diff_2,
            Err(ValArithmeticError::NonIdenticalVariants)
        );
    }

    #[test]
    fn val_evaluate() {
        let size = 250.;
        let result = Val::Percent(80.).evaluate(size).unwrap();

        assert_eq!(result, size * 0.8);
    }

    #[test]
    fn val_evaluate_px() {
        let size = 250.;
        let result = Val::Px(10.).evaluate(size).unwrap();

        assert_eq!(result, 10.);
    }

    #[test]
    fn val_invalid_evaluation() {
        let size = 250.;
        let evaluate_auto = Val::Auto.evaluate(size);

        assert_eq!(evaluate_auto, Err(ValArithmeticError::NonEvaluateable));
    }

    #[test]
    fn val_try_add_with_size() {
        let size = 250.;

        let px_sum = Val::Px(21.).try_add_with_size(Val::Px(21.), size).unwrap();
        let percent_sum = Val::Percent(20.)
            .try_add_with_size(Val::Percent(30.), size)
            .unwrap();
        let mixed_sum = Val::Px(20.)
            .try_add_with_size(Val::Percent(30.), size)
            .unwrap();

        assert_eq!(px_sum, 42.);
        assert_eq!(percent_sum, 0.5 * size);
        assert_eq!(mixed_sum, 20. + 0.3 * size);
    }

    #[test]
    fn val_try_sub_with_size() {
        let size = 250.;

        let px_sum = Val::Px(60.).try_sub_with_size(Val::Px(18.), size).unwrap();
        let percent_sum = Val::Percent(80.)
            .try_sub_with_size(Val::Percent(30.), size)
            .unwrap();
        let mixed_sum = Val::Percent(50.)
            .try_sub_with_size(Val::Px(30.), size)
            .unwrap();

        assert_eq!(px_sum, 42.);
        assert_eq!(percent_sum, 0.5 * size);
        assert_eq!(mixed_sum, 0.5 * size - 30.);
    }

    #[test]
    fn val_try_add_non_numeric_with_size() {
        let size = 250.;

        let percent_sum = Val::Auto.try_add_with_size(Val::Auto, size);

        assert_eq!(percent_sum, Err(ValArithmeticError::NonEvaluateable));
    }

    #[test]
    fn val_arithmetic_error_messages() {
        assert_eq!(
            format!("{}", ValArithmeticError::NonIdenticalVariants),
            "the variants of the Vals don't match"
        );
        assert_eq!(
            format!("{}", ValArithmeticError::NonEvaluateable),
            "the given variant of Val is not evaluateable (non-numeric)"
        );
    }

    #[test]
<<<<<<< HEAD
    fn default_val_equals_const_default_val() {
        assert_eq!(Val::default(), Val::DEFAULT);
=======
    fn breadth_try_add() {
        let px_sum = Breadth::Px(20.).try_add(Breadth::Px(22.)).unwrap();
        let percent_sum = Breadth::Percent(50.)
            .try_add(Breadth::Percent(50.))
            .unwrap();

        assert_eq!(px_sum, Breadth::Px(42.));
        assert_eq!(percent_sum, Breadth::Percent(100.));
    }

    #[test]
    fn breadth_try_add_to_self() {
        let mut breadth = Breadth::Px(5.);

        breadth.try_add_assign(Breadth::Px(3.)).unwrap();

        assert_eq!(breadth, Breadth::Px(8.));
    }

    #[test]
    fn breadth_try_sub() {
        let px_sum = Breadth::Px(72.).try_sub(Breadth::Px(30.)).unwrap();
        let percent_sum = Breadth::Percent(100.)
            .try_sub(Breadth::Percent(50.))
            .unwrap();

        assert_eq!(px_sum, Breadth::Px(42.));
        assert_eq!(percent_sum, Breadth::Percent(50.));
    }

    #[test]
    fn different_variant_breadth_try_add() {
        let different_variant_sum_1 = Breadth::Px(50.).try_add(Breadth::Percent(50.));
        let different_variant_sum_2 = Breadth::Percent(50.).try_add(Breadth::Px(50.));

        assert_eq!(
            different_variant_sum_1,
            Err(BreadthArithmeticError::NonIdenticalVariants)
        );
        assert_eq!(
            different_variant_sum_2,
            Err(BreadthArithmeticError::NonIdenticalVariants)
        );
    }

    #[test]
    fn different_variant_breadth_try_sub() {
        let different_variant_diff_1 = Breadth::Px(50.).try_sub(Breadth::Percent(50.));
        let different_variant_diff_2 = Breadth::Percent(50.).try_sub(Breadth::Px(50.));

        assert_eq!(
            different_variant_diff_1,
            Err(BreadthArithmeticError::NonIdenticalVariants)
        );
        assert_eq!(
            different_variant_diff_2,
            Err(BreadthArithmeticError::NonIdenticalVariants)
        );
    }

    #[test]
    fn breadth_evaluate_percent() {
        let size = 250.;
        let result = Breadth::Percent(80.).evaluate(size);

        assert_eq!(result, size * 0.8);
    }

    #[test]
    fn breadth_evaluate_px() {
        let size = 250.;
        let result = Breadth::Px(10.).evaluate(size);

        assert_eq!(result, 10.);
    }

    #[test]
    fn breadth_add_with_size() {
        let size = 250.;

        let px_sum = Breadth::Px(21.).add_with_size(Breadth::Px(21.), size);
        let percent_sum = Breadth::Percent(20.).add_with_size(Breadth::Percent(30.), size);
        let mixed_sum = Breadth::Px(20.).add_with_size(Breadth::Percent(30.), size);

        assert_eq!(px_sum, 42.);
        assert_eq!(percent_sum, 0.5 * size);
        assert_eq!(mixed_sum, 20. + 0.3 * size);
    }

    #[test]
    fn breadth_sub_with_size() {
        let size = 250.;

        let px_sum = Breadth::Px(60.).sub_with_size(Breadth::Px(18.), size);
        let percent_sum = Breadth::Percent(80.).sub_with_size(Breadth::Percent(30.), size);
        let mixed_sum = Breadth::Percent(50.).sub_with_size(Breadth::Px(30.), size);

        assert_eq!(px_sum, 42.);
        assert_eq!(percent_sum, 0.5 * size);
        assert_eq!(mixed_sum, 0.5 * size - 30.);
    }

    #[test]
    fn breadth_arithmetic_error_messages() {
        assert_eq!(
            format!("{}", BreadthArithmeticError::NonIdenticalVariants),
            "the variants of the Breadths don't match"
        );
    }

    #[test]
    fn from_breadth_to_val() {
        let inner_value = 11.;

        assert_eq!(Val::from(Breadth::Px(inner_value)), Val::Px(inner_value));
        assert_eq!(
            Val::from(Breadth::Percent(inner_value)),
            Val::Percent(inner_value)
        );
    }

    #[test]
    fn try_from_val_to_breadth() {
        let inner_value = 22.;

        assert_eq!(
            Breadth::try_from(Val::Auto),
            Err(crate::BreadthConversionError::NonEvaluateable)
        );
        assert_eq!(
            Breadth::try_from(Val::Px(inner_value)),
            Ok(Breadth::Px(inner_value))
        );
        assert_eq!(
            Breadth::try_from(Val::Percent(inner_value)),
            Ok(Breadth::Percent(inner_value))
        );
        assert_eq!(
            Breadth::try_from(Val::Undefined),
            Err(crate::BreadthConversionError::NonEvaluateable)
        );
>>>>>>> d5582245
    }
}<|MERGE_RESOLUTION|>--- conflicted
+++ resolved
@@ -426,7 +426,6 @@
     /// ```
     /// A node with this style and a parent with dimensions of 100px by 300px, will have calculated margins of 10px on both left and right edges, and 15px on both top and bottom egdes.
     pub margin: UiRect,
-<<<<<<< HEAD
     /// The amount of space between the edges of a node and its contents.
     ///
     /// If a percentage value is used, the percentage is calculated based on the width of the parent node.
@@ -444,12 +443,8 @@
     ///     ..Default::default()
     /// };
     /// ```
-    /// A node with this style and a parent with dimensions of 300px by 100px, will have calculated padding of 3px on the left, 6px on the right, 9px on the top and 12px on the bottom.
-    pub padding: UiRect,
-=======
-    /// The padding of the node
+    /// A node with this style and a parent with dimensions of 300px by 100px, will have calculated padding of 3px on the left, 6px on the right, 9px on the top and 12px on the bottom. 
     pub padding: UiRect<Breadth>,
->>>>>>> d5582245
     /// The border of the node
     pub border: UiRect<Breadth>,
     /// Defines how much a flexbox item should grow if there's space available
@@ -480,9 +475,7 @@
     /// How to handle overflow
     pub overflow: Overflow,
     /// The size of the gutters between the rows and columns of the flexbox layout
-    ///
-    /// A value of `Size::AUTO` is treated as zero.
-    pub gap: Size,
+    pub gap: Size<Breadth>,
 }
 
 impl Style {
@@ -500,17 +493,10 @@
         align_self: AlignSelf::DEFAULT,
         align_content: AlignContent::DEFAULT,
         justify_content: JustifyContent::DEFAULT,
-<<<<<<< HEAD
         justify_self: JustifySelf::DEFAULT,        
-        margin: UiRect::DEFAULT,
-        padding: UiRect::DEFAULT,
-        border: UiRect::DEFAULT,
-=======
-        position: UiRect::all(Val::Auto),
         margin: UiRect::all(Val::Px(0.)),
         padding: UiRect::all(Breadth::Px(0.)),
         border: UiRect::all(Breadth::Px(0.)),
->>>>>>> d5582245
         flex_grow: 0.0,
         flex_shrink: 1.0,
         flex_basis: Val::Auto,
@@ -519,7 +505,7 @@
         max_size: Size::AUTO,
         aspect_ratio: None,
         overflow: Overflow::DEFAULT,
-        gap: Size::AUTO,
+        gap: Size::<Breadth>::DEFAULT,
     };
 }
 
@@ -1097,10 +1083,11 @@
     }
 
     #[test]
-<<<<<<< HEAD
     fn default_val_equals_const_default_val() {
         assert_eq!(Val::default(), Val::DEFAULT);
-=======
+    }
+
+    #[test]
     fn breadth_try_add() {
         let px_sum = Breadth::Px(20.).try_add(Breadth::Px(22.)).unwrap();
         let percent_sum = Breadth::Percent(50.)
@@ -1238,10 +1225,5 @@
             Breadth::try_from(Val::Percent(inner_value)),
             Ok(Breadth::Percent(inner_value))
         );
-        assert_eq!(
-            Breadth::try_from(Val::Undefined),
-            Err(crate::BreadthConversionError::NonEvaluateable)
-        );
->>>>>>> d5582245
     }
 }