use crate::{Size, UiRect};
use bevy_asset::Handle;
use bevy_ecs::{prelude::Component, reflect::ReflectComponent};
use bevy_math::{Rect, Vec2};
use bevy_reflect::prelude::*;
use bevy_render::{
    color::Color,
    texture::{Image, DEFAULT_IMAGE_HANDLE},
};
use bevy_transform::prelude::GlobalTransform;
use serde::{Deserialize, Serialize};
use smallvec::SmallVec;
use std::ops::{Div, DivAssign, Mul, MulAssign};
use thiserror::Error;

/// Describes the size of a UI node
#[derive(Component, Debug, Clone, Reflect)]
#[reflect(Component, Default)]
pub struct NodeSize {
    /// The size of the node as width and height in logical pixels
<<<<<<< HEAD
    /// automatically calculated by [`super::layout::ui_layout_system`]
    pub(crate) content_size: Vec2,
=======
    /// automatically calculated by [`super::layout::update_ui_layout`]
    pub(crate) calculated_size: Vec2,
>>>>>>> bd83803b
}

impl NodeSize {
    /// The calculated node size as width and height in logical pixels
    /// automatically calculated by [`super::layout::update_ui_layout`]
    pub fn size(&self) -> Vec2 {
        self.content_size
    }

    /// Returns the logical pixel coordinates of the UI node, based on its `GlobalTransform`.
    #[inline]
    pub fn logical_rect(&self, transform: &GlobalTransform) -> Rect {
        Rect::from_center_size(transform.translation().truncate(), self.size())
    }

    /// Returns the physical pixel coordinates of the UI node, based on its `GlobalTransform` and the scale factor.
    #[inline]
    pub fn physical_rect(&self, transform: &GlobalTransform, scale_factor: f32) -> Rect {
        let rect = self.logical_rect(transform);
        Rect {
            min: rect.min / scale_factor,
            max: rect.max / scale_factor,
        }
    }
}

impl NodeSize {
    pub const DEFAULT: Self = Self {
        content_size: Vec2::ZERO,
    };
}

impl Default for NodeSize {
    fn default() -> Self {
        Self::DEFAULT
    }
}

/// Represents the possible value types for layout properties.
///
/// This enum allows specifying values for various [`Style`] properties in different units,
/// such as logical pixels, percentages, or automatically determined values.
#[derive(Copy, Clone, PartialEq, Debug, Serialize, Deserialize, Reflect)]
#[reflect(PartialEq, Serialize, Deserialize)]
pub enum Val {
    /// Automatically determine the value based on the context and other `Style` properties.
    Auto,
    /// Set this value in logical pixels.
    Px(f32),
    /// Set the value as a percentage of its parent node's length along a specific axis.
    ///
    /// If the UI node has no parent, the percentage is calculated based on the window's length
    /// along the corresponding axis.
    ///
    /// The chosen axis depends on the `Style` field set:
    /// * For `flex_basis`, the percentage is relative to the main-axis length determined by the `flex_direction`.
    /// * For `gap`, `min_size`, `size`, and `max_size`:
    ///   - `width` is relative to the parent's width.
    ///   - `height` is relative to the parent's height.
    /// * For `margin`, `padding`, and `border` values: the percentage is relative to the parent node's width.
    /// * For positions, `left` and `right` are relative to the parent's width, while `bottom` and `top` are relative to the parent's height.
    Percent(f32),
    /// Set this value in percent of the viewport width
    Vw(f32),
    /// Set this value in percent of the viewport height
    Vh(f32),
    /// Set this value in percent of the viewport's smaller dimension.
    VMin(f32),
    /// Set this value in percent of the viewport's larger dimension.
    VMax(f32),
}

impl Val {
    pub const DEFAULT: Self = Self::Auto;
}

impl Default for Val {
    fn default() -> Self {
        Self::DEFAULT
    }
}

impl Mul<f32> for Val {
    type Output = Val;

    fn mul(self, rhs: f32) -> Self::Output {
        match self {
            Val::Auto => Val::Auto,
            Val::Px(value) => Val::Px(value * rhs),
            Val::Percent(value) => Val::Percent(value * rhs),
            Val::Vw(value) => Val::Vw(value * rhs),
            Val::Vh(value) => Val::Vh(value * rhs),
            Val::VMin(value) => Val::VMin(value * rhs),
            Val::VMax(value) => Val::VMax(value * rhs),
        }
    }
}

impl MulAssign<f32> for Val {
    fn mul_assign(&mut self, rhs: f32) {
        match self {
            Val::Auto => {}
            Val::Px(value)
            | Val::Percent(value)
            | Val::Vw(value)
            | Val::Vh(value)
            | Val::VMin(value)
            | Val::VMax(value) => *value *= rhs,
        }
    }
}

impl Div<f32> for Val {
    type Output = Val;

    fn div(self, rhs: f32) -> Self::Output {
        match self {
            Val::Auto => Val::Auto,
            Val::Px(value) => Val::Px(value / rhs),
            Val::Percent(value) => Val::Percent(value / rhs),
            Val::Vw(value) => Val::Vw(value / rhs),
            Val::Vh(value) => Val::Vh(value / rhs),
            Val::VMin(value) => Val::VMin(value / rhs),
            Val::VMax(value) => Val::VMax(value / rhs),
        }
    }
}

impl DivAssign<f32> for Val {
    fn div_assign(&mut self, rhs: f32) {
        match self {
            Val::Auto => {}
            Val::Px(value)
            | Val::Percent(value)
            | Val::Vw(value)
            | Val::Vh(value)
            | Val::VMin(value)
            | Val::VMax(value) => *value /= rhs,
        }
    }
}

#[derive(Debug, Eq, PartialEq, Clone, Copy, Error)]
pub enum ValArithmeticError {
    #[error("the variants of the Vals don't match")]
    NonIdenticalVariants,
    #[error("the given variant of Val is not evaluateable (non-numeric)")]
    NonEvaluateable,
}

impl Val {
    /// Tries to add the values of two [`Val`]s.
    /// Returns [`ValArithmeticError::NonIdenticalVariants`] if two [`Val`]s are of different variants.
    /// When adding non-numeric [`Val`]s, it returns the value unchanged.
    pub fn try_add(&self, rhs: Val) -> Result<Val, ValArithmeticError> {
        match (self, rhs) {
            (Val::Auto, Val::Auto) => Ok(*self),
            (Val::Px(value), Val::Px(rhs_value)) => Ok(Val::Px(value + rhs_value)),
            (Val::Percent(value), Val::Percent(rhs_value)) => Ok(Val::Percent(value + rhs_value)),
            _ => Err(ValArithmeticError::NonIdenticalVariants),
        }
    }

    /// Adds `rhs` to `self` and assigns the result to `self` (see [`Val::try_add`])
    pub fn try_add_assign(&mut self, rhs: Val) -> Result<(), ValArithmeticError> {
        *self = self.try_add(rhs)?;
        Ok(())
    }

    /// Tries to subtract the values of two [`Val`]s.
    /// Returns [`ValArithmeticError::NonIdenticalVariants`] if two [`Val`]s are of different variants.
    /// When adding non-numeric [`Val`]s, it returns the value unchanged.
    pub fn try_sub(&self, rhs: Val) -> Result<Val, ValArithmeticError> {
        match (self, rhs) {
            (Val::Auto, Val::Auto) => Ok(*self),
            (Val::Px(value), Val::Px(rhs_value)) => Ok(Val::Px(value - rhs_value)),
            (Val::Percent(value), Val::Percent(rhs_value)) => Ok(Val::Percent(value - rhs_value)),
            _ => Err(ValArithmeticError::NonIdenticalVariants),
        }
    }

    /// Subtracts `rhs` from `self` and assigns the result to `self` (see [`Val::try_sub`])
    pub fn try_sub_assign(&mut self, rhs: Val) -> Result<(), ValArithmeticError> {
        *self = self.try_sub(rhs)?;
        Ok(())
    }

    /// A convenience function for simple evaluation of [`Val::Percent`] variant into a concrete [`Val::Px`] value.
    /// Returns a [`ValArithmeticError::NonEvaluateable`] if the [`Val`] is impossible to evaluate into [`Val::Px`].
    /// Otherwise it returns an [`f32`] containing the evaluated value in pixels.
    ///
    /// **Note:** If a [`Val::Px`] is evaluated, it's inner value returned unchanged.
    pub fn evaluate(&self, size: f32) -> Result<f32, ValArithmeticError> {
        match self {
            Val::Percent(value) => Ok(size * value / 100.0),
            Val::Px(value) => Ok(*value),
            _ => Err(ValArithmeticError::NonEvaluateable),
        }
    }

    /// Similar to [`Val::try_add`], but performs [`Val::evaluate`] on both values before adding.
    /// Returns an [`f32`] value in pixels.
    pub fn try_add_with_size(&self, rhs: Val, size: f32) -> Result<f32, ValArithmeticError> {
        let lhs = self.evaluate(size)?;
        let rhs = rhs.evaluate(size)?;

        Ok(lhs + rhs)
    }

    /// Similar to [`Val::try_add_assign`], but performs [`Val::evaluate`] on both values before adding.
    /// The value gets converted to [`Val::Px`].
    pub fn try_add_assign_with_size(
        &mut self,
        rhs: Val,
        size: f32,
    ) -> Result<(), ValArithmeticError> {
        *self = Val::Px(self.evaluate(size)? + rhs.evaluate(size)?);
        Ok(())
    }

    /// Similar to [`Val::try_sub`], but performs [`Val::evaluate`] on both values before subtracting.
    /// Returns an [`f32`] value in pixels.
    pub fn try_sub_with_size(&self, rhs: Val, size: f32) -> Result<f32, ValArithmeticError> {
        let lhs = self.evaluate(size)?;
        let rhs = rhs.evaluate(size)?;

        Ok(lhs - rhs)
    }

    /// Similar to [`Val::try_sub_assign`], but performs [`Val::evaluate`] on both values before adding.
    /// The value gets converted to [`Val::Px`].
    pub fn try_sub_assign_with_size(
        &mut self,
        rhs: Val,
        size: f32,
    ) -> Result<(), ValArithmeticError> {
        *self = Val::Px(self.try_add_with_size(rhs, size)?);
        Ok(())
    }
}

/// Describes the style of a UI container node
///
/// Node's can be laid out using either Flexbox or CSS Grid Layout.<br />
/// See below for general learning resources and for documentation on the individual style properties.
///
/// ### Flexbox
///
/// - [MDN: Basic Concepts of Grid Layout](https://developer.mozilla.org/en-US/docs/Web/CSS/CSS_Grid_Layout/Basic_Concepts_of_Grid_Layout)
/// - [A Complete Guide To Flexbox](https://css-tricks.com/snippets/css/a-guide-to-flexbox/) by CSS Tricks. This is detailed guide with illustrations and comphrehensive written explanation of the different Flexbox properties and how they work.
/// - [Flexbox Froggy](https://flexboxfroggy.com/). An interactive tutorial/game that teaches the essential parts of Flebox in a fun engaging way.
///
/// ### CSS Grid
///
/// - [MDN: Basic Concepts of Flexbox](https://developer.mozilla.org/en-US/docs/Web/CSS/CSS_Flexible_Box_Layout/Basic_Concepts_of_Flexbox)
/// - [A Complete Guide To CSS Grid](https://css-tricks.com/snippets/css/complete-guide-grid/) by CSS Tricks. This is detailed guide with illustrations and comphrehensive written explanation of the different CSS Grid properties and how they work.
/// - [CSS Grid Garden](https://cssgridgarden.com/). An interactive tutorial/game that teaches the essential parts of CSS Grid in a fun engaging way.

#[derive(Component, Clone, PartialEq, Debug, Reflect)]
#[reflect(Component, Default, PartialEq)]
pub struct Style {
    /// Which layout algorithm to use when laying out this node's contents:
    ///   - [`Display::Flex`]: Use the Flexbox layout algorithm
    ///   - [`Display::Grid`]: Use the CSS Grid layout algorithm
    ///   - [`Display::None`]: Hide this node and perform layout as if it does not exist.
    ///
    /// <https://developer.mozilla.org/en-US/docs/Web/CSS/display>
    pub display: Display,

    /// Whether a node should be laid out in-flow with, or independently of it's siblings:
    ///  - [`PositionType::Relative`]: Layout this node in-flow with other nodes using the usual (flexbox/grid) layout algorithm.
    ///  - [`PositionType::Absolute`]: Layout this node on top and independently of other nodes.
    ///
    /// <https://developer.mozilla.org/en-US/docs/Web/CSS/position>
    pub position_type: PositionType,

    /// Whether overflowing content should be displayed or clipped.
    ///
    /// <https://developer.mozilla.org/en-US/docs/Web/CSS/overflow>
    pub overflow: Overflow,

    /// Defines the text direction. For example English is written LTR (left-to-right) while Arabic is written RTL (right-to-left).
    ///
    /// Note: the corresponding CSS property also affects box layout order, but this isn't yet implemented in bevy.
    /// <https://developer.mozilla.org/en-US/docs/Web/CSS/direction>
    pub direction: Direction,

    /// The horizontal position of the left edge of the node.
    ///  - For relatively positioned nodes, this is relative to the node's position as computed during regular layout.
    ///  - For absolutely positioned nodes, this is relative to the *parent* node's bounding box.
    ///
    /// <https://developer.mozilla.org/en-US/docs/Web/CSS/left>
    pub left: Val,

    /// The horizontal position of the right edge of the node.
    ///  - For relatively positioned nodes, this is relative to the node's position as computed during regular layout.
    ///  - For absolutely positioned nodes, this is relative to the *parent* node's bounding box.
    ///
    /// <https://developer.mozilla.org/en-US/docs/Web/CSS/right>
    pub right: Val,

    /// The vertical position of the top edge of the node.
    ///  - For relatively positioned nodes, this is relative to the node's position as computed during regular layout.
    ///  - For absolutely positioned nodes, this is relative to the *parent* node's bounding box.
    ///
    /// <https://developer.mozilla.org/en-US/docs/Web/CSS/top>
    pub top: Val,

    /// The vertical position of the bottom edge of the node.
    ///  - For relatively positioned nodes, this is relative to the node's position as computed during regular layout.
    ///  - For absolutely positioned nodes, this is relative to the *parent* node's bounding box.
    ///
    /// <https://developer.mozilla.org/en-US/docs/Web/CSS/bottom>
    pub bottom: Val,

    /// The ideal size of the node
    ///
    /// `size.width` is used when it is within the bounds defined by `min_size.width` and `max_size.width`.
    /// `size.height` is used when it is within the bounds defined by `min_size.height` and `max_size.height`.
    ///
    /// <https://developer.mozilla.org/en-US/docs/Web/CSS/width> <br />
    /// <https://developer.mozilla.org/en-US/docs/Web/CSS/height>
    pub size: Size,

    /// The minimum size of the node
    ///
    /// `min_size.width` is used if it is greater than either `size.width` or `max_size.width`, or both.
    /// `min_size.height` is used if it is greater than either `size.height` or `max_size.height`, or both.
    ///
    /// <https://developer.mozilla.org/en-US/docs/Web/CSS/min-width> <br />
    /// <https://developer.mozilla.org/en-US/docs/Web/CSS/min-height>
    pub min_size: Size,

    /// The maximum size of the node
    ///
    /// `max_size.width` is used if it is within the bounds defined by `min_size.width` and `size.width`.
    /// `max_size.height` is used if it is within the bounds defined by `min_size.height` and `size.height.
    ///
    /// <https://developer.mozilla.org/en-US/docs/Web/CSS/max-width> <br />
    /// <https://developer.mozilla.org/en-US/docs/Web/CSS/max-height>
    pub max_size: Size,

    /// The aspect ratio of the node (defined as `width / height`)
    ///
    /// <https://developer.mozilla.org/en-US/docs/Web/CSS/aspect-ratio>
    pub aspect_ratio: Option<f32>,

    /// For Flexbox containers:
    ///   - Sets default cross-axis alignment of the child items.
    /// For CSS Grid containers:
    ///   - Controls block (vertical) axis alignment of children of this grid container within their grid areas
    ///
    /// This value is overriden [`JustifySelf`] on the child node is set.
    ///
    /// <https://developer.mozilla.org/en-US/docs/Web/CSS/align-items>
    pub align_items: AlignItems,

    /// For Flexbox containers:
    ///   - This property has no effect. See `justify_content` for main-axis alignment of flex items.
    /// For CSS Grid containers:
    ///   - Sets default inline (horizontal) axis alignment of child items within their grid areas
    ///
    /// This value is overriden [`JustifySelf`] on the child node is set.
    ///
    /// <https://developer.mozilla.org/en-US/docs/Web/CSS/justify-items>
    pub justify_items: JustifyItems,

    /// For Flexbox items:
    ///   - Controls cross-axis alignment of the item.
    /// For CSS Grid items:
    ///   - Controls block (vertical) axis alignment of a grid item within it's grid area
    ///
    /// If set to `Auto`, alignment is inherited from the value of [`AlignItems`] set on the parent node.
    ///
    /// <https://developer.mozilla.org/en-US/docs/Web/CSS/align-self>
    pub align_self: AlignSelf,

    /// For Flexbox items:
    ///   - This property has no effect. See `justify_content` for main-axis alignment of flex items.
    /// For CSS Grid items:
    ///   - Controls inline (horizontal) axis alignment of a grid item within it's grid area.
    ///
    /// If set to `Auto`, alignment is inherited from the value of [`JustifyItems`] set on the parent node.
    ///
    /// <https://developer.mozilla.org/en-US/docs/Web/CSS/justify-items>
    pub justify_self: JustifySelf,

    /// For Flexbox containers:
    ///   - Controls alignment of lines if flex_wrap is set to [`FlexWrap::Wrap`] and there are multiple lines of items
    /// For CSS Grid container:
    ///   - Controls alignment of grid rows
    ///
    /// <https://developer.mozilla.org/en-US/docs/Web/CSS/align-content>
    pub align_content: AlignContent,

    /// For Flexbox containers:
    ///   - Controls alignment of items in the main axis
    /// For CSS Grid containers:
    ///   - Controls alignment of grid columns
    ///
    /// <https://developer.mozilla.org/en-US/docs/Web/CSS/justify-content>
    pub justify_content: JustifyContent,

    /// The amount of space around a node outside its border.
    ///
    /// If a percentage value is used, the percentage is calculated based on the width of the parent node.
    ///
    /// # Example
    /// ```
    /// # use bevy_ui::{Style, UiRect, Val};
    /// let style = Style {
    ///     margin: UiRect {
    ///         left: Val::Percent(10.),
    ///         right: Val::Percent(10.),
    ///         top: Val::Percent(15.),
    ///         bottom: Val::Percent(15.)
    ///     },
    ///     ..Default::default()
    /// };
    /// ```
    /// A node with this style and a parent with dimensions of 100px by 300px, will have calculated margins of 10px on both left and right edges, and 15px on both top and bottom edges.
    ///
    /// <https://developer.mozilla.org/en-US/docs/Web/CSS/margin>
    pub margin: UiRect,

    /// The amount of space between the edges of a node and its contents.
    ///
    /// If a percentage value is used, the percentage is calculated based on the width of the parent node.
    ///
    /// # Example
    /// ```
    /// # use bevy_ui::{Style, UiRect, Val};
    /// let style = Style {
    ///     padding: UiRect {
    ///         left: Val::Percent(1.),
    ///         right: Val::Percent(2.),
    ///         top: Val::Percent(3.),
    ///         bottom: Val::Percent(4.)
    ///     },
    ///     ..Default::default()
    /// };
    /// ```
    /// A node with this style and a parent with dimensions of 300px by 100px, will have calculated padding of 3px on the left, 6px on the right, 9px on the top and 12px on the bottom.
    ///
    /// <https://developer.mozilla.org/en-US/docs/Web/CSS/padding>
    pub padding: UiRect,

    /// The amount of space between the margins of a node and its padding.
    ///
    /// If a percentage value is used, the percentage is calculated based on the width of the parent node.
    ///
    /// The size of the node will be expanded if there are constraints that prevent the layout algorithm from placing the border within the existing node boundary.
    ///
    /// Rendering for borders is not yet implemented.
    ///
    /// <https://developer.mozilla.org/en-US/docs/Web/CSS/border-width>
    pub border: UiRect,

    /// Whether a Flexbox container should be a row or a column. This property has no effect of Grid nodes.
    ///
    /// <https://developer.mozilla.org/en-US/docs/Web/CSS/flex-direction>
    pub flex_direction: FlexDirection,

    /// Whether a Flexbox container should wrap it's contents onto multiple line wrap if they overflow. This property has no effect of Grid nodes.
    ///
    /// <https://developer.mozilla.org/en-US/docs/Web/CSS/flex-wrap>
    pub flex_wrap: FlexWrap,

    /// Defines how much a flexbox item should grow if there's space available. Defaults to 0 (don't grow at all).
    ///
    /// <https://developer.mozilla.org/en-US/docs/Web/CSS/flex-grow>
    pub flex_grow: f32,

    /// Defines how much a flexbox item should shrink if there's not enough space available. Defaults to 1.
    ///
    /// <https://developer.mozilla.org/en-US/docs/Web/CSS/flex-shrink>
    pub flex_shrink: f32,

    /// The initial length of a flexbox in the main axis, before flex growing/shrinking properties are applied.
    ///
    /// `flex_basis` overrides `size` on the main axis if both are set,  but it obeys the bounds defined by `min_size` and `max_size`.
    ///
    /// <https://developer.mozilla.org/en-US/docs/Web/CSS/flex-basis>
    pub flex_basis: Val,

    /// The size of the gutters between items in flexbox layout or rows/columns in a grid layout
    ///
    /// Note: Values of `Val::Auto` are not valid and are treated as zero.
    ///
    /// <https://developer.mozilla.org/en-US/docs/Web/CSS/gap>
    pub gap: Size,

    /// Controls whether automatically placed grid items are placed row-wise or column-wise. And whether the sparse or dense packing algorithm is used.
    /// Only affect Grid layouts
    ///
    /// <https://developer.mozilla.org/en-US/docs/Web/CSS/grid-auto-flow>
    pub grid_auto_flow: GridAutoFlow,

    /// Defines the number of rows a grid has and the sizes of those rows. If grid items are given explicit placements then more rows may
    /// be implicitly generated by items that are placed out of bounds. The sizes of those rows are controlled by `grid_auto_rows` property.
    ///
    /// <https://developer.mozilla.org/en-US/docs/Web/CSS/grid-template-rows>
    pub grid_template_rows: Vec<RepeatedGridTrack>,

    /// Defines the number of columns a grid has and the sizes of those columns. If grid items are given explicit placements then more columns may
    /// be implicitly generated by items that are placed out of bounds. The sizes of those columns are controlled by `grid_auto_columns` property.
    ///
    /// <https://developer.mozilla.org/en-US/docs/Web/CSS/grid-template-columns>
    pub grid_template_columns: Vec<RepeatedGridTrack>,

    /// Defines the size of implicitly created rows. Rows are created implicitly when grid items are given explicit placements that are out of bounds
    /// of the rows explicitly created using `grid_template_rows`.
    ///
    /// <https://developer.mozilla.org/en-US/docs/Web/CSS/grid-auto-rows>
    pub grid_auto_rows: Vec<GridTrack>,
    /// Defines the size of implicitly created columns. Columns are created implicitly when grid items are given explicit placements that are out of bounds
    /// of the columns explicitly created using `grid_template_columms`.
    ///
    /// <https://developer.mozilla.org/en-US/docs/Web/CSS/grid-template-columns>
    pub grid_auto_columns: Vec<GridTrack>,

    /// The row in which a grid item starts and how many rows it spans.
    ///
    /// <https://developer.mozilla.org/en-US/docs/Web/CSS/grid-row>
    pub grid_row: GridPlacement,

    /// The column in which a grid item starts and how many columns it spans.
    ///
    /// <https://developer.mozilla.org/en-US/docs/Web/CSS/grid-column>
    pub grid_column: GridPlacement,
}

impl Style {
    pub const DEFAULT: Self = Self {
        display: Display::DEFAULT,
        position_type: PositionType::DEFAULT,
        left: Val::Auto,
        right: Val::Auto,
        top: Val::Auto,
        bottom: Val::Auto,
        direction: Direction::DEFAULT,
        flex_direction: FlexDirection::DEFAULT,
        flex_wrap: FlexWrap::DEFAULT,
        align_items: AlignItems::DEFAULT,
        justify_items: JustifyItems::DEFAULT,
        align_self: AlignSelf::DEFAULT,
        justify_self: JustifySelf::DEFAULT,
        align_content: AlignContent::DEFAULT,
        justify_content: JustifyContent::DEFAULT,
        margin: UiRect::DEFAULT,
        padding: UiRect::DEFAULT,
        border: UiRect::DEFAULT,
        flex_grow: 0.0,
        flex_shrink: 1.0,
        flex_basis: Val::Auto,
        size: Size::AUTO,
        min_size: Size::AUTO,
        max_size: Size::AUTO,
        aspect_ratio: None,
        overflow: Overflow::DEFAULT,
        gap: Size::all(Val::Px(0.0)),
        grid_auto_flow: GridAutoFlow::DEFAULT,
        grid_template_rows: Vec::new(),
        grid_template_columns: Vec::new(),
        grid_auto_rows: Vec::new(),
        grid_auto_columns: Vec::new(),
        grid_column: GridPlacement::DEFAULT,
        grid_row: GridPlacement::DEFAULT,
    };
}

impl Default for Style {
    fn default() -> Self {
        Self::DEFAULT
    }
}

/// How items are aligned according to the cross axis
#[derive(Copy, Clone, PartialEq, Eq, Debug, Serialize, Deserialize, Reflect)]
#[reflect(PartialEq, Serialize, Deserialize)]
pub enum AlignItems {
    /// The items are packed in their default position as if no alignment was applied
    Default,
    /// Items are packed towards the start of the axis.
    Start,
    /// Items are packed towards the end of the axis.
    End,
    /// Items are packed towards the start of the axis, unless the flex direction is reversed;
    /// then they are packed towards the end of the axis.
    FlexStart,
    /// Items are packed towards the end of the axis, unless the flex direction is reversed;
    /// then they are packed towards the start of the axis.
    FlexEnd,
    /// Items are aligned at the center.
    Center,
    /// Items are aligned at the baseline.
    Baseline,
    /// Items are stretched across the whole cross axis.
    Stretch,
}

impl AlignItems {
    pub const DEFAULT: Self = Self::Default;
}

impl Default for AlignItems {
    fn default() -> Self {
        Self::DEFAULT
    }
}

/// How items are aligned according to the cross axis
#[derive(Copy, Clone, PartialEq, Eq, Debug, Serialize, Deserialize, Reflect)]
#[reflect(PartialEq, Serialize, Deserialize)]
pub enum JustifyItems {
    /// The items are packed in their default position as if no alignment was applied
    Default,
    /// Items are packed towards the start of the axis.
    Start,
    /// Items are packed towards the end of the axis.
    End,
    /// Items are aligned at the center.
    Center,
    /// Items are aligned at the baseline.
    Baseline,
    /// Items are stretched across the whole cross axis.
    Stretch,
}

impl JustifyItems {
    pub const DEFAULT: Self = Self::Default;
}

impl Default for JustifyItems {
    fn default() -> Self {
        Self::DEFAULT
    }
}

/// How this item is aligned according to the cross axis.
/// Overrides [`AlignItems`].
#[derive(Copy, Clone, PartialEq, Eq, Debug, Serialize, Deserialize, Reflect)]
#[reflect(PartialEq, Serialize, Deserialize)]
pub enum AlignSelf {
    /// Use the parent node's [`AlignItems`] value to determine how this item should be aligned.
    Auto,
    /// This item will be aligned with the start of the axis.
    Start,
    /// This item will be aligned with the end of the axis.
    End,
    /// This item will be aligned with the start of the axis, unless the flex direction is reversed;
    /// then it will be aligned with the end of the axis.
    FlexStart,
    /// This item will be aligned with the end of the axis, unless the flex direction is reversed;
    /// then it will be aligned with the start of the axis.
    FlexEnd,
    /// This item will be aligned at the center.
    Center,
    /// This item will be aligned at the baseline.
    Baseline,
    /// This item will be stretched across the whole cross axis.
    Stretch,
}

impl AlignSelf {
    pub const DEFAULT: Self = Self::Auto;
}

impl Default for AlignSelf {
    fn default() -> Self {
        Self::DEFAULT
    }
}

/// How this item is aligned according to the cross axis.
/// Overrides [`AlignItems`].
#[derive(Copy, Clone, PartialEq, Eq, Debug, Serialize, Deserialize, Reflect)]
#[reflect(PartialEq, Serialize, Deserialize)]
pub enum JustifySelf {
    /// Use the parent node's [`AlignItems`] value to determine how this item should be aligned.
    Auto,
    /// This item will be aligned with the start of the axis.
    Start,
    /// This item will be aligned with the end of the axis.
    End,
    /// This item will be aligned at the center.
    Center,
    /// This item will be aligned at the baseline.
    Baseline,
    /// This item will be stretched across the whole cross axis.
    Stretch,
}

impl JustifySelf {
    pub const DEFAULT: Self = Self::Auto;
}

impl Default for JustifySelf {
    fn default() -> Self {
        Self::DEFAULT
    }
}

/// Defines how each line is aligned within the flexbox.
///
/// It only applies if [`FlexWrap::Wrap`] is present and if there are multiple lines of items.
#[derive(Copy, Clone, PartialEq, Eq, Debug, Serialize, Deserialize, Reflect)]
#[reflect(PartialEq, Serialize, Deserialize)]
pub enum AlignContent {
    /// The items are packed in their default position as if no alignment was applied
    Default,
    /// Each line moves towards the start of the cross axis.
    Start,
    /// Each line moves towards the end of the cross axis.
    End,
    /// Each line moves towards the start of the cross axis, unless the flex direction is reversed; then the line moves towards the end of the cross axis.
    FlexStart,
    /// Each line moves towards the end of the cross axis, unless the flex direction is reversed; then the line moves towards the start of the cross axis.
    FlexEnd,
    /// Each line moves towards the center of the cross axis.
    Center,
    /// Each line will stretch to fill the remaining space.
    Stretch,
    /// Each line fills the space it needs, putting the remaining space, if any
    /// inbetween the lines.
    SpaceBetween,
    /// The gap between the first and last items is exactly THE SAME as the gap between items.
    /// The gaps are distributed evenly.
    SpaceEvenly,
    /// Each line fills the space it needs, putting the remaining space, if any
    /// around the lines.
    SpaceAround,
}

impl AlignContent {
    pub const DEFAULT: Self = Self::Default;
}

impl Default for AlignContent {
    fn default() -> Self {
        Self::DEFAULT
    }
}

/// Defines how items are aligned according to the main axis
#[derive(Copy, Clone, PartialEq, Eq, Debug, Serialize, Deserialize, Reflect)]
#[reflect(PartialEq, Serialize, Deserialize)]
pub enum JustifyContent {
    /// The items are packed in their default position as if no alignment was applied
    Default,
    /// Items are packed toward the start of the axis.
    Start,
    /// Items are packed toward the end of the axis.
    End,
    /// Pushed towards the start, unless the flex direction is reversed; then pushed towards the end.
    FlexStart,
    /// Pushed towards the end, unless the flex direction is reversed; then pushed towards the start.
    FlexEnd,
    /// Centered along the main axis.
    Center,
    /// Remaining space is distributed between the items.
    SpaceBetween,
    /// Remaining space is distributed around the items.
    SpaceAround,
    /// Like [`JustifyContent::SpaceAround`] but with even spacing between items.
    SpaceEvenly,
}

impl JustifyContent {
    pub const DEFAULT: Self = Self::Default;
}

impl Default for JustifyContent {
    fn default() -> Self {
        Self::DEFAULT
    }
}

/// Defines the text direction
///
/// For example English is written LTR (left-to-right) while Arabic is written RTL (right-to-left).
#[derive(Copy, Clone, PartialEq, Eq, Debug, Serialize, Deserialize, Reflect)]
#[reflect(PartialEq, Serialize, Deserialize)]
pub enum Direction {
    /// Inherit from parent node.
    Inherit,
    /// Text is written left to right.
    LeftToRight,
    /// Text is written right to left.
    RightToLeft,
}

impl Direction {
    pub const DEFAULT: Self = Self::Inherit;
}

impl Default for Direction {
    fn default() -> Self {
        Self::DEFAULT
    }
}

/// Whether to use a Flexbox layout model.
///
/// Part of the [`Style`] component.
#[derive(Copy, Clone, PartialEq, Eq, Debug, Serialize, Deserialize, Reflect)]
#[reflect(PartialEq, Serialize, Deserialize)]
pub enum Display {
    /// Use Flexbox layout model to determine the position of this [`super::flex::Node`].
    Flex,
    /// Use CSS Grid layout model to determine the position of this [`Node`].
    Grid,
    /// Use no layout, don't render this node and its children.
    ///
    /// If you want to hide a node and its children,
    /// but keep its layout in place, set its [`Visibility`](bevy_render::view::Visibility) component instead.
    None,
}

impl Display {
    pub const DEFAULT: Self = Self::Flex;
}

impl Default for Display {
    fn default() -> Self {
        Self::DEFAULT
    }
}

/// Defines how flexbox items are ordered within a flexbox
#[derive(Copy, Clone, PartialEq, Eq, Debug, Serialize, Deserialize, Reflect)]
#[reflect(PartialEq, Serialize, Deserialize)]
pub enum FlexDirection {
    /// Same way as text direction along the main axis.
    Row,
    /// Flex from top to bottom.
    Column,
    /// Opposite way as text direction along the main axis.
    RowReverse,
    /// Flex from bottom to top.
    ColumnReverse,
}

impl FlexDirection {
    pub const DEFAULT: Self = Self::Row;
}

impl Default for FlexDirection {
    fn default() -> Self {
        Self::DEFAULT
    }
}

/// Whether to show or hide overflowing items
#[derive(Copy, Clone, PartialEq, Eq, Debug, Reflect, Serialize, Deserialize)]
#[reflect(PartialEq, Serialize, Deserialize)]
pub struct Overflow {
    /// Whether to show or clip overflowing items on the x axis        
    pub x: OverflowAxis,
    /// Whether to show or clip overflowing items on the y axis
    pub y: OverflowAxis,
}

impl Overflow {
    pub const DEFAULT: Self = Self {
        x: OverflowAxis::DEFAULT,
        y: OverflowAxis::DEFAULT,
    };

    /// Show overflowing items on both axes
    pub const fn visible() -> Self {
        Self {
            x: OverflowAxis::Visible,
            y: OverflowAxis::Visible,
        }
    }

    /// Clip overflowing items on both axes
    pub const fn clip() -> Self {
        Self {
            x: OverflowAxis::Clip,
            y: OverflowAxis::Clip,
        }
    }

    /// Clip overflowing items on the x axis
    pub const fn clip_x() -> Self {
        Self {
            x: OverflowAxis::Clip,
            y: OverflowAxis::Visible,
        }
    }

    /// Clip overflowing items on the y axis
    pub const fn clip_y() -> Self {
        Self {
            x: OverflowAxis::Visible,
            y: OverflowAxis::Clip,
        }
    }

    /// Overflow is visible on both axes
    pub const fn is_visible(&self) -> bool {
        self.x.is_visible() && self.y.is_visible()
    }
}

impl Default for Overflow {
    fn default() -> Self {
        Self::DEFAULT
    }
}

/// Whether to show or hide overflowing items
#[derive(Copy, Clone, PartialEq, Eq, Debug, Reflect, Serialize, Deserialize)]
#[reflect(PartialEq, Serialize, Deserialize)]
pub enum OverflowAxis {
    /// Show overflowing items.
    Visible,
    /// Hide overflowing items.
    Clip,
}

impl OverflowAxis {
    pub const DEFAULT: Self = Self::Visible;

    /// Overflow is visible on this axis
    pub const fn is_visible(&self) -> bool {
        matches!(self, Self::Visible)
    }
}

impl Default for OverflowAxis {
    fn default() -> Self {
        Self::DEFAULT
    }
}

/// The strategy used to position this node
#[derive(Copy, Clone, PartialEq, Eq, Debug, Serialize, Deserialize, Reflect)]
#[reflect(PartialEq, Serialize, Deserialize)]
pub enum PositionType {
    /// Relative to all other nodes with the [`PositionType::Relative`] value.
    Relative,
    /// Independent of all other nodes.
    ///
    /// As usual, the `Style.position` field of this node is specified relative to its parent node.
    Absolute,
}

impl PositionType {
    const DEFAULT: Self = Self::Relative;
}

impl Default for PositionType {
    fn default() -> Self {
        Self::DEFAULT
    }
}

/// Defines if flexbox items appear on a single line or on multiple lines
#[derive(Copy, Clone, PartialEq, Eq, Debug, Serialize, Deserialize, Reflect)]
#[reflect(PartialEq, Serialize, Deserialize)]
pub enum FlexWrap {
    /// Single line, will overflow if needed.
    NoWrap,
    /// Multiple lines, if needed.
    Wrap,
    /// Same as [`FlexWrap::Wrap`] but new lines will appear before the previous one.
    WrapReverse,
}

impl FlexWrap {
    const DEFAULT: Self = Self::NoWrap;
}

impl Default for FlexWrap {
    fn default() -> Self {
        Self::DEFAULT
    }
}

/// Controls whether grid items are placed row-wise or column-wise. And whether the sparse or dense packing algorithm is used.
///
/// The "dense" packing algorithm attempts to fill in holes earlier in the grid, if smaller items come up later. This may cause items to appear out-of-order, when doing so would fill in holes left by larger items.
///
/// Defaults to [`GridAutoFlow::Row`]
///
/// <https://developer.mozilla.org/en-US/docs/Web/CSS/grid-auto-flow>
#[derive(Copy, Clone, PartialEq, Eq, Debug, Serialize, Deserialize, Reflect)]
#[reflect(PartialEq, Serialize, Deserialize)]
pub enum GridAutoFlow {
    /// Items are placed by filling each row in turn, adding new rows as necessary
    Row,
    /// Items are placed by filling each column in turn, adding new columns as necessary.
    Column,
    /// Combines `Row` with the dense packing algorithm.
    RowDense,
    /// Combines `Column` with the dense packing algorithm.
    ColumnDense,
}

impl GridAutoFlow {
    const DEFAULT: Self = Self::Row;
}

impl Default for GridAutoFlow {
    fn default() -> Self {
        Self::DEFAULT
    }
}

#[derive(Copy, Clone, PartialEq, Debug, Serialize, Deserialize, Reflect, FromReflect)]
#[reflect_value(PartialEq, Serialize, Deserialize)]
pub enum MinTrackSizingFunction {
    /// Track minimum size should be a fixed pixel value
    Px(f32),
    /// Track minimum size should be a percentage value
    Percent(f32),
    /// Track minimum size should be content sized under a min-content constraint
    MinContent,
    /// Track minimum size should be content sized under a max-content constraint
    MaxContent,
    /// Track minimum size should be automatically sized
    Auto,
}

#[derive(Copy, Clone, PartialEq, Debug, Serialize, Deserialize, Reflect, FromReflect)]
#[reflect_value(PartialEq, Serialize, Deserialize)]
pub enum MaxTrackSizingFunction {
    /// Track maximum size should be a fixed pixel value
    Px(f32),
    /// Track maximum size should be a percentage value
    Percent(f32),
    /// Track maximum size should be content sized under a min-content constraint
    MinContent,
    /// Track maximum size should be content sized under a max-content constraint
    MaxContent,
    /// Track maximum size should be sized according to the fit-content formula with a fixed pixel limit
    FitContentPx(f32),
    /// Track maximum size should be sized according to the fit-content formula with a percentage limit
    FitContentPercent(f32),
    /// Track maximum size should be automatically sized
    Auto,
    /// The dimension as a fraction of the total available grid space (`fr` units in CSS)
    /// Specified value is the numerator of the fraction. Denominator is the sum of all fractions specified in that grid dimension
    /// Spec: <https://www.w3.org/TR/css3-grid-layout/#fr-unit>
    Fraction(f32),
}

/// A [`GridTrack`] is a Row or Column of a CSS Grid. This struct specifies what size the track should be.
/// See below for the different "track sizing functions" you can specify.
#[derive(Copy, Clone, PartialEq, Debug, Serialize, Deserialize, Reflect, FromReflect)]
#[reflect(PartialEq, Serialize, Deserialize)]
pub struct GridTrack {
    pub(crate) min_sizing_function: MinTrackSizingFunction,
    pub(crate) max_sizing_function: MaxTrackSizingFunction,
}

impl GridTrack {
    const DEFAULT: Self = Self {
        min_sizing_function: MinTrackSizingFunction::Auto,
        max_sizing_function: MaxTrackSizingFunction::Auto,
    };

    /// Create a grid track with a fixed pixel size
    pub fn px<T: From<Self>>(value: f32) -> T {
        Self {
            min_sizing_function: MinTrackSizingFunction::Px(value),
            max_sizing_function: MaxTrackSizingFunction::Px(value),
        }
        .into()
    }

    /// Create a grid track with a percentage size
    pub fn percent<T: From<Self>>(value: f32) -> T {
        Self {
            min_sizing_function: MinTrackSizingFunction::Percent(value),
            max_sizing_function: MaxTrackSizingFunction::Percent(value),
        }
        .into()
    }

    /// Create a grid track with an `fr` size.
    /// Note that this will give the track a content-based minimum size.
    /// Usually you are best off using `GridTrack::flex` instead which uses a zero minimum size
    pub fn fr<T: From<Self>>(value: f32) -> T {
        Self {
            min_sizing_function: MinTrackSizingFunction::Auto,
            max_sizing_function: MaxTrackSizingFunction::Fraction(value),
        }
        .into()
    }

    /// Create a grid track with an `minmax(0, Nfr)` size.
    pub fn flex<T: From<Self>>(value: f32) -> T {
        Self {
            min_sizing_function: MinTrackSizingFunction::Px(0.0),
            max_sizing_function: MaxTrackSizingFunction::Fraction(value),
        }
        .into()
    }

    /// Create a grid track which is automatically sized to fit it's contents, and then
    pub fn auto<T: From<Self>>() -> T {
        Self {
            min_sizing_function: MinTrackSizingFunction::Auto,
            max_sizing_function: MaxTrackSizingFunction::Auto,
        }
        .into()
    }

    /// Create a grid track which is automatically sized to fit it's contents when sized at their "min-content" sizes
    pub fn min_content<T: From<Self>>() -> T {
        Self {
            min_sizing_function: MinTrackSizingFunction::MinContent,
            max_sizing_function: MaxTrackSizingFunction::MinContent,
        }
        .into()
    }

    /// Create a grid track which is automatically sized to fit it's contents when sized at their "max-content" sizes
    pub fn max_content<T: From<Self>>() -> T {
        Self {
            min_sizing_function: MinTrackSizingFunction::MaxContent,
            max_sizing_function: MaxTrackSizingFunction::MaxContent,
        }
        .into()
    }

    /// Create a fit-content() grid track with fixed pixel limit
    ///
    /// <https://developer.mozilla.org/en-US/docs/Web/CSS/fit-content_function>
    pub fn fit_content_px<T: From<Self>>(limit: f32) -> T {
        Self {
            min_sizing_function: MinTrackSizingFunction::Auto,
            max_sizing_function: MaxTrackSizingFunction::FitContentPx(limit),
        }
        .into()
    }

    /// Create a fit-content() grid track with percentage limit
    ///
    /// <https://developer.mozilla.org/en-US/docs/Web/CSS/fit-content_function>
    pub fn fit_content_percent<T: From<Self>>(limit: f32) -> T {
        Self {
            min_sizing_function: MinTrackSizingFunction::Auto,
            max_sizing_function: MaxTrackSizingFunction::FitContentPercent(limit),
        }
        .into()
    }

    /// Create a minmax() grid track
    ///
    /// <https://developer.mozilla.org/en-US/docs/Web/CSS/minmax>
    pub fn minmax<T: From<Self>>(min: MinTrackSizingFunction, max: MaxTrackSizingFunction) -> T {
        Self {
            min_sizing_function: min,
            max_sizing_function: max,
        }
        .into()
    }
}

impl Default for GridTrack {
    fn default() -> Self {
        Self::DEFAULT
    }
}

#[derive(Copy, Clone, PartialEq, Debug, Serialize, Deserialize, Reflect, FromReflect)]
#[reflect(PartialEq, Serialize, Deserialize)]
/// How many times to repeat a repeated grid track
///
/// <https://developer.mozilla.org/en-US/docs/Web/CSS/repeat>
pub enum GridTrackRepetition {
    /// Repeat the track fixed number of times
    Count(u16),
    /// Repeat the track to fill available space
    ///
    /// <https://developer.mozilla.org/en-US/docs/Web/CSS/repeat#auto-fill>
    AutoFill,
    /// Repeat the track to fill available space but collapse any tracks that do not end up with
    /// an item placed in them.
    ///
    /// <https://developer.mozilla.org/en-US/docs/Web/CSS/repeat#auto-fit>
    AutoFit,
}

impl From<u16> for GridTrackRepetition {
    fn from(count: u16) -> Self {
        Self::Count(count)
    }
}

impl From<i32> for GridTrackRepetition {
    fn from(count: i32) -> Self {
        Self::Count(count as u16)
    }
}

impl From<usize> for GridTrackRepetition {
    fn from(count: usize) -> Self {
        Self::Count(count as u16)
    }
}

/// Represents a *possibly* repeated [`GridTrack`].
///
/// The repetition parameter can either be:
///   - The integer `1`, in which case the track is non-repeated.
///   - a `u16` count to repeat the track N times
///   - A `GridTrackRepetition::AutoFit` or `GridTrackRepetition::AutoFill`
///
/// Note: that in the common case you want a non-repeating track (repetition count 1), you may use the constructor methods on [`GridTrack`]
/// to create a `RepeatedGridTrack`. i.e. `GridTrack::px(10.0)` is equivalent to `RepeatedGridTrack::px(1, 10.0)`.
///
/// You may only use one auto-repetition per track list. And if your track list contains an auto repetition
/// then all track (in and outside of the repetition) must be fixed size (px or percent). Integer repetitions are just shorthand for writing out
/// N tracks longhand and are not subject to the same limitations.
#[derive(Clone, PartialEq, Debug, Serialize, Deserialize, Reflect, FromReflect)]
#[reflect(PartialEq, Serialize, Deserialize)]
pub struct RepeatedGridTrack {
    pub(crate) repetition: GridTrackRepetition,
    pub(crate) tracks: SmallVec<[GridTrack; 1]>,
}

impl RepeatedGridTrack {
    /// Create a repeating set of grid tracks with a fixed pixel size
    pub fn px<T: From<Self>>(repetition: impl Into<GridTrackRepetition>, value: f32) -> T {
        Self {
            repetition: repetition.into(),
            tracks: SmallVec::from_buf([GridTrack::px(value)]),
        }
        .into()
    }

    /// Create a repeating set of grid tracks with a percentage size
    pub fn percent<T: From<Self>>(repetition: impl Into<GridTrackRepetition>, value: f32) -> T {
        Self {
            repetition: repetition.into(),
            tracks: SmallVec::from_buf([GridTrack::percent(value)]),
        }
        .into()
    }

    /// Create a repeating set of grid tracks with automatic size
    pub fn auto<T: From<Self>>(repetition: u16) -> T {
        Self {
            repetition: GridTrackRepetition::Count(repetition),
            tracks: SmallVec::from_buf([GridTrack::auto()]),
        }
        .into()
    }

    /// Create a repeating set of grid tracks with an `fr` size.
    /// Note that this will give the track a content-based minimum size.
    /// Usually you are best off using `GridTrack::flex` instead which uses a zero minimum size
    pub fn fr<T: From<Self>>(repetition: u16, value: f32) -> T {
        Self {
            repetition: GridTrackRepetition::Count(repetition),
            tracks: SmallVec::from_buf([GridTrack::fr(value)]),
        }
        .into()
    }

    /// Create a repeating set of grid tracks with an `minmax(0, Nfr)` size.
    pub fn flex<T: From<Self>>(repetition: u16, value: f32) -> T {
        Self {
            repetition: GridTrackRepetition::Count(repetition),
            tracks: SmallVec::from_buf([GridTrack::flex(value)]),
        }
        .into()
    }

    /// Create a repeating set of grid tracks with min-content size
    pub fn min_content<T: From<Self>>(repetition: u16) -> T {
        Self {
            repetition: GridTrackRepetition::Count(repetition),
            tracks: SmallVec::from_buf([GridTrack::min_content()]),
        }
        .into()
    }

    /// Create a repeating set of grid tracks with max-content size
    pub fn max_content<T: From<Self>>(repetition: u16) -> T {
        Self {
            repetition: GridTrackRepetition::Count(repetition),
            tracks: SmallVec::from_buf([GridTrack::max_content()]),
        }
        .into()
    }

    /// Create a repeating set of fit-content() grid tracks with fixed pixel limit
    pub fn fit_content_px<T: From<Self>>(repetition: u16, limit: f32) -> T {
        Self {
            repetition: GridTrackRepetition::Count(repetition),
            tracks: SmallVec::from_buf([GridTrack::fit_content_px(limit)]),
        }
        .into()
    }

    /// Create a repeating set of fit-content() grid tracks with percentage limit
    pub fn fit_content_percent<T: From<Self>>(repetition: u16, limit: f32) -> T {
        Self {
            repetition: GridTrackRepetition::Count(repetition),
            tracks: SmallVec::from_buf([GridTrack::fit_content_percent(limit)]),
        }
        .into()
    }

    /// Create a repeating set of minmax() grid track
    pub fn minmax<T: From<Self>>(
        repetition: impl Into<GridTrackRepetition>,
        min: MinTrackSizingFunction,
        max: MaxTrackSizingFunction,
    ) -> T {
        Self {
            repetition: repetition.into(),
            tracks: SmallVec::from_buf([GridTrack::minmax(min, max)]),
        }
        .into()
    }

    /// Create a repetition of a set of tracks
    pub fn repeat_many<T: From<Self>>(
        repetition: impl Into<GridTrackRepetition>,
        tracks: impl Into<Vec<GridTrack>>,
    ) -> T {
        Self {
            repetition: repetition.into(),
            tracks: SmallVec::from_vec(tracks.into()),
        }
        .into()
    }
}

impl From<GridTrack> for RepeatedGridTrack {
    fn from(track: GridTrack) -> Self {
        Self {
            repetition: GridTrackRepetition::Count(1),
            tracks: SmallVec::from_buf([track]),
        }
    }
}

impl From<GridTrack> for Vec<GridTrack> {
    fn from(track: GridTrack) -> Self {
        vec![GridTrack {
            min_sizing_function: track.min_sizing_function,
            max_sizing_function: track.max_sizing_function,
        }]
    }
}

impl From<GridTrack> for Vec<RepeatedGridTrack> {
    fn from(track: GridTrack) -> Self {
        vec![RepeatedGridTrack {
            repetition: GridTrackRepetition::Count(1),
            tracks: SmallVec::from_buf([track]),
        }]
    }
}

impl From<RepeatedGridTrack> for Vec<RepeatedGridTrack> {
    fn from(track: RepeatedGridTrack) -> Self {
        vec![track]
    }
}

#[derive(Copy, Clone, PartialEq, Eq, Debug, Serialize, Deserialize, Reflect)]
#[reflect(PartialEq, Serialize, Deserialize)]
/// Represents the position of a grid item in a single axis.
///
/// There are 3 fields which may be set:
///   - `start`: which grid line the item should start at
///   - `end`: which grid line the item should end at
///   - `span`: how many tracks the item should span
///
/// The default `span` is 1. If neither `start` or `end` is set then the item will be placed automatically.
///
/// Generally, at most two fields should be set. If all three fields are specifed then `span` will be ignored. If `end` specifies an earlier
/// grid line than `start` then `end` will be ignored and the item will have a span of 1.
///
/// <https://developer.mozilla.org/en-US/docs/Web/CSS/CSS_Grid_Layout/Line-based_Placement_with_CSS_Grid>
pub struct GridPlacement {
    /// The grid line at which the item should start. Lines are 1-indexed. Negative indexes count backwards from the end of the grid. Zero is not a valid index.
    pub(crate) start: Option<i16>,
    /// How many grid tracks the item should span. Defaults to 1.
    pub(crate) span: Option<u16>,
    /// The grid line at which the node should end. Lines are 1-indexed. Negative indexes count backwards from the end of the grid. Zero is not a valid index.
    pub(crate) end: Option<i16>,
}

impl GridPlacement {
    const DEFAULT: Self = Self {
        start: None,
        span: Some(1),
        end: None,
    };

    /// Place the grid item automatically (letting the `span` default to `1`).
    pub fn auto() -> Self {
        Self {
            start: None,
            end: None,
            span: Some(1),
        }
    }

    /// Place the grid item automatically, specifying how many tracks it should `span`.
    pub fn span(span: u16) -> Self {
        Self {
            start: None,
            end: None,
            span: Some(span),
        }
    }

    /// Place the grid item specifying the `start` grid line (letting the `span` default to `1`).
    pub fn start(start: i16) -> Self {
        Self {
            start: Some(start),
            end: None,
            span: Some(1),
        }
    }

    /// Place the grid item specifying the `end` grid line (letting the `span` default to `1`).
    pub fn end(end: i16) -> Self {
        Self {
            start: None,
            end: Some(end),
            span: Some(1),
        }
    }

    /// Place the grid item specifying the `start` grid line and how many tracks it should `span`.
    pub fn start_span(start: i16, span: u16) -> Self {
        Self {
            start: Some(start),
            end: None,
            span: Some(span),
        }
    }

    /// Place the grid item specifying `start` and `end` grid lines (`span` will be inferred)
    pub fn start_end(start: i16, end: i16) -> Self {
        Self {
            start: Some(start),
            end: Some(end),
            span: None,
        }
    }

    /// Place the grid item specifying the `end` grid line and how many tracks it should `span`.
    pub fn end_span(end: i16, span: u16) -> Self {
        Self {
            start: None,
            end: Some(end),
            span: Some(span),
        }
    }

    /// Mutate the item, setting the `start` grid line
    pub fn set_start(mut self, start: i16) -> Self {
        self.start = Some(start);
        self
    }

    /// Mutate the item, setting the `end` grid line
    pub fn set_end(mut self, end: i16) -> Self {
        self.end = Some(end);
        self
    }

    /// Mutate the item, setting the number of tracks the item should `span`
    pub fn set_span(mut self, span: u16) -> Self {
        self.span = Some(span);
        self
    }
}

impl Default for GridPlacement {
    fn default() -> Self {
        Self::DEFAULT
    }
}

/// The background color of the node
///
/// This serves as the "fill" color.
/// When combined with [`UiImage`], tints the provided texture.
#[derive(Component, Copy, Clone, Debug, Reflect)]
#[reflect(Component, Default)]
pub struct BackgroundColor(pub Color);

impl BackgroundColor {
    pub const DEFAULT: Self = Self(Color::WHITE);
}

impl Default for BackgroundColor {
    fn default() -> Self {
        Self::DEFAULT
    }
}

impl From<Color> for BackgroundColor {
    fn from(color: Color) -> Self {
        Self(color)
    }
}

/// The 2D texture displayed for this UI node
#[derive(Component, Clone, Debug, Reflect)]
#[reflect(Component, Default)]
pub struct UiImage {
    /// Handle to the texture
    pub texture: Handle<Image>,
    /// Whether the image should be flipped along its x-axis
    pub flip_x: bool,
    /// Whether the image should be flipped along its y-axis
    pub flip_y: bool,
}

impl Default for UiImage {
    fn default() -> UiImage {
        UiImage {
            texture: DEFAULT_IMAGE_HANDLE.typed(),
            flip_x: false,
            flip_y: false,
        }
    }
}

impl UiImage {
    pub fn new(texture: Handle<Image>) -> Self {
        Self {
            texture,
            ..Default::default()
        }
    }

    /// flip the image along its x-axis
    #[must_use]
    pub const fn with_flip_x(mut self) -> Self {
        self.flip_x = true;
        self
    }

    /// flip the image along its y-axis
    #[must_use]
    pub const fn with_flip_y(mut self) -> Self {
        self.flip_y = true;
        self
    }
}

impl From<Handle<Image>> for UiImage {
    fn from(texture: Handle<Image>) -> Self {
        Self::new(texture)
    }
}

/// The calculated clip of the node
#[derive(Component, Default, Copy, Clone, Debug, Reflect)]
#[reflect(Component)]
pub struct CalculatedClip {
    /// The rect of the clip
    pub clip: Rect,
}

/// Indicates that this [`super::flex::Node`] entity's front-to-back ordering is not controlled solely
/// by its location in the UI hierarchy. A node with a higher z-index will appear on top
/// of other nodes with a lower z-index.
///
/// UI nodes that have the same z-index will appear according to the order in which they
/// appear in the UI hierarchy. In such a case, the last node to be added to its parent
/// will appear in front of this parent's other children.
///
/// Internally, nodes with a global z-index share the stacking context of root UI nodes
/// (nodes that have no parent). Because of this, there is no difference between using
/// [`ZIndex::Local(n)`] and [`ZIndex::Global(n)`] for root nodes.
///
/// Nodes without this component will be treated as if they had a value of [`ZIndex::Local(0)`].
#[derive(Component, Copy, Clone, Debug, Reflect)]
#[reflect(Component)]
pub enum ZIndex {
    /// Indicates the order in which this node should be rendered relative to its siblings.
    Local(i32),
    /// Indicates the order in which this node should be rendered relative to root nodes and
    /// all other nodes that have a global z-index.
    Global(i32),
}

impl Default for ZIndex {
    fn default() -> Self {
        Self::Local(0)
    }
}

#[cfg(test)]
mod tests {
    use crate::ValArithmeticError;

    use super::Val;

    #[test]
    fn val_try_add() {
        let auto_sum = Val::Auto.try_add(Val::Auto).unwrap();
        let px_sum = Val::Px(20.).try_add(Val::Px(22.)).unwrap();
        let percent_sum = Val::Percent(50.).try_add(Val::Percent(50.)).unwrap();

        assert_eq!(auto_sum, Val::Auto);
        assert_eq!(px_sum, Val::Px(42.));
        assert_eq!(percent_sum, Val::Percent(100.));
    }

    #[test]
    fn val_try_add_to_self() {
        let mut val = Val::Px(5.);

        val.try_add_assign(Val::Px(3.)).unwrap();

        assert_eq!(val, Val::Px(8.));
    }

    #[test]
    fn val_try_sub() {
        let auto_sum = Val::Auto.try_sub(Val::Auto).unwrap();
        let px_sum = Val::Px(72.).try_sub(Val::Px(30.)).unwrap();
        let percent_sum = Val::Percent(100.).try_sub(Val::Percent(50.)).unwrap();

        assert_eq!(auto_sum, Val::Auto);
        assert_eq!(px_sum, Val::Px(42.));
        assert_eq!(percent_sum, Val::Percent(50.));
    }

    #[test]
    fn different_variant_val_try_add() {
        let different_variant_sum_1 = Val::Px(50.).try_add(Val::Percent(50.));
        let different_variant_sum_2 = Val::Percent(50.).try_add(Val::Auto);

        assert_eq!(
            different_variant_sum_1,
            Err(ValArithmeticError::NonIdenticalVariants)
        );
        assert_eq!(
            different_variant_sum_2,
            Err(ValArithmeticError::NonIdenticalVariants)
        );
    }

    #[test]
    fn different_variant_val_try_sub() {
        let different_variant_diff_1 = Val::Px(50.).try_sub(Val::Percent(50.));
        let different_variant_diff_2 = Val::Percent(50.).try_sub(Val::Auto);

        assert_eq!(
            different_variant_diff_1,
            Err(ValArithmeticError::NonIdenticalVariants)
        );
        assert_eq!(
            different_variant_diff_2,
            Err(ValArithmeticError::NonIdenticalVariants)
        );
    }

    #[test]
    fn val_evaluate() {
        let size = 250.;
        let result = Val::Percent(80.).evaluate(size).unwrap();

        assert_eq!(result, size * 0.8);
    }

    #[test]
    fn val_evaluate_px() {
        let size = 250.;
        let result = Val::Px(10.).evaluate(size).unwrap();

        assert_eq!(result, 10.);
    }

    #[test]
    fn val_invalid_evaluation() {
        let size = 250.;
        let evaluate_auto = Val::Auto.evaluate(size);

        assert_eq!(evaluate_auto, Err(ValArithmeticError::NonEvaluateable));
    }

    #[test]
    fn val_try_add_with_size() {
        let size = 250.;

        let px_sum = Val::Px(21.).try_add_with_size(Val::Px(21.), size).unwrap();
        let percent_sum = Val::Percent(20.)
            .try_add_with_size(Val::Percent(30.), size)
            .unwrap();
        let mixed_sum = Val::Px(20.)
            .try_add_with_size(Val::Percent(30.), size)
            .unwrap();

        assert_eq!(px_sum, 42.);
        assert_eq!(percent_sum, 0.5 * size);
        assert_eq!(mixed_sum, 20. + 0.3 * size);
    }

    #[test]
    fn val_try_sub_with_size() {
        let size = 250.;

        let px_sum = Val::Px(60.).try_sub_with_size(Val::Px(18.), size).unwrap();
        let percent_sum = Val::Percent(80.)
            .try_sub_with_size(Val::Percent(30.), size)
            .unwrap();
        let mixed_sum = Val::Percent(50.)
            .try_sub_with_size(Val::Px(30.), size)
            .unwrap();

        assert_eq!(px_sum, 42.);
        assert_eq!(percent_sum, 0.5 * size);
        assert_eq!(mixed_sum, 0.5 * size - 30.);
    }

    #[test]
    fn val_try_add_non_numeric_with_size() {
        let size = 250.;

        let percent_sum = Val::Auto.try_add_with_size(Val::Auto, size);

        assert_eq!(percent_sum, Err(ValArithmeticError::NonEvaluateable));
    }

    #[test]
    fn val_arithmetic_error_messages() {
        assert_eq!(
            format!("{}", ValArithmeticError::NonIdenticalVariants),
            "the variants of the Vals don't match"
        );
        assert_eq!(
            format!("{}", ValArithmeticError::NonEvaluateable),
            "the given variant of Val is not evaluateable (non-numeric)"
        );
    }

    #[test]
    fn default_val_equals_const_default_val() {
        assert_eq!(Val::default(), Val::DEFAULT);
    }
}<|MERGE_RESOLUTION|>--- conflicted
+++ resolved
@@ -18,20 +18,15 @@
 #[reflect(Component, Default)]
 pub struct NodeSize {
     /// The size of the node as width and height in logical pixels
-<<<<<<< HEAD
-    /// automatically calculated by [`super::layout::ui_layout_system`]
-    pub(crate) content_size: Vec2,
-=======
     /// automatically calculated by [`super::layout::update_ui_layout`]
     pub(crate) calculated_size: Vec2,
->>>>>>> bd83803b
 }
 
 impl NodeSize {
     /// The calculated node size as width and height in logical pixels
     /// automatically calculated by [`super::layout::update_ui_layout`]
     pub fn size(&self) -> Vec2 {
-        self.content_size
+        self.calculated_size
     }
 
     /// Returns the logical pixel coordinates of the UI node, based on its `GlobalTransform`.
@@ -53,7 +48,7 @@
 
 impl NodeSize {
     pub const DEFAULT: Self = Self {
-        content_size: Vec2::ZERO,
+        calculated_size: Vec2::ZERO,
     };
 }
 
