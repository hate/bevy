--- conflicted
+++ resolved
@@ -441,7 +441,6 @@
     /// ```
     /// A node with this style and a parent with dimensions of 100px by 300px, will have calculated margins of 10px on both left and right edges, and 15px on both top and bottom egdes.
     pub margin: UiRect,
-<<<<<<< HEAD
     /// The amount of space between the edges of a node and its contents.
     ///
     /// If a percentage value is used, the percentage is calculated based on the width of the parent node.
@@ -469,12 +468,6 @@
     ///
     /// Rendering for borders is not yet implemented.
     pub border: UiRect,
-=======
-    /// The padding of the node
-    pub padding: UiRect<Breadth>,
-    /// The border of the node
-    pub border: UiRect<Breadth>,
->>>>>>> d5582245
     /// Defines how much a flexbox item should grow if there's space available
     pub flex_grow: f32,
     /// How to shrink if there's not enough space available
@@ -523,16 +516,9 @@
         align_self: AlignSelf::DEFAULT,
         align_content: AlignContent::DEFAULT,
         justify_content: JustifyContent::DEFAULT,
-<<<<<<< HEAD
         margin: UiRect::DEFAULT,
         padding: UiRect::DEFAULT,
         border: UiRect::DEFAULT,
-=======
-        position: UiRect::all(Val::Auto),
-        margin: UiRect::all(Val::Px(0.)),
-        padding: UiRect::all(Breadth::Px(0.)),
-        border: UiRect::all(Breadth::Px(0.)),
->>>>>>> d5582245
         flex_grow: 0.0,
         flex_shrink: 1.0,
         flex_basis: Val::Auto,
@@ -1091,10 +1077,10 @@
     }
 
     #[test]
-<<<<<<< HEAD
     fn default_val_equals_const_default_val() {
         assert_eq!(Val::default(), Val::DEFAULT);
-=======
+    }
+    
     fn breadth_try_add() {
         let px_sum = Breadth::Px(20.).try_add(Breadth::Px(22.)).unwrap();
         let percent_sum = Breadth::Percent(50.)
@@ -1236,6 +1222,5 @@
             Breadth::try_from(Val::Undefined),
             Err(crate::BreadthConversionError::NonEvaluateable)
         );
->>>>>>> d5582245
     }
 }