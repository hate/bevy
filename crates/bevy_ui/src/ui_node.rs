use crate::{Size, UiRect};
use bevy_asset::Handle;
use bevy_ecs::{prelude::Component, reflect::ReflectComponent};
use bevy_math::{Rect, Vec2};
use bevy_reflect::prelude::*;
use bevy_render::{
    color::Color,
    texture::{Image, DEFAULT_IMAGE_HANDLE},
};
use bevy_transform::prelude::GlobalTransform;
use serde::{Deserialize, Serialize};
use smallvec::SmallVec;
use std::ops::{Div, DivAssign, Mul, MulAssign};
use thiserror::Error;

/// Describes the size of a UI node
#[derive(Component, Debug, Clone, Reflect)]
#[reflect(Component, Default)]
pub struct Node {
    /// The size of the node as width and height in logical pixels
    /// automatically calculated by [`super::layout::ui_layout_system`]
    pub(crate) calculated_size: Vec2,
}

impl Node {
    /// The calculated node size as width and height in logical pixels
    /// automatically calculated by [`super::layout::ui_layout_system`]
    pub fn size(&self) -> Vec2 {
        self.calculated_size
    }

    /// Returns the logical pixel coordinates of the UI node, based on its `GlobalTransform`.
    #[inline]
    pub fn logical_rect(&self, transform: &GlobalTransform) -> Rect {
        Rect::from_center_size(transform.translation().truncate(), self.size())
    }

    /// Returns the physical pixel coordinates of the UI node, based on its `GlobalTransform` and the scale factor.
    #[inline]
    pub fn physical_rect(&self, transform: &GlobalTransform, scale_factor: f32) -> Rect {
        let rect = self.logical_rect(transform);
        Rect {
            min: rect.min / scale_factor,
            max: rect.max / scale_factor,
        }
    }
}

impl Node {
    pub const DEFAULT: Self = Self {
        calculated_size: Vec2::ZERO,
    };
}

impl Default for Node {
    fn default() -> Self {
        Self::DEFAULT
    }
}

/// Represents the possible value types for layout properties.
///
/// This enum allows specifying values for various [`Style`] properties in different units,
/// such as logical pixels, percentages, or automatically determined values.
#[derive(Copy, Clone, PartialEq, Debug, Serialize, Deserialize, Reflect)]
#[reflect(PartialEq, Serialize, Deserialize)]
pub enum Val {
    /// Automatically determine the value based on the context and other `Style` properties.
    Auto,
    /// Set this value in logical pixels.
    Px(f32),
    /// Set the value as a percentage of its parent node's length along a specific axis.
    ///
    /// If the UI node has no parent, the percentage is calculated based on the window's length
    /// along the corresponding axis.
    ///
    /// The chosen axis depends on the `Style` field set:
    /// * For `flex_basis`, the percentage is relative to the main-axis length determined by the `flex_direction`.
    /// * For `gap`, `min_size`, `size`, and `max_size`:
    ///   - `width` is relative to the parent's width.
    ///   - `height` is relative to the parent's height.
    /// * For `margin`, `padding`, and `border` values: the percentage is relative to the parent node's width.
    /// * For positions, `left` and `right` are relative to the parent's width, while `bottom` and `top` are relative to the parent's height.
    Percent(f32),
    /// Set this value in percent of the viewport width
    Vw(f32),
    /// Set this value in percent of the viewport height
    Vh(f32),
    /// Set this value in percent of the viewport's smaller dimension.
    VMin(f32),
    /// Set this value in percent of the viewport's larger dimension.
    VMax(f32),
}

impl Val {
    pub const DEFAULT: Self = Self::Auto;
}

impl Default for Val {
    fn default() -> Self {
        Self::DEFAULT
    }
}

impl Mul<f32> for Val {
    type Output = Val;

    fn mul(self, rhs: f32) -> Self::Output {
        match self {
            Val::Auto => Val::Auto,
            Val::Px(value) => Val::Px(value * rhs),
            Val::Percent(value) => Val::Percent(value * rhs),
            Val::Vw(value) => Val::Vw(value * rhs),
            Val::Vh(value) => Val::Vh(value * rhs),
            Val::VMin(value) => Val::VMin(value * rhs),
            Val::VMax(value) => Val::VMax(value * rhs),
        }
    }
}

impl MulAssign<f32> for Val {
    fn mul_assign(&mut self, rhs: f32) {
        match self {
            Val::Auto => {}
            Val::Px(value)
            | Val::Percent(value)
            | Val::Vw(value)
            | Val::Vh(value)
            | Val::VMin(value)
            | Val::VMax(value) => *value *= rhs,
        }
    }
}

impl Div<f32> for Val {
    type Output = Val;

    fn div(self, rhs: f32) -> Self::Output {
        match self {
            Val::Auto => Val::Auto,
            Val::Px(value) => Val::Px(value / rhs),
            Val::Percent(value) => Val::Percent(value / rhs),
            Val::Vw(value) => Val::Vw(value / rhs),
            Val::Vh(value) => Val::Vh(value / rhs),
            Val::VMin(value) => Val::VMin(value / rhs),
            Val::VMax(value) => Val::VMax(value / rhs),
        }
    }
}

impl DivAssign<f32> for Val {
    fn div_assign(&mut self, rhs: f32) {
        match self {
            Val::Auto => {}
            Val::Px(value)
            | Val::Percent(value)
            | Val::Vw(value)
            | Val::Vh(value)
            | Val::VMin(value)
            | Val::VMax(value) => *value /= rhs,
        }
    }
}

#[derive(Debug, Eq, PartialEq, Clone, Copy, Error)]
pub enum ValArithmeticError {
    #[error("the variants of the Vals don't match")]
    NonIdenticalVariants,
    #[error("the given variant of Val is not evaluateable (non-numeric)")]
    NonEvaluateable,
}

impl Val {
    /// Tries to add the values of two [`Val`]s.
    /// Returns [`ValArithmeticError::NonIdenticalVariants`] if two [`Val`]s are of different variants.
    /// When adding non-numeric [`Val`]s, it returns the value unchanged.
    pub fn try_add(&self, rhs: Val) -> Result<Val, ValArithmeticError> {
        match (self, rhs) {
            (Val::Auto, Val::Auto) => Ok(*self),
            (Val::Px(value), Val::Px(rhs_value)) => Ok(Val::Px(value + rhs_value)),
            (Val::Percent(value), Val::Percent(rhs_value)) => Ok(Val::Percent(value + rhs_value)),
            _ => Err(ValArithmeticError::NonIdenticalVariants),
        }
    }

    /// Adds `rhs` to `self` and assigns the result to `self` (see [`Val::try_add`])
    pub fn try_add_assign(&mut self, rhs: Val) -> Result<(), ValArithmeticError> {
        *self = self.try_add(rhs)?;
        Ok(())
    }

    /// Tries to subtract the values of two [`Val`]s.
    /// Returns [`ValArithmeticError::NonIdenticalVariants`] if two [`Val`]s are of different variants.
    /// When adding non-numeric [`Val`]s, it returns the value unchanged.
    pub fn try_sub(&self, rhs: Val) -> Result<Val, ValArithmeticError> {
        match (self, rhs) {
            (Val::Auto, Val::Auto) => Ok(*self),
            (Val::Px(value), Val::Px(rhs_value)) => Ok(Val::Px(value - rhs_value)),
            (Val::Percent(value), Val::Percent(rhs_value)) => Ok(Val::Percent(value - rhs_value)),
            _ => Err(ValArithmeticError::NonIdenticalVariants),
        }
    }

    /// Subtracts `rhs` from `self` and assigns the result to `self` (see [`Val::try_sub`])
    pub fn try_sub_assign(&mut self, rhs: Val) -> Result<(), ValArithmeticError> {
        *self = self.try_sub(rhs)?;
        Ok(())
    }

    /// A convenience function for simple evaluation of [`Val::Percent`] variant into a concrete [`Val::Px`] value.
    /// Returns a [`ValArithmeticError::NonEvaluateable`] if the [`Val`] is impossible to evaluate into [`Val::Px`].
    /// Otherwise it returns an [`f32`] containing the evaluated value in pixels.
    ///
    /// **Note:** If a [`Val::Px`] is evaluated, it's inner value returned unchanged.
    pub fn evaluate(&self, size: f32) -> Result<f32, ValArithmeticError> {
        match self {
            Val::Percent(value) => Ok(size * value / 100.0),
            Val::Px(value) => Ok(*value),
            _ => Err(ValArithmeticError::NonEvaluateable),
        }
    }

    /// Similar to [`Val::try_add`], but performs [`Val::evaluate`] on both values before adding.
    /// Returns an [`f32`] value in pixels.
    pub fn try_add_with_size(&self, rhs: Val, size: f32) -> Result<f32, ValArithmeticError> {
        let lhs = self.evaluate(size)?;
        let rhs = rhs.evaluate(size)?;

        Ok(lhs + rhs)
    }

    /// Similar to [`Val::try_add_assign`], but performs [`Val::evaluate`] on both values before adding.
    /// The value gets converted to [`Val::Px`].
    pub fn try_add_assign_with_size(
        &mut self,
        rhs: Val,
        size: f32,
    ) -> Result<(), ValArithmeticError> {
        *self = Val::Px(self.evaluate(size)? + rhs.evaluate(size)?);
        Ok(())
    }

    /// Similar to [`Val::try_sub`], but performs [`Val::evaluate`] on both values before subtracting.
    /// Returns an [`f32`] value in pixels.
    pub fn try_sub_with_size(&self, rhs: Val, size: f32) -> Result<f32, ValArithmeticError> {
        let lhs = self.evaluate(size)?;
        let rhs = rhs.evaluate(size)?;

        Ok(lhs - rhs)
    }

    /// Similar to [`Val::try_sub_assign`], but performs [`Val::evaluate`] on both values before adding.
    /// The value gets converted to [`Val::Px`].
    pub fn try_sub_assign_with_size(
        &mut self,
        rhs: Val,
        size: f32,
    ) -> Result<(), ValArithmeticError> {
        *self = Val::Px(self.try_add_with_size(rhs, size)?);
        Ok(())
    }
}

/// Describes the style of a UI container node
///
/// Node's can be laid out using either Flexbox or CSS Grid Layout.<br />
/// See below for general learning resources and for documentation on the individual style properties.
///
/// ### Flexbox
///
/// - [MDN: Basic Concepts of Grid Layout](https://developer.mozilla.org/en-US/docs/Web/CSS/CSS_Grid_Layout/Basic_Concepts_of_Grid_Layout)
/// - [A Complete Guide To Flexbox](https://css-tricks.com/snippets/css/a-guide-to-flexbox/) by CSS Tricks. This is detailed guide with illustrations and comphrehensive written explanation of the different Flexbox properties and how they work.
/// - [Flexbox Froggy](https://flexboxfroggy.com/). An interactive tutorial/game that teaches the essential parts of Flebox in a fun engaging way.
///
/// ### CSS Grid
///
/// - [MDN: Basic Concepts of Flexbox](https://developer.mozilla.org/en-US/docs/Web/CSS/CSS_Flexible_Box_Layout/Basic_Concepts_of_Flexbox)
/// - [A Complete Guide To CSS Grid](https://css-tricks.com/snippets/css/complete-guide-grid/) by CSS Tricks. This is detailed guide with illustrations and comphrehensive written explanation of the different CSS Grid properties and how they work.
/// - [CSS Grid Garden](https://cssgridgarden.com/). An interactive tutorial/game that teaches the essential parts of CSS Grid in a fun engaging way.

#[derive(Component, Clone, PartialEq, Debug, Reflect)]
#[reflect(Component, Default, PartialEq)]
pub struct Style {
    /// Which layout algorithm to use when laying out this node's contents:
    ///   - [`Display::Flex`]: Use the Flexbox layout algorithm
    ///   - [`Display::Grid`]: Use the CSS Grid layout algorithm
    ///   - [`Display::None`]: Hide this node and perform layout as if it does not exist.
    ///
    /// <https://developer.mozilla.org/en-US/docs/Web/CSS/display>
    pub display: Display,

    /// Whether a node should be laid out in-flow with, or independently of it's siblings:
    ///  - [`PositionType::Relative`]: Layout this node in-flow with other nodes using the usual (flexbox/grid) layout algorithm.
    ///  - [`PositionType::Absolute`]: Layout this node on top and independently of other nodes.
    ///
    /// <https://developer.mozilla.org/en-US/docs/Web/CSS/position>
    pub position_type: PositionType,

    /// Whether overflowing content should be displayed or clipped.
    ///
    /// <https://developer.mozilla.org/en-US/docs/Web/CSS/overflow>
    pub overflow: Overflow,

    /// Defines the text direction. For example English is written LTR (left-to-right) while Arabic is written RTL (right-to-left).
    ///
    /// Note: the corresponding CSS property also affects box layout order, but this isn't yet implemented in bevy.
    /// <https://developer.mozilla.org/en-US/docs/Web/CSS/direction>
    pub direction: Direction,

    /// The horizontal position of the left edge of the node.
    ///  - For relatively positioned nodes, this is relative to the node's position as computed during regular layout.
    ///  - For absolutely positioned nodes, this is relative to the *parent* node's bounding box.
    ///
    /// <https://developer.mozilla.org/en-US/docs/Web/CSS/left>
    pub left: Val,

    /// The horizontal position of the right edge of the node.
    ///  - For relatively positioned nodes, this is relative to the node's position as computed during regular layout.
    ///  - For absolutely positioned nodes, this is relative to the *parent* node's bounding box.
    ///
    /// <https://developer.mozilla.org/en-US/docs/Web/CSS/right>
    pub right: Val,

    /// The vertical position of the top edge of the node.
    ///  - For relatively positioned nodes, this is relative to the node's position as computed during regular layout.
    ///  - For absolutely positioned nodes, this is relative to the *parent* node's bounding box.
    ///
    /// <https://developer.mozilla.org/en-US/docs/Web/CSS/top>
    pub top: Val,

    /// The vertical position of the bottom edge of the node.
    ///  - For relatively positioned nodes, this is relative to the node's position as computed during regular layout.
    ///  - For absolutely positioned nodes, this is relative to the *parent* node's bounding box.
    ///
    /// <https://developer.mozilla.org/en-US/docs/Web/CSS/bottom>
    pub bottom: Val,

    /// The ideal size of the node
    ///
    /// `size.width` is used when it is within the bounds defined by `min_size.width` and `max_size.width`.
    /// `size.height` is used when it is within the bounds defined by `min_size.height` and `max_size.height`.
    ///
    /// <https://developer.mozilla.org/en-US/docs/Web/CSS/width> <br />
    /// <https://developer.mozilla.org/en-US/docs/Web/CSS/height>
    pub size: Size,

    /// The minimum size of the node
    ///
    /// `min_size.width` is used if it is greater than either `size.width` or `max_size.width`, or both.
    /// `min_size.height` is used if it is greater than either `size.height` or `max_size.height`, or both.
    ///
    /// <https://developer.mozilla.org/en-US/docs/Web/CSS/min-width> <br />
    /// <https://developer.mozilla.org/en-US/docs/Web/CSS/min-height>
    pub min_size: Size,

    /// The maximum size of the node
    ///
    /// `max_size.width` is used if it is within the bounds defined by `min_size.width` and `size.width`.
    /// `max_size.height` is used if it is within the bounds defined by `min_size.height` and `size.height.
    ///
    /// <https://developer.mozilla.org/en-US/docs/Web/CSS/max-width> <br />
    /// <https://developer.mozilla.org/en-US/docs/Web/CSS/max-height>
    pub max_size: Size,

    /// The aspect ratio of the node (defined as `width / height`)
    ///
    /// <https://developer.mozilla.org/en-US/docs/Web/CSS/aspect-ratio>
    pub aspect_ratio: Option<f32>,

    /// For Flexbox containers:
    ///   - Sets default cross-axis alignment of the child items.
    /// For CSS Grid containers:
    ///   - Controls block (vertical) axis alignment of children of this grid container within their grid areas
    ///
    /// This value is overriden [`JustifySelf`] on the child node is set.
    ///
    /// <https://developer.mozilla.org/en-US/docs/Web/CSS/align-items>
    pub align_items: AlignItems,

    /// For Flexbox containers:
    ///   - This property has no effect. See `justify_content` for main-axis alignment of flex items.
    /// For CSS Grid containers:
    ///   - Sets default inline (horizontal) axis alignment of child items within their grid areas
    ///
    /// This value is overriden [`JustifySelf`] on the child node is set.
    ///
    /// <https://developer.mozilla.org/en-US/docs/Web/CSS/justify-items>
    pub justify_items: JustifyItems,

    /// For Flexbox items:
    ///   - Controls cross-axis alignment of the item.
    /// For CSS Grid items:
    ///   - Controls block (vertical) axis alignment of a grid item within it's grid area
    ///
    /// If set to `Auto`, alignment is inherited from the value of [`AlignItems`] set on the parent node.
    ///
    /// <https://developer.mozilla.org/en-US/docs/Web/CSS/align-self>
    pub align_self: AlignSelf,

    /// For Flexbox items:
    ///   - This property has no effect. See `justify_content` for main-axis alignment of flex items.
    /// For CSS Grid items:
    ///   - Controls inline (horizontal) axis alignment of a grid item within it's grid area.
    ///
    /// If set to `Auto`, alignment is inherited from the value of [`JustifyItems`] set on the parent node.
    ///
    /// <https://developer.mozilla.org/en-US/docs/Web/CSS/justify-items>
    pub justify_self: JustifySelf,

    /// For Flexbox containers:
    ///   - Controls alignment of lines if flex_wrap is set to [`FlexWrap::Wrap`] and there are multiple lines of items
    /// For CSS Grid container:
    ///   - Controls alignment of grid rows
    ///
    /// <https://developer.mozilla.org/en-US/docs/Web/CSS/align-content>
    pub align_content: AlignContent,

    /// For Flexbox containers:
    ///   - Controls alignment of items in the main axis
    /// For CSS Grid containers:
    ///   - Controls alignment of grid columns
    ///
    /// <https://developer.mozilla.org/en-US/docs/Web/CSS/justify-content>
    pub justify_content: JustifyContent,

    /// The amount of space around a node outside its border.
    ///
    /// If a percentage value is used, the percentage is calculated based on the width of the parent node.
    ///
    /// # Example
    /// ```
    /// # use bevy_ui::{Style, UiRect, Val};
    /// let style = Style {
    ///     margin: UiRect {
    ///         left: Val::Percent(10.),
    ///         right: Val::Percent(10.),
    ///         top: Val::Percent(15.),
    ///         bottom: Val::Percent(15.)
    ///     },
    ///     ..Default::default()
    /// };
    /// ```
    /// A node with this style and a parent with dimensions of 100px by 300px, will have calculated margins of 10px on both left and right edges, and 15px on both top and bottom edges.
    ///
    /// <https://developer.mozilla.org/en-US/docs/Web/CSS/margin>
    pub margin: UiRect,

    /// The amount of space between the edges of a node and its contents.
    ///
    /// If a percentage value is used, the percentage is calculated based on the width of the parent node.
    ///
    /// # Example
    /// ```
    /// # use bevy_ui::{Style, UiRect, Val};
    /// let style = Style {
    ///     padding: UiRect {
    ///         left: Val::Percent(1.),
    ///         right: Val::Percent(2.),
    ///         top: Val::Percent(3.),
    ///         bottom: Val::Percent(4.)
    ///     },
    ///     ..Default::default()
    /// };
    /// ```
    /// A node with this style and a parent with dimensions of 300px by 100px, will have calculated padding of 3px on the left, 6px on the right, 9px on the top and 12px on the bottom.
    ///
    /// <https://developer.mozilla.org/en-US/docs/Web/CSS/padding>
    pub padding: UiRect,

    /// The amount of space between the margins of a node and its padding.
    ///
    /// If a percentage value is used, the percentage is calculated based on the width of the parent node.
    ///
    /// The size of the node will be expanded if there are constraints that prevent the layout algorithm from placing the border within the existing node boundary.
    ///
    /// Rendering for borders is not yet implemented.
    ///
    /// <https://developer.mozilla.org/en-US/docs/Web/CSS/border-width>
    pub border: UiRect,

    /// Whether a Flexbox container should be a row or a column. This property has no effect of Grid nodes.
    ///
    /// <https://developer.mozilla.org/en-US/docs/Web/CSS/flex-direction>
    pub flex_direction: FlexDirection,

    /// Whether a Flexbox container should wrap it's contents onto multiple line wrap if they overflow. This property has no effect of Grid nodes.
    ///
    /// <https://developer.mozilla.org/en-US/docs/Web/CSS/flex-wrap>
    pub flex_wrap: FlexWrap,

    /// Defines how much a flexbox item should grow if there's space available. Defaults to 0 (don't grow at all).
    ///
    /// <https://developer.mozilla.org/en-US/docs/Web/CSS/flex-grow>
    pub flex_grow: f32,

    /// Defines how much a flexbox item should shrink if there's not enough space available. Defaults to 1.
    ///
    /// <https://developer.mozilla.org/en-US/docs/Web/CSS/flex-shrink>
    pub flex_shrink: f32,

    /// The initial length of a flexbox in the main axis, before flex growing/shrinking properties are applied.
    ///
    /// `flex_basis` overrides `size` on the main axis if both are set,  but it obeys the bounds defined by `min_size` and `max_size`.
    ///
    /// <https://developer.mozilla.org/en-US/docs/Web/CSS/flex-basis>
    pub flex_basis: Val,

    /// The size of the gutters between items in flexbox layout or rows/columns in a grid layout
    ///
    /// Note: Values of `Val::Auto` are not valid and are treated as zero.
    ///
    /// <https://developer.mozilla.org/en-US/docs/Web/CSS/gap>
    pub gap: Size,

    /// Controls whether automatically placed grid items are placed row-wise or column-wise. And whether the sparse or dense packing algorithm is used.
    /// Only affect Grid layouts
    ///
    /// <https://developer.mozilla.org/en-US/docs/Web/CSS/grid-auto-flow>
    pub grid_auto_flow: GridAutoFlow,

    /// Defines the number of rows a grid has and the sizes of those rows. If grid items are given explicit placements then more rows may
    /// be implicitly generated by items that are placed out of bounds. The sizes of those rows are controlled by `grid_auto_rows` property.
    ///
    /// <https://developer.mozilla.org/en-US/docs/Web/CSS/grid-template-rows>
    pub grid_template_rows: Vec<RepeatedGridTrack>,

    /// Defines the number of columns a grid has and the sizes of those columns. If grid items are given explicit placements then more columns may
    /// be implicitly generated by items that are placed out of bounds. The sizes of those columns are controlled by `grid_auto_columns` property.
    ///
    /// <https://developer.mozilla.org/en-US/docs/Web/CSS/grid-template-columns>
    pub grid_template_columns: Vec<RepeatedGridTrack>,

    /// Defines the size of implicitly created rows. Rows are created implicitly when grid items are given explicit placements that are out of bounds
    /// of the rows explicitly created using `grid_template_rows`.
    ///
    /// <https://developer.mozilla.org/en-US/docs/Web/CSS/grid-auto-rows>
    pub grid_auto_rows: Vec<GridTrack>,
    /// Defines the size of implicitly created columns. Columns are created implicitly when grid items are given explicit placements that are out of bounds
    /// of the columns explicitly created using `grid_template_columms`.
    ///
    /// <https://developer.mozilla.org/en-US/docs/Web/CSS/grid-template-columns>
    pub grid_auto_columns: Vec<GridTrack>,

    /// The row in which a grid item starts and how many rows it spans.
    ///
    /// <https://developer.mozilla.org/en-US/docs/Web/CSS/grid-row>
    pub grid_row: GridPlacement,

    /// The column in which a grid item starts and how many columns it spans.
    ///
    /// <https://developer.mozilla.org/en-US/docs/Web/CSS/grid-column>
    pub grid_column: GridPlacement,
}

impl Style {
    pub const DEFAULT: Self = Self {
        display: Display::DEFAULT,
        position_type: PositionType::DEFAULT,
        left: Val::Auto,
        right: Val::Auto,
        top: Val::Auto,
        bottom: Val::Auto,
        direction: Direction::DEFAULT,
        flex_direction: FlexDirection::DEFAULT,
        flex_wrap: FlexWrap::DEFAULT,
        align_items: AlignItems::DEFAULT,
        justify_items: JustifyItems::DEFAULT,
        align_self: AlignSelf::DEFAULT,
        justify_self: JustifySelf::DEFAULT,
        align_content: AlignContent::DEFAULT,
        justify_content: JustifyContent::DEFAULT,
        margin: UiRect::DEFAULT,
        padding: UiRect::DEFAULT,
        border: UiRect::DEFAULT,
        flex_grow: 0.0,
        flex_shrink: 1.0,
        flex_basis: Val::Auto,
        size: Size::AUTO,
        min_size: Size::AUTO,
        max_size: Size::AUTO,
        aspect_ratio: None,
        overflow: Overflow::DEFAULT,
        gap: Size::all(Val::Px(0.0)),
        grid_auto_flow: GridAutoFlow::DEFAULT,
        grid_template_rows: Vec::new(),
        grid_template_columns: Vec::new(),
        grid_auto_rows: Vec::new(),
        grid_auto_columns: Vec::new(),
        grid_column: GridPlacement::DEFAULT,
        grid_row: GridPlacement::DEFAULT,
    };
}

impl Default for Style {
    fn default() -> Self {
        Self::DEFAULT
    }
}

/// How items are aligned according to the cross axis
#[derive(Copy, Clone, PartialEq, Eq, Debug, Serialize, Deserialize, Reflect)]
#[reflect(PartialEq, Serialize, Deserialize)]
pub enum AlignItems {
    /// The items are packed in their default position as if no alignment was applied
    Default,
    /// Items are packed towards the start of the axis.
    Start,
    /// Items are packed towards the end of the axis.
    End,
    /// Items are packed towards the start of the axis, unless the flex direction is reversed;
    /// then they are packed towards the end of the axis.
    FlexStart,
    /// Items are packed towards the end of the axis, unless the flex direction is reversed;
    /// then they are packed towards the start of the axis.
    FlexEnd,
    /// Items are aligned at the center.
    Center,
    /// Items are aligned at the baseline.
    Baseline,
    /// Items are stretched across the whole cross axis.
    Stretch,
}

impl AlignItems {
    pub const DEFAULT: Self = Self::Default;
}

impl Default for AlignItems {
    fn default() -> Self {
        Self::DEFAULT
    }
}

/// How items are aligned according to the cross axis
#[derive(Copy, Clone, PartialEq, Eq, Debug, Serialize, Deserialize, Reflect)]
#[reflect(PartialEq, Serialize, Deserialize)]
pub enum JustifyItems {
    /// The items are packed in their default position as if no alignment was applied
    Default,
    /// Items are packed towards the start of the axis.
    Start,
    /// Items are packed towards the end of the axis.
    End,
    /// Items are aligned at the center.
    Center,
    /// Items are aligned at the baseline.
    Baseline,
    /// Items are stretched across the whole cross axis.
    Stretch,
}

impl JustifyItems {
    pub const DEFAULT: Self = Self::Default;
}

impl Default for JustifyItems {
    fn default() -> Self {
        Self::DEFAULT
    }
}

/// How this item is aligned according to the cross axis.
/// Overrides [`AlignItems`].
#[derive(Copy, Clone, PartialEq, Eq, Debug, Serialize, Deserialize, Reflect)]
#[reflect(PartialEq, Serialize, Deserialize)]
pub enum AlignSelf {
    /// Use the parent node's [`AlignItems`] value to determine how this item should be aligned.
    Auto,
    /// This item will be aligned with the start of the axis.
    Start,
    /// This item will be aligned with the end of the axis.
    End,
    /// This item will be aligned with the start of the axis, unless the flex direction is reversed;
    /// then it will be aligned with the end of the axis.
    FlexStart,
    /// This item will be aligned with the end of the axis, unless the flex direction is reversed;
    /// then it will be aligned with the start of the axis.
    FlexEnd,
    /// This item will be aligned at the center.
    Center,
    /// This item will be aligned at the baseline.
    Baseline,
    /// This item will be stretched across the whole cross axis.
    Stretch,
}

impl AlignSelf {
    pub const DEFAULT: Self = Self::Auto;
}

impl Default for AlignSelf {
    fn default() -> Self {
        Self::DEFAULT
    }
}

/// How this item is aligned according to the cross axis.
/// Overrides [`AlignItems`].
#[derive(Copy, Clone, PartialEq, Eq, Debug, Serialize, Deserialize, Reflect)]
#[reflect(PartialEq, Serialize, Deserialize)]
pub enum JustifySelf {
    /// Use the parent node's [`AlignItems`] value to determine how this item should be aligned.
    Auto,
    /// This item will be aligned with the start of the axis.
    Start,
    /// This item will be aligned with the end of the axis.
    End,
    /// This item will be aligned at the center.
    Center,
    /// This item will be aligned at the baseline.
    Baseline,
    /// This item will be stretched across the whole cross axis.
    Stretch,
}

impl JustifySelf {
    pub const DEFAULT: Self = Self::Auto;
}

impl Default for JustifySelf {
    fn default() -> Self {
        Self::DEFAULT
    }
}

/// Defines how each line is aligned within the flexbox.
///
/// It only applies if [`FlexWrap::Wrap`] is present and if there are multiple lines of items.
#[derive(Copy, Clone, PartialEq, Eq, Debug, Serialize, Deserialize, Reflect)]
#[reflect(PartialEq, Serialize, Deserialize)]
pub enum AlignContent {
    /// The items are packed in their default position as if no alignment was applied
    Default,
    /// Each line moves towards the start of the cross axis.
    Start,
    /// Each line moves towards the end of the cross axis.
    End,
    /// Each line moves towards the start of the cross axis, unless the flex direction is reversed; then the line moves towards the end of the cross axis.
    FlexStart,
    /// Each line moves towards the end of the cross axis, unless the flex direction is reversed; then the line moves towards the start of the cross axis.
    FlexEnd,
    /// Each line moves towards the center of the cross axis.
    Center,
    /// Each line will stretch to fill the remaining space.
    Stretch,
    /// Each line fills the space it needs, putting the remaining space, if any
    /// inbetween the lines.
    SpaceBetween,
    /// The gap between the first and last items is exactly THE SAME as the gap between items.
    /// The gaps are distributed evenly.
    SpaceEvenly,
    /// Each line fills the space it needs, putting the remaining space, if any
    /// around the lines.
    SpaceAround,
}

impl AlignContent {
    pub const DEFAULT: Self = Self::Default;
}

impl Default for AlignContent {
    fn default() -> Self {
        Self::DEFAULT
    }
}

/// Defines how items are aligned according to the main axis
#[derive(Copy, Clone, PartialEq, Eq, Debug, Serialize, Deserialize, Reflect)]
#[reflect(PartialEq, Serialize, Deserialize)]
pub enum JustifyContent {
    /// The items are packed in their default position as if no alignment was applied
    Default,
    /// Items are packed toward the start of the axis.
    Start,
    /// Items are packed toward the end of the axis.
    End,
    /// Pushed towards the start, unless the flex direction is reversed; then pushed towards the end.
    FlexStart,
    /// Pushed towards the end, unless the flex direction is reversed; then pushed towards the start.
    FlexEnd,
    /// Centered along the main axis.
    Center,
    /// Remaining space is distributed between the items.
    SpaceBetween,
    /// Remaining space is distributed around the items.
    SpaceAround,
    /// Like [`JustifyContent::SpaceAround`] but with even spacing between items.
    SpaceEvenly,
}

impl JustifyContent {
    pub const DEFAULT: Self = Self::Default;
}

impl Default for JustifyContent {
    fn default() -> Self {
        Self::DEFAULT
    }
}

/// Defines the text direction
///
/// For example English is written LTR (left-to-right) while Arabic is written RTL (right-to-left).
#[derive(Copy, Clone, PartialEq, Eq, Debug, Serialize, Deserialize, Reflect)]
#[reflect(PartialEq, Serialize, Deserialize)]
pub enum Direction {
    /// Inherit from parent node.
    Inherit,
    /// Text is written left to right.
    LeftToRight,
    /// Text is written right to left.
    RightToLeft,
}

impl Direction {
    pub const DEFAULT: Self = Self::Inherit;
}

impl Default for Direction {
    fn default() -> Self {
        Self::DEFAULT
    }
}

/// Whether to use a Flexbox layout model.
///
/// Part of the [`Style`] component.
#[derive(Copy, Clone, PartialEq, Eq, Debug, Serialize, Deserialize, Reflect)]
#[reflect(PartialEq, Serialize, Deserialize)]
pub enum Display {
    /// Use Flexbox layout model to determine the position of this [`Node`].
    Flex,
    /// Use CSS Grid layout model to determine the position of this [`Node`].
    Grid,
    /// Use no layout, don't render this node and its children.
    ///
    /// If you want to hide a node and its children,
    /// but keep its layout in place, set its [`Visibility`](bevy_render::view::Visibility) component instead.
    None,
}

impl Display {
    pub const DEFAULT: Self = Self::Flex;
}

impl Default for Display {
    fn default() -> Self {
        Self::DEFAULT
    }
}

/// Defines how flexbox items are ordered within a flexbox
#[derive(Copy, Clone, PartialEq, Eq, Debug, Serialize, Deserialize, Reflect)]
#[reflect(PartialEq, Serialize, Deserialize)]
pub enum FlexDirection {
    /// Same way as text direction along the main axis.
    Row,
    /// Flex from top to bottom.
    Column,
    /// Opposite way as text direction along the main axis.
    RowReverse,
    /// Flex from bottom to top.
    ColumnReverse,
}

impl FlexDirection {
    pub const DEFAULT: Self = Self::Row;
}

impl Default for FlexDirection {
    fn default() -> Self {
        Self::DEFAULT
    }
}

<<<<<<< HEAD
/// Defines how items are aligned according to the main axis
#[derive(Copy, Clone, PartialEq, Eq, Debug, Serialize, Deserialize, Reflect)]
#[reflect(PartialEq, Serialize, Deserialize)]
pub enum JustifyContent {
    /// Items are packed toward the start of the axis.
    Start,
    /// Items are packed toward the end of the axis.
    End,
    /// Pushed towards the start, unless the flex direction is reversed; then pushed towards the end.
    FlexStart,
    /// Pushed towards the end, unless the flex direction is reversed; then pushed towards the start.
    FlexEnd,
    /// Centered along the main axis.
    Center,
    /// Remaining space is distributed between the items.
    SpaceBetween,
    /// Remaining space is distributed around the items.
    SpaceAround,
    /// Like [`JustifyContent::SpaceAround`] but with even spacing between items.
    SpaceEvenly,
}

impl JustifyContent {
    pub const DEFAULT: Self = Self::FlexStart;
}

impl Default for JustifyContent {
    fn default() -> Self {
        Self::DEFAULT
    }
}

/// Whether to show or clip overflowing items
#[derive(Copy, Clone, PartialEq, Eq, Debug, Reflect, Serialize, Deserialize)]
#[reflect(PartialEq, Serialize, Deserialize)]
pub struct Overflow {
    /// Whether to show or clip overflowing items on the x axis        
    pub x: OverflowAxis,
    /// Whether to show or clip overflowing items on the y axis
    pub y: OverflowAxis,
}

impl Overflow {
    pub const DEFAULT: Self = Self {
        x: OverflowAxis::DEFAULT,
        y: OverflowAxis::DEFAULT,
    };

    /// Show overflowing items on both axes
    pub const fn visible() -> Self {
        Self {
            x: OverflowAxis::Visible,
            y: OverflowAxis::Visible,
        }
    }

    /// Clip overflowing items on both axes
    pub const fn clip() -> Self {
        Self {
            x: OverflowAxis::Clip,
            y: OverflowAxis::Clip,
        }
    }

    /// Clip overflowing items on the x axis
    pub const fn clip_x() -> Self {
        Self {
            x: OverflowAxis::Clip,
            y: OverflowAxis::Visible,
        }
    }

    /// Clip overflowing items on the y axis
    pub const fn clip_y() -> Self {
        Self {
            x: OverflowAxis::Visible,
            y: OverflowAxis::Clip,
        }
    }

    /// Overflow is visible on both axes
    pub const fn is_visible(&self) -> bool {
        self.x.is_visible() && self.y.is_visible()
    }
}

impl Default for Overflow {
    fn default() -> Self {
        Self::DEFAULT
    }
}

=======
>>>>>>> 764961be
/// Whether to show or hide overflowing items
#[derive(Copy, Clone, PartialEq, Eq, Debug, Reflect, Serialize, Deserialize)]
#[reflect(PartialEq, Serialize, Deserialize)]
pub enum OverflowAxis {
    /// Show overflowing items.
    Visible,
    /// Hide overflowing items.
    Clip,
}

impl OverflowAxis {
    pub const DEFAULT: Self = Self::Visible;

    /// Overflow is visible on this axis
    pub const fn is_visible(&self) -> bool {
        matches!(self, Self::Visible)
    }
}

impl Default for OverflowAxis {
    fn default() -> Self {
        Self::DEFAULT
    }
}

/// The strategy used to position this node
#[derive(Copy, Clone, PartialEq, Eq, Debug, Serialize, Deserialize, Reflect)]
#[reflect(PartialEq, Serialize, Deserialize)]
pub enum PositionType {
    /// Relative to all other nodes with the [`PositionType::Relative`] value.
    Relative,
    /// Independent of all other nodes.
    ///
    /// As usual, the `Style.position` field of this node is specified relative to its parent node.
    Absolute,
}

impl PositionType {
    const DEFAULT: Self = Self::Relative;
}

impl Default for PositionType {
    fn default() -> Self {
        Self::DEFAULT
    }
}

/// Defines if flexbox items appear on a single line or on multiple lines
#[derive(Copy, Clone, PartialEq, Eq, Debug, Serialize, Deserialize, Reflect)]
#[reflect(PartialEq, Serialize, Deserialize)]
pub enum FlexWrap {
    /// Single line, will overflow if needed.
    NoWrap,
    /// Multiple lines, if needed.
    Wrap,
    /// Same as [`FlexWrap::Wrap`] but new lines will appear before the previous one.
    WrapReverse,
}

impl FlexWrap {
    const DEFAULT: Self = Self::NoWrap;
}

impl Default for FlexWrap {
    fn default() -> Self {
        Self::DEFAULT
    }
}

/// Controls whether grid items are placed row-wise or column-wise. And whether the sparse or dense packing algorithm is used.
///
/// The "dense" packing algorithm attempts to fill in holes earlier in the grid, if smaller items come up later. This may cause items to appear out-of-order, when doing so would fill in holes left by larger items.
///
/// Defaults to [`GridAutoFlow::Row`]
///
/// <https://developer.mozilla.org/en-US/docs/Web/CSS/grid-auto-flow>
#[derive(Copy, Clone, PartialEq, Eq, Debug, Serialize, Deserialize, Reflect)]
#[reflect(PartialEq, Serialize, Deserialize)]
pub enum GridAutoFlow {
    /// Items are placed by filling each row in turn, adding new rows as necessary
    Row,
    /// Items are placed by filling each column in turn, adding new columns as necessary.
    Column,
    /// Combines `Row` with the dense packing algorithm.
    RowDense,
    /// Combines `Column` with the dense packing algorithm.
    ColumnDense,
}

impl GridAutoFlow {
    const DEFAULT: Self = Self::Row;
}

impl Default for GridAutoFlow {
    fn default() -> Self {
        Self::DEFAULT
    }
}

#[derive(Copy, Clone, PartialEq, Debug, Serialize, Deserialize, Reflect, FromReflect)]
#[reflect_value(PartialEq, Serialize, Deserialize)]
pub enum MinTrackSizingFunction {
    /// Track minimum size should be a fixed pixel value
    Px(f32),
    /// Track minimum size should be a percentage value
    Percent(f32),
    /// Track minimum size should be content sized under a min-content constraint
    MinContent,
    /// Track minimum size should be content sized under a max-content constraint
    MaxContent,
    /// Track minimum size should be automatically sized
    Auto,
}

#[derive(Copy, Clone, PartialEq, Debug, Serialize, Deserialize, Reflect, FromReflect)]
#[reflect_value(PartialEq, Serialize, Deserialize)]
pub enum MaxTrackSizingFunction {
    /// Track maximum size should be a fixed pixel value
    Px(f32),
    /// Track maximum size should be a percentage value
    Percent(f32),
    /// Track maximum size should be content sized under a min-content constraint
    MinContent,
    /// Track maximum size should be content sized under a max-content constraint
    MaxContent,
    /// Track maximum size should be sized according to the fit-content formula with a fixed pixel limit
    FitContentPx(f32),
    /// Track maximum size should be sized according to the fit-content formula with a percentage limit
    FitContentPercent(f32),
    /// Track maximum size should be automatically sized
    Auto,
    /// The dimension as a fraction of the total available grid space (`fr` units in CSS)
    /// Specified value is the numerator of the fraction. Denominator is the sum of all fractions specified in that grid dimension
    /// Spec: <https://www.w3.org/TR/css3-grid-layout/#fr-unit>
    Fraction(f32),
}

/// A [`GridTrack`] is a Row or Column of a CSS Grid. This struct specifies what size the track should be.
/// See below for the different "track sizing functions" you can specify.
#[derive(Copy, Clone, PartialEq, Debug, Serialize, Deserialize, Reflect, FromReflect)]
#[reflect(PartialEq, Serialize, Deserialize)]
pub struct GridTrack {
    pub(crate) min_sizing_function: MinTrackSizingFunction,
    pub(crate) max_sizing_function: MaxTrackSizingFunction,
}

impl GridTrack {
    const DEFAULT: Self = Self {
        min_sizing_function: MinTrackSizingFunction::Auto,
        max_sizing_function: MaxTrackSizingFunction::Auto,
    };

    /// Create a grid track with a fixed pixel size
    pub fn px<T: From<Self>>(value: f32) -> T {
        Self {
            min_sizing_function: MinTrackSizingFunction::Px(value),
            max_sizing_function: MaxTrackSizingFunction::Px(value),
        }
        .into()
    }

    /// Create a grid track with a percentage size
    pub fn percent<T: From<Self>>(value: f32) -> T {
        Self {
            min_sizing_function: MinTrackSizingFunction::Percent(value),
            max_sizing_function: MaxTrackSizingFunction::Percent(value),
        }
        .into()
    }

    /// Create a grid track with an `fr` size.
    /// Note that this will give the track a content-based minimum size.
    /// Usually you are best off using `GridTrack::flex` instead which uses a zero minimum size
    pub fn fr<T: From<Self>>(value: f32) -> T {
        Self {
            min_sizing_function: MinTrackSizingFunction::Auto,
            max_sizing_function: MaxTrackSizingFunction::Fraction(value),
        }
        .into()
    }

    /// Create a grid track with an `minmax(0, Nfr)` size.
    pub fn flex<T: From<Self>>(value: f32) -> T {
        Self {
            min_sizing_function: MinTrackSizingFunction::Px(0.0),
            max_sizing_function: MaxTrackSizingFunction::Fraction(value),
        }
        .into()
    }

    /// Create a grid track which is automatically sized to fit it's contents, and then
    pub fn auto<T: From<Self>>() -> T {
        Self {
            min_sizing_function: MinTrackSizingFunction::Auto,
            max_sizing_function: MaxTrackSizingFunction::Auto,
        }
        .into()
    }

    /// Create a grid track which is automatically sized to fit it's contents when sized at their "min-content" sizes
    pub fn min_content<T: From<Self>>() -> T {
        Self {
            min_sizing_function: MinTrackSizingFunction::MinContent,
            max_sizing_function: MaxTrackSizingFunction::MinContent,
        }
        .into()
    }

    /// Create a grid track which is automatically sized to fit it's contents when sized at their "max-content" sizes
    pub fn max_content<T: From<Self>>() -> T {
        Self {
            min_sizing_function: MinTrackSizingFunction::MaxContent,
            max_sizing_function: MaxTrackSizingFunction::MaxContent,
        }
        .into()
    }

    /// Create a fit-content() grid track with fixed pixel limit
    ///
    /// <https://developer.mozilla.org/en-US/docs/Web/CSS/fit-content_function>
    pub fn fit_content_px<T: From<Self>>(limit: f32) -> T {
        Self {
            min_sizing_function: MinTrackSizingFunction::Auto,
            max_sizing_function: MaxTrackSizingFunction::FitContentPx(limit),
        }
        .into()
    }

    /// Create a fit-content() grid track with percentage limit
    ///
    /// <https://developer.mozilla.org/en-US/docs/Web/CSS/fit-content_function>
    pub fn fit_content_percent<T: From<Self>>(limit: f32) -> T {
        Self {
            min_sizing_function: MinTrackSizingFunction::Auto,
            max_sizing_function: MaxTrackSizingFunction::FitContentPercent(limit),
        }
        .into()
    }

    /// Create a minmax() grid track
    ///
    /// <https://developer.mozilla.org/en-US/docs/Web/CSS/minmax>
    pub fn minmax<T: From<Self>>(min: MinTrackSizingFunction, max: MaxTrackSizingFunction) -> T {
        Self {
            min_sizing_function: min,
            max_sizing_function: max,
        }
        .into()
    }
}

impl Default for GridTrack {
    fn default() -> Self {
        Self::DEFAULT
    }
}

#[derive(Copy, Clone, PartialEq, Debug, Serialize, Deserialize, Reflect, FromReflect)]
#[reflect(PartialEq, Serialize, Deserialize)]
/// How many times to repeat a repeated grid track
///
/// <https://developer.mozilla.org/en-US/docs/Web/CSS/repeat>
pub enum GridTrackRepetition {
    /// Repeat the track fixed number of times
    Count(u16),
    /// Repeat the track to fill available space
    ///
    /// <https://developer.mozilla.org/en-US/docs/Web/CSS/repeat#auto-fill>
    AutoFill,
    /// Repeat the track to fill available space but collapse any tracks that do not end up with
    /// an item placed in them.
    ///
    /// <https://developer.mozilla.org/en-US/docs/Web/CSS/repeat#auto-fit>
    AutoFit,
}

impl From<u16> for GridTrackRepetition {
    fn from(count: u16) -> Self {
        Self::Count(count)
    }
}

impl From<i32> for GridTrackRepetition {
    fn from(count: i32) -> Self {
        Self::Count(count as u16)
    }
}

impl From<usize> for GridTrackRepetition {
    fn from(count: usize) -> Self {
        Self::Count(count as u16)
    }
}

/// Represents a *possibly* repeated [`GridTrack`].
///
/// The repetition parameter can either be:
///   - The integer `1`, in which case the track is non-repeated.
///   - a `u16` count to repeat the track N times
///   - A `GridTrackRepetition::AutoFit` or `GridTrackRepetition::AutoFill`
///
/// Note: that in the common case you want a non-repeating track (repetition count 1), you may use the constructor methods on [`GridTrack`]
/// to create a `RepeatedGridTrack`. i.e. `GridTrack::px(10.0)` is equivalent to `RepeatedGridTrack::px(1, 10.0)`.
///
/// You may only use one auto-repetition per track list. And if your track list contains an auto repetition
/// then all track (in and outside of the repetition) must be fixed size (px or percent). Integer repetitions are just shorthand for writing out
/// N tracks longhand and are not subject to the same limitations.
#[derive(Clone, PartialEq, Debug, Serialize, Deserialize, Reflect, FromReflect)]
#[reflect(PartialEq, Serialize, Deserialize)]
pub struct RepeatedGridTrack {
    pub(crate) repetition: GridTrackRepetition,
    pub(crate) tracks: SmallVec<[GridTrack; 1]>,
}

impl RepeatedGridTrack {
    /// Create a repeating set of grid tracks with a fixed pixel size
    pub fn px<T: From<Self>>(repetition: impl Into<GridTrackRepetition>, value: f32) -> T {
        Self {
            repetition: repetition.into(),
            tracks: SmallVec::from_buf([GridTrack::px(value)]),
        }
        .into()
    }

    /// Create a repeating set of grid tracks with a percentage size
    pub fn percent<T: From<Self>>(repetition: impl Into<GridTrackRepetition>, value: f32) -> T {
        Self {
            repetition: repetition.into(),
            tracks: SmallVec::from_buf([GridTrack::percent(value)]),
        }
        .into()
    }

    /// Create a repeating set of grid tracks with automatic size
    pub fn auto<T: From<Self>>(repetition: u16) -> T {
        Self {
            repetition: GridTrackRepetition::Count(repetition),
            tracks: SmallVec::from_buf([GridTrack::auto()]),
        }
        .into()
    }

    /// Create a repeating set of grid tracks with an `fr` size.
    /// Note that this will give the track a content-based minimum size.
    /// Usually you are best off using `GridTrack::flex` instead which uses a zero minimum size
    pub fn fr<T: From<Self>>(repetition: u16, value: f32) -> T {
        Self {
            repetition: GridTrackRepetition::Count(repetition),
            tracks: SmallVec::from_buf([GridTrack::fr(value)]),
        }
        .into()
    }

    /// Create a repeating set of grid tracks with an `minmax(0, Nfr)` size.
    pub fn flex<T: From<Self>>(repetition: u16, value: f32) -> T {
        Self {
            repetition: GridTrackRepetition::Count(repetition),
            tracks: SmallVec::from_buf([GridTrack::flex(value)]),
        }
        .into()
    }

    /// Create a repeating set of grid tracks with min-content size
    pub fn min_content<T: From<Self>>(repetition: u16) -> T {
        Self {
            repetition: GridTrackRepetition::Count(repetition),
            tracks: SmallVec::from_buf([GridTrack::min_content()]),
        }
        .into()
    }

    /// Create a repeating set of grid tracks with max-content size
    pub fn max_content<T: From<Self>>(repetition: u16) -> T {
        Self {
            repetition: GridTrackRepetition::Count(repetition),
            tracks: SmallVec::from_buf([GridTrack::max_content()]),
        }
        .into()
    }

    /// Create a repeating set of fit-content() grid tracks with fixed pixel limit
    pub fn fit_content_px<T: From<Self>>(repetition: u16, limit: f32) -> T {
        Self {
            repetition: GridTrackRepetition::Count(repetition),
            tracks: SmallVec::from_buf([GridTrack::fit_content_px(limit)]),
        }
        .into()
    }

    /// Create a repeating set of fit-content() grid tracks with percentage limit
    pub fn fit_content_percent<T: From<Self>>(repetition: u16, limit: f32) -> T {
        Self {
            repetition: GridTrackRepetition::Count(repetition),
            tracks: SmallVec::from_buf([GridTrack::fit_content_percent(limit)]),
        }
        .into()
    }

    /// Create a repeating set of minmax() grid track
    pub fn minmax<T: From<Self>>(
        repetition: impl Into<GridTrackRepetition>,
        min: MinTrackSizingFunction,
        max: MaxTrackSizingFunction,
    ) -> T {
        Self {
            repetition: repetition.into(),
            tracks: SmallVec::from_buf([GridTrack::minmax(min, max)]),
        }
        .into()
    }

    /// Create a repetition of a set of tracks
    pub fn repeat_many<T: From<Self>>(
        repetition: impl Into<GridTrackRepetition>,
        tracks: impl Into<Vec<GridTrack>>,
    ) -> T {
        Self {
            repetition: repetition.into(),
            tracks: SmallVec::from_vec(tracks.into()),
        }
        .into()
    }
}

impl From<GridTrack> for RepeatedGridTrack {
    fn from(track: GridTrack) -> Self {
        Self {
            repetition: GridTrackRepetition::Count(1),
            tracks: SmallVec::from_buf([track]),
        }
    }
}

impl From<GridTrack> for Vec<GridTrack> {
    fn from(track: GridTrack) -> Self {
        vec![GridTrack {
            min_sizing_function: track.min_sizing_function,
            max_sizing_function: track.max_sizing_function,
        }]
    }
}

impl From<GridTrack> for Vec<RepeatedGridTrack> {
    fn from(track: GridTrack) -> Self {
        vec![RepeatedGridTrack {
            repetition: GridTrackRepetition::Count(1),
            tracks: SmallVec::from_buf([track]),
        }]
    }
}

impl From<RepeatedGridTrack> for Vec<RepeatedGridTrack> {
    fn from(track: RepeatedGridTrack) -> Self {
        vec![track]
    }
}

#[derive(Copy, Clone, PartialEq, Eq, Debug, Serialize, Deserialize, Reflect)]
#[reflect(PartialEq, Serialize, Deserialize)]
/// Represents the position of a grid item in a single axis.
///
/// There are 3 fields which may be set:
///   - `start`: which grid line the item should start at
///   - `end`: which grid line the item should end at
///   - `span`: how many tracks the item should span
///
/// The default `span` is 1. If neither `start` or `end` is set then the item will be placed automatically.
///
/// Generally, at most two fields should be set. If all three fields are specifed then `span` will be ignored. If `end` specifies an earlier
/// grid line than `start` then `end` will be ignored and the item will have a span of 1.
///
/// <https://developer.mozilla.org/en-US/docs/Web/CSS/CSS_Grid_Layout/Line-based_Placement_with_CSS_Grid>
pub struct GridPlacement {
    /// The grid line at which the item should start. Lines are 1-indexed. Negative indexes count backwards from the end of the grid. Zero is not a valid index.
    pub(crate) start: Option<i16>,
    /// How many grid tracks the item should span. Defaults to 1.
    pub(crate) span: Option<u16>,
    /// The grid line at which the node should end. Lines are 1-indexed. Negative indexes count backwards from the end of the grid. Zero is not a valid index.
    pub(crate) end: Option<i16>,
}

impl GridPlacement {
    const DEFAULT: Self = Self {
        start: None,
        span: Some(1),
        end: None,
    };

    /// Place the grid item automatically (letting the `span` default to `1`).
    pub fn auto() -> Self {
        Self {
            start: None,
            end: None,
            span: Some(1),
        }
    }

    /// Place the grid item automatically, specifying how many tracks it should `span`.
    pub fn span(span: u16) -> Self {
        Self {
            start: None,
            end: None,
            span: Some(span),
        }
    }

    /// Place the grid item specifying the `start` grid line (letting the `span` default to `1`).
    pub fn start(start: i16) -> Self {
        Self {
            start: Some(start),
            end: None,
            span: Some(1),
        }
    }

    /// Place the grid item specifying the `end` grid line (letting the `span` default to `1`).
    pub fn end(end: i16) -> Self {
        Self {
            start: None,
            end: Some(end),
            span: Some(1),
        }
    }

    /// Place the grid item specifying the `start` grid line and how many tracks it should `span`.
    pub fn start_span(start: i16, span: u16) -> Self {
        Self {
            start: Some(start),
            end: None,
            span: Some(span),
        }
    }

    /// Place the grid item specifying `start` and `end` grid lines (`span` will be inferred)
    pub fn start_end(start: i16, end: i16) -> Self {
        Self {
            start: Some(start),
            end: Some(end),
            span: None,
        }
    }

    /// Place the grid item specifying the `end` grid line and how many tracks it should `span`.
    pub fn end_span(end: i16, span: u16) -> Self {
        Self {
            start: None,
            end: Some(end),
            span: Some(span),
        }
    }

    /// Mutate the item, setting the `start` grid line
    pub fn set_start(mut self, start: i16) -> Self {
        self.start = Some(start);
        self
    }

    /// Mutate the item, setting the `end` grid line
    pub fn set_end(mut self, end: i16) -> Self {
        self.end = Some(end);
        self
    }

    /// Mutate the item, setting the number of tracks the item should `span`
    pub fn set_span(mut self, span: u16) -> Self {
        self.span = Some(span);
        self
    }
}

impl Default for GridPlacement {
    fn default() -> Self {
        Self::DEFAULT
    }
}

/// The background color of the node
///
/// This serves as the "fill" color.
/// When combined with [`UiImage`], tints the provided texture.
#[derive(Component, Copy, Clone, Debug, Reflect)]
#[reflect(Component, Default)]
pub struct BackgroundColor(pub Color);

impl BackgroundColor {
    pub const DEFAULT: Self = Self(Color::WHITE);
}

impl Default for BackgroundColor {
    fn default() -> Self {
        Self::DEFAULT
    }
}

impl From<Color> for BackgroundColor {
    fn from(color: Color) -> Self {
        Self(color)
    }
}

/// The 2D texture displayed for this UI node
#[derive(Component, Clone, Debug, Reflect)]
#[reflect(Component, Default)]
pub struct UiImage {
    /// Handle to the texture
    pub texture: Handle<Image>,
    /// Whether the image should be flipped along its x-axis
    pub flip_x: bool,
    /// Whether the image should be flipped along its y-axis
    pub flip_y: bool,
}

impl Default for UiImage {
    fn default() -> UiImage {
        UiImage {
            texture: DEFAULT_IMAGE_HANDLE.typed(),
            flip_x: false,
            flip_y: false,
        }
    }
}

impl UiImage {
    pub fn new(texture: Handle<Image>) -> Self {
        Self {
            texture,
            ..Default::default()
        }
    }

    /// flip the image along its x-axis
    #[must_use]
    pub const fn with_flip_x(mut self) -> Self {
        self.flip_x = true;
        self
    }

    /// flip the image along its y-axis
    #[must_use]
    pub const fn with_flip_y(mut self) -> Self {
        self.flip_y = true;
        self
    }
}

impl From<Handle<Image>> for UiImage {
    fn from(texture: Handle<Image>) -> Self {
        Self::new(texture)
    }
}

/// The calculated clip of the node
#[derive(Component, Default, Copy, Clone, Debug, Reflect)]
#[reflect(Component)]
pub struct CalculatedClip {
    /// The rect of the clip
    pub clip: Rect,
}

/// Indicates that this [`Node`] entity's front-to-back ordering is not controlled solely
/// by its location in the UI hierarchy. A node with a higher z-index will appear on top
/// of other nodes with a lower z-index.
///
/// UI nodes that have the same z-index will appear according to the order in which they
/// appear in the UI hierarchy. In such a case, the last node to be added to its parent
/// will appear in front of this parent's other children.
///
/// Internally, nodes with a global z-index share the stacking context of root UI nodes
/// (nodes that have no parent). Because of this, there is no difference between using
/// [`ZIndex::Local(n)`] and [`ZIndex::Global(n)`] for root nodes.
///
/// Nodes without this component will be treated as if they had a value of [`ZIndex::Local(0)`].
#[derive(Component, Copy, Clone, Debug, Reflect)]
#[reflect(Component)]
pub enum ZIndex {
    /// Indicates the order in which this node should be rendered relative to its siblings.
    Local(i32),
    /// Indicates the order in which this node should be rendered relative to root nodes and
    /// all other nodes that have a global z-index.
    Global(i32),
}

impl Default for ZIndex {
    fn default() -> Self {
        Self::Local(0)
    }
}

#[cfg(test)]
mod tests {
    use crate::ValArithmeticError;

    use super::Val;

    #[test]
    fn val_try_add() {
        let auto_sum = Val::Auto.try_add(Val::Auto).unwrap();
        let px_sum = Val::Px(20.).try_add(Val::Px(22.)).unwrap();
        let percent_sum = Val::Percent(50.).try_add(Val::Percent(50.)).unwrap();

        assert_eq!(auto_sum, Val::Auto);
        assert_eq!(px_sum, Val::Px(42.));
        assert_eq!(percent_sum, Val::Percent(100.));
    }

    #[test]
    fn val_try_add_to_self() {
        let mut val = Val::Px(5.);

        val.try_add_assign(Val::Px(3.)).unwrap();

        assert_eq!(val, Val::Px(8.));
    }

    #[test]
    fn val_try_sub() {
        let auto_sum = Val::Auto.try_sub(Val::Auto).unwrap();
        let px_sum = Val::Px(72.).try_sub(Val::Px(30.)).unwrap();
        let percent_sum = Val::Percent(100.).try_sub(Val::Percent(50.)).unwrap();

        assert_eq!(auto_sum, Val::Auto);
        assert_eq!(px_sum, Val::Px(42.));
        assert_eq!(percent_sum, Val::Percent(50.));
    }

    #[test]
    fn different_variant_val_try_add() {
        let different_variant_sum_1 = Val::Px(50.).try_add(Val::Percent(50.));
        let different_variant_sum_2 = Val::Percent(50.).try_add(Val::Auto);

        assert_eq!(
            different_variant_sum_1,
            Err(ValArithmeticError::NonIdenticalVariants)
        );
        assert_eq!(
            different_variant_sum_2,
            Err(ValArithmeticError::NonIdenticalVariants)
        );
    }

    #[test]
    fn different_variant_val_try_sub() {
        let different_variant_diff_1 = Val::Px(50.).try_sub(Val::Percent(50.));
        let different_variant_diff_2 = Val::Percent(50.).try_sub(Val::Auto);

        assert_eq!(
            different_variant_diff_1,
            Err(ValArithmeticError::NonIdenticalVariants)
        );
        assert_eq!(
            different_variant_diff_2,
            Err(ValArithmeticError::NonIdenticalVariants)
        );
    }

    #[test]
    fn val_evaluate() {
        let size = 250.;
        let result = Val::Percent(80.).evaluate(size).unwrap();

        assert_eq!(result, size * 0.8);
    }

    #[test]
    fn val_evaluate_px() {
        let size = 250.;
        let result = Val::Px(10.).evaluate(size).unwrap();

        assert_eq!(result, 10.);
    }

    #[test]
    fn val_invalid_evaluation() {
        let size = 250.;
        let evaluate_auto = Val::Auto.evaluate(size);

        assert_eq!(evaluate_auto, Err(ValArithmeticError::NonEvaluateable));
    }

    #[test]
    fn val_try_add_with_size() {
        let size = 250.;

        let px_sum = Val::Px(21.).try_add_with_size(Val::Px(21.), size).unwrap();
        let percent_sum = Val::Percent(20.)
            .try_add_with_size(Val::Percent(30.), size)
            .unwrap();
        let mixed_sum = Val::Px(20.)
            .try_add_with_size(Val::Percent(30.), size)
            .unwrap();

        assert_eq!(px_sum, 42.);
        assert_eq!(percent_sum, 0.5 * size);
        assert_eq!(mixed_sum, 20. + 0.3 * size);
    }

    #[test]
    fn val_try_sub_with_size() {
        let size = 250.;

        let px_sum = Val::Px(60.).try_sub_with_size(Val::Px(18.), size).unwrap();
        let percent_sum = Val::Percent(80.)
            .try_sub_with_size(Val::Percent(30.), size)
            .unwrap();
        let mixed_sum = Val::Percent(50.)
            .try_sub_with_size(Val::Px(30.), size)
            .unwrap();

        assert_eq!(px_sum, 42.);
        assert_eq!(percent_sum, 0.5 * size);
        assert_eq!(mixed_sum, 0.5 * size - 30.);
    }

    #[test]
    fn val_try_add_non_numeric_with_size() {
        let size = 250.;

        let percent_sum = Val::Auto.try_add_with_size(Val::Auto, size);

        assert_eq!(percent_sum, Err(ValArithmeticError::NonEvaluateable));
    }

    #[test]
    fn val_arithmetic_error_messages() {
        assert_eq!(
            format!("{}", ValArithmeticError::NonIdenticalVariants),
            "the variants of the Vals don't match"
        );
        assert_eq!(
            format!("{}", ValArithmeticError::NonEvaluateable),
            "the given variant of Val is not evaluateable (non-numeric)"
        );
    }

    #[test]
    fn default_val_equals_const_default_val() {
        assert_eq!(Val::default(), Val::DEFAULT);
    }
}<|MERGE_RESOLUTION|>--- conflicted
+++ resolved
@@ -873,40 +873,7 @@
     }
 }
 
-<<<<<<< HEAD
-/// Defines how items are aligned according to the main axis
-#[derive(Copy, Clone, PartialEq, Eq, Debug, Serialize, Deserialize, Reflect)]
-#[reflect(PartialEq, Serialize, Deserialize)]
-pub enum JustifyContent {
-    /// Items are packed toward the start of the axis.
-    Start,
-    /// Items are packed toward the end of the axis.
-    End,
-    /// Pushed towards the start, unless the flex direction is reversed; then pushed towards the end.
-    FlexStart,
-    /// Pushed towards the end, unless the flex direction is reversed; then pushed towards the start.
-    FlexEnd,
-    /// Centered along the main axis.
-    Center,
-    /// Remaining space is distributed between the items.
-    SpaceBetween,
-    /// Remaining space is distributed around the items.
-    SpaceAround,
-    /// Like [`JustifyContent::SpaceAround`] but with even spacing between items.
-    SpaceEvenly,
-}
-
-impl JustifyContent {
-    pub const DEFAULT: Self = Self::FlexStart;
-}
-
-impl Default for JustifyContent {
-    fn default() -> Self {
-        Self::DEFAULT
-    }
-}
-
-/// Whether to show or clip overflowing items
+/// Whether to show or hide overflowing items
 #[derive(Copy, Clone, PartialEq, Eq, Debug, Reflect, Serialize, Deserialize)]
 #[reflect(PartialEq, Serialize, Deserialize)]
 pub struct Overflow {
@@ -966,8 +933,6 @@
     }
 }
 
-=======
->>>>>>> 764961be
 /// Whether to show or hide overflowing items
 #[derive(Copy, Clone, PartialEq, Eq, Debug, Reflect, Serialize, Deserialize)]
 #[reflect(PartialEq, Serialize, Deserialize)]
