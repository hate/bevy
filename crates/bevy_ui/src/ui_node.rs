--- conflicted
+++ resolved
@@ -235,9 +235,8 @@
     pub align_content: AlignContent,
     /// How items align according to the main axis
     pub justify_content: JustifyContent,
-<<<<<<< HEAD
-    /// The position of the node as described by its Rect
-    pub position: UiRect,
+    /// How this node should be aligned in the main axis
+    pub justify_self: JustifySelf,
     /// The amount of space around a node outside its border.
     ///
     /// If a percentage value is used, the percentage is calculated based on the width of the parent node.
@@ -256,10 +255,6 @@
     /// };
     /// ```
     /// A node with this style and a parent with dimensions of 100px by 300px, will have calculated margins of 10px on both left and right edges, and 15px on both top and bottom egdes.
-=======
-    pub justify_self: JustifySelf,
-    /// The margin of the node
->>>>>>> 547f99ca
     pub margin: UiRect,
     /// The amount of space between the edges of a node and its contents.
     ///
@@ -330,10 +325,7 @@
         align_self: AlignSelf::DEFAULT,
         align_content: AlignContent::DEFAULT,
         justify_content: JustifyContent::DEFAULT,
-<<<<<<< HEAD
-=======
         justify_self: JustifySelf::DEFAULT,        
->>>>>>> 547f99ca
         margin: UiRect::DEFAULT,
         padding: UiRect::DEFAULT,
         border: UiRect::DEFAULT,
@@ -564,7 +556,7 @@
     }
 }
 
-/// How this node should be aligned in the inline axis Falls back to the parents
+/// How this node should be aligned in the main axis
 #[derive(Copy, Clone, PartialEq, Eq, Debug, Serialize, Deserialize, Reflect)]
 #[reflect(PartialEq, Serialize, Deserialize)]
 pub enum JustifySelf {
@@ -653,6 +645,29 @@
 }
 
 impl Default for FlexWrap {
+    fn default() -> Self {
+        Self::DEFAULT
+    }
+}
+
+/// The calculated size of the node
+#[derive(Component, Copy, Clone, Debug, Reflect)]
+#[reflect(Component)]
+pub struct CalculatedSize {
+    /// The size of the node in logical pixels
+    pub size: Vec2,
+    /// Whether to attempt to preserve the aspect ratio when determining the layout for this item
+    pub preserve_aspect_ratio: bool,
+}
+
+impl CalculatedSize {
+    const DEFAULT: Self = Self {
+        size: Vec2::ZERO,
+        preserve_aspect_ratio: false,
+    };
+}
+
+impl Default for CalculatedSize {
     fn default() -> Self {
         Self::DEFAULT
     }
