--- conflicted
+++ resolved
@@ -1,15 +1,13 @@
-<<<<<<< HEAD
-use crate::{Border, Margin, Padding, Size};
-=======
-use crate::UiRect;
->>>>>>> 9e8de2aa
+
+use crate::{Border, Margin, Padding};
+
 use bevy_asset::Handle;
 use bevy_ecs::{prelude::Component, reflect::ReflectComponent};
 use bevy_math::{Rect, Vec2};
 use bevy_reflect::prelude::*;
 use bevy_render::{
     color::Color,
-    texture::{Image, DEFAULT_IMAGE_HANDLE},
+    texture::{Image, DEFAULT_IMAGE_HANDLE}
 };
 use bevy_transform::prelude::GlobalTransform;
 use serde::{Deserialize, Serialize};
@@ -88,13 +86,8 @@
 /// such as logical pixels, percentages, or automatically determined values.
 #[derive(Copy, Clone, PartialEq, Debug, Serialize, Deserialize, Reflect)]
 #[reflect(PartialEq, Serialize, Deserialize)]
-<<<<<<< HEAD
 pub enum AutoVal {
-    /// Automatically determine this value
-=======
-pub enum Val {
     /// Automatically determine the value based on the context and other [`Style`] properties.
->>>>>>> 9e8de2aa
     Auto,
     /// Set this value in logical pixels.
     Px(f32),
@@ -139,6 +132,10 @@
             AutoVal::Auto => AutoVal::Auto,
             AutoVal::Px(value) => AutoVal::Px(value * rhs),
             AutoVal::Percent(value) => AutoVal::Percent(value * rhs),
+            AutoVal::Vw(value) => AutoVal::Vw(value * rhs),
+            AutoVal::Vh(value) => AutoVal::Vh(value * rhs),
+            AutoVal::VMin(value) => AutoVal::VMin(value * rhs),
+            AutoVal::VMax(value) => AutoVal::VMax(value * rhs),
         }
     }
 }
@@ -147,7 +144,12 @@
     fn mul_assign(&mut self, rhs: f32) {
         match self {
             AutoVal::Auto => {}
-            AutoVal::Px(value) | AutoVal::Percent(value) => *value *= rhs,
+            AutoVal::Px(value)
+            | AutoVal::Percent(value)
+            | AutoVal::Vw(value)
+            | AutoVal::Vh(value)
+            | AutoVal::VMin(value)
+            | AutoVal::VMax(value) => *value *= rhs,
         }
     }
 }
@@ -160,6 +162,10 @@
             AutoVal::Auto => AutoVal::Auto,
             AutoVal::Px(value) => AutoVal::Px(value / rhs),
             AutoVal::Percent(value) => AutoVal::Percent(value / rhs),
+            AutoVal::Vw(value) => AutoVal::Vw(value / rhs),
+            AutoVal::Vh(value) => AutoVal::Vh(value / rhs),
+            AutoVal::VMin(value) => AutoVal::VMin(value / rhs),
+            AutoVal::VMax(value) => AutoVal::VMax(value / rhs),
         }
     }
 }
@@ -168,7 +174,12 @@
     fn div_assign(&mut self, rhs: f32) {
         match self {
             AutoVal::Auto => {}
-            AutoVal::Px(value) | AutoVal::Percent(value) => *value /= rhs,
+            AutoVal::Px(value)
+            | AutoVal::Percent(value)
+            | AutoVal::Vw(value)
+            | AutoVal::Vh(value)
+            | AutoVal::VMin(value)
+            | AutoVal::VMax(value) => *value /= rhs,
         }
     }
 }
@@ -284,21 +295,44 @@
     }
 }
 
-/// An enum that describes the possible evaluatable (numeric) values in a flexbox layout.
-/// `Val` is used to represent distances from side to side that the UI layout algorithm
-/// cannot infer automatically.
+
+
+/// An enum that describes the possible evaluatable (numeric) values for layout properties.
+/// 
+/// This enum allows specifying values for various [`Style`] properties in different units,
+/// such as logical pixels, percentages, or automatically determined values.
 ///
 /// `Val` is similar to the `Val` enum except that it has no non-evaluatable variants
 /// and its methods have been adapted to to reflect that they always have a defined output.
 /// For example, [`AutoVal::try_add_with_size`] can return an error, but `Val`'s equivalent
 /// returns an `f32` and is renamed to [`Val::add_with_size`].
+/// Represents the possible value types for layout properties.
 #[derive(Copy, Clone, PartialEq, Debug, Serialize, Deserialize, Reflect)]
 #[reflect(PartialEq, Serialize, Deserialize)]
 pub enum Val {
-    /// A value in pixels
+    /// Set this value in logical pixels.
     Px(f32),
-    /// A value in percent
+    /// Set the value as a percentage of its parent node's length along a specific axis.
+    ///
+    /// If the UI node has no parent, the percentage is calculated based on the window's length
+    /// along the corresponding axis.
+    ///
+    /// The chosen axis depends on the `Style` field set:
+    /// * For `flex_basis`, the percentage is relative to the main-axis length determined by the `flex_direction`.
+    /// * For `gap`, `min_size`, `size`, and `max_size`:
+    ///   - `width` is relative to the parent's width.
+    ///   - `height` is relative to the parent's height.
+    /// * For `margin`, `padding`, and `border` values: the percentage is relative to the parent node's width.
+    /// * For positions, `left` and `right` are relative to the parent's width, while `bottom` and `top` are relative to the parent's height.
     Percent(f32),
+    /// Set this value in percent of the viewport width
+    Vw(f32),
+    /// Set this value in percent of the viewport height
+    Vh(f32),
+    /// Set this value in percent of the viewport's smaller dimension.
+    VMin(f32),
+    /// Set this value in percent of the viewport's larger dimension.
+    VMax(f32),
 }
 
 impl Val {
@@ -316,6 +350,10 @@
         match value {
             Val::Px(inner) => AutoVal::Px(inner),
             Val::Percent(inner) => AutoVal::Percent(inner),
+            Val::Vw(value) => AutoVal::Vw(value),
+            Val::Vh(value) => AutoVal::Vh(value),
+            Val::VMin(value) => AutoVal::VMin(value),
+            Val::VMax(value) => AutoVal::VMax(value),
         }
     }
 }
@@ -326,6 +364,10 @@
         match value {
             AutoVal::Px(inner) => Ok(Val::Px(inner)),
             AutoVal::Percent(inner) => Ok(Val::Percent(inner)),
+            AutoVal::Vw(inner) => Ok(Val::Vw(inner)),
+            AutoVal::Vh(inner) => Ok(Val::Vh(inner)),
+            AutoVal::VMin(inner) => Ok(Val::VMin(inner)),
+            AutoVal::VMax(inner) => Ok(Val::VMax(inner)),
             _ => Err(Self::Error::NonEvaluateable),
         }
     }
@@ -349,17 +391,12 @@
 impl MulAssign<f32> for Val {
     fn mul_assign(&mut self, rhs: f32) {
         match self {
-<<<<<<< HEAD
-            Val::Px(value) | Val::Percent(value) => *value *= rhs,
-=======
-            Val::Auto => {}
             Val::Px(value)
             | Val::Percent(value)
             | Val::Vw(value)
             | Val::Vh(value)
             | Val::VMin(value)
             | Val::VMax(value) => *value *= rhs,
->>>>>>> 9e8de2aa
         }
     }
 }
@@ -382,17 +419,12 @@
 impl DivAssign<f32> for Val {
     fn div_assign(&mut self, rhs: f32) {
         match self {
-<<<<<<< HEAD
-            Val::Px(value) | Val::Percent(value) => *value /= rhs,
-=======
-            Val::Auto => {}
             Val::Px(value)
             | Val::Percent(value)
             | Val::Vw(value)
             | Val::Vh(value)
             | Val::VMin(value)
             | Val::VMax(value) => *value /= rhs,
->>>>>>> 9e8de2aa
         }
     }
 }
@@ -446,35 +478,39 @@
     /// Otherwise it returns an [`f32`] containing the evaluated value in pixels.
     ///
     /// **Note:** If a [`Val::Px`] is evaluated, it's inner value returned unchanged.
-    pub fn evaluate(&self, size: f32) -> f32 {
+    pub fn evaluate(&self, size: f32, viewport_size: Vec2) -> f32 {
         match self {
             Val::Percent(value) => size * value / 100.0,
             Val::Px(value) => *value,
+            Val::Vh(value) => *value * viewport_size.y,
+            Val::Vw(value) => *value * viewport_size.x,
+            Val::VMin(value) => *value * viewport_size.min_element(),
+            Val::VMax(value) => *value * viewport_size.max_element(),
         }
     }
 
     /// Similar to [`Val::try_add`], but performs [`Val::evaluate`] on both values before adding.
     /// Returns an [`f32`] value in pixels.
-    pub fn add_with_size(&self, rhs: Val, size: f32) -> f32 {
-        self.evaluate(size) + rhs.evaluate(size)
+    pub fn add_with_size(&self, rhs: Val, size: f32, viewport_size: Vec2) -> f32 {
+        self.evaluate(size, viewport_size) + rhs.evaluate(size, viewport_size)
     }
 
     /// Similar to [`Val::try_add_assign`], but performs [`Val::evaluate`] on both values before adding.
     /// The value gets converted to [`Val::Px`].
-    pub fn add_assign_with_size(&mut self, rhs: Val, size: f32) {
-        *self = Val::Px(self.evaluate(size) + rhs.evaluate(size));
+    pub fn add_assign_with_size(&mut self, rhs: Val, size: f32, viewport_size: Vec2) {
+        *self = Val::Px(self.evaluate(size, viewport_size) + rhs.evaluate(size, viewport_size));
     }
 
     /// Similar to [`Val::try_sub`], but performs [`Val::evaluate`] on both values before subtracting.
     /// Returns an [`f32`] value in pixels.
-    pub fn sub_with_size(&self, rhs: Val, size: f32) -> f32 {
-        self.evaluate(size) - rhs.evaluate(size)
+    pub fn sub_with_size(&self, rhs: Val, size: f32, viewport_size: Vec2) -> f32 {
+        self.evaluate(size, viewport_size) - rhs.evaluate(size, viewport_size)
     }
 
     /// Similar to [`Val::try_sub_assign`], but performs [`Val::evaluate`] on both values before adding.
     /// The value gets converted to [`Val::Px`].
-    pub fn sub_assign_with_size(&mut self, rhs: Val, size: f32) {
-        *self = Val::Px(self.add_with_size(rhs, size));
+    pub fn sub_assign_with_size(&mut self, rhs: Val, size: f32, viewport_size: Vec2) {
+        *self = Val::Px(self.add_with_size(rhs, size, viewport_size));
     }
 }
 
@@ -512,19 +548,6 @@
     ///
     /// <https://developer.mozilla.org/en-US/docs/Web/CSS/position>
     pub position_type: PositionType,
-<<<<<<< HEAD
-    pub left: AutoVal,
-    pub right: AutoVal,
-    pub top: AutoVal,
-    pub bottom: AutoVal,
-    /// Which direction the content of this node should go
-    pub direction: Direction,
-    /// Whether to use column or row layout
-    pub flex_direction: FlexDirection,
-    /// How to wrap nodes
-    pub flex_wrap: FlexWrap,
-    /// How items are aligned according to the cross axis
-=======
 
     /// Whether overflowing content should be displayed or clipped.
     ///
@@ -542,58 +565,58 @@
     ///  - For absolutely positioned nodes, this is relative to the *parent* node's bounding box.
     ///
     /// <https://developer.mozilla.org/en-US/docs/Web/CSS/left>
-    pub left: Val,
+    pub left: AutoVal,
 
     /// The horizontal position of the right edge of the node.
     ///  - For relatively positioned nodes, this is relative to the node's position as computed during regular layout.
     ///  - For absolutely positioned nodes, this is relative to the *parent* node's bounding box.
     ///
     /// <https://developer.mozilla.org/en-US/docs/Web/CSS/right>
-    pub right: Val,
+    pub right: AutoVal,
 
     /// The vertical position of the top edge of the node.
     ///  - For relatively positioned nodes, this is relative to the node's position as computed during regular layout.
     ///  - For absolutely positioned nodes, this is relative to the *parent* node's bounding box.
     ///
     /// <https://developer.mozilla.org/en-US/docs/Web/CSS/top>
-    pub top: Val,
+    pub top: AutoVal,
 
     /// The vertical position of the bottom edge of the node.
     ///  - For relatively positioned nodes, this is relative to the node's position as computed during regular layout.
     ///  - For absolutely positioned nodes, this is relative to the *parent* node's bounding box.
     ///
     /// <https://developer.mozilla.org/en-US/docs/Web/CSS/bottom>
-    pub bottom: Val,
+    pub bottom: AutoVal,
 
     /// The ideal width of the node. `width` is used when it is within the bounds defined by `min_width` and `max_width`.
     ///
     /// <https://developer.mozilla.org/en-US/docs/Web/CSS/width>
-    pub width: Val,
+    pub width: AutoVal,
 
     /// The ideal height of the node. `height` is used when it is within the bounds defined by `min_height` and `max_height`.
     ///
     /// <https://developer.mozilla.org/en-US/docs/Web/CSS/height>
-    pub height: Val,
+    pub height: AutoVal,
 
     /// The minimum width of the node. `min_width` is used if it is greater than either `width` and/or `max_width`.
     ///
     /// <https://developer.mozilla.org/en-US/docs/Web/CSS/min-width>
-    pub min_width: Val,
+    pub min_width: AutoVal,
 
     /// The minimum height of the node. `min_height` is used if it is greater than either `height` and/or `max_height`.
     ///
     /// <https://developer.mozilla.org/en-US/docs/Web/CSS/min-height>
-    pub min_height: Val,
+    pub min_height: AutoVal,
 
     /// The maximum width of the node. `max_width` is used if it is within the bounds defined by `min_width` and `width`.
     ///
     /// <https://developer.mozilla.org/en-US/docs/Web/CSS/max-width>
-    pub max_width: Val,
+    pub max_width: AutoVal,
 
     /// The maximum height of the node. `max_height` is used if it is within the bounds defined by `min_height` and `height`.
     ///
     /// <https://developer.mozilla.org/en-US/docs/Web/CSS/max-height>
-    pub max_height: Val,
+    pub max_height: AutoVal,
 
     /// The aspect ratio of the node (defined as `width / height`)
     ///
@@ -606,7 +629,6 @@
     /// This value is overridden [`JustifySelf`] on the child node is set.
     ///
     /// <https://developer.mozilla.org/en-US/docs/Web/CSS/align-items>
->>>>>>> 9e8de2aa
     pub align_items: AlignItems,
 
     /// - For Flexbox containers, this property has no effect. See `justify_content` for main-axis alignment of flex items.
@@ -662,16 +684,11 @@
     ///     ..Default::default()
     /// };
     /// ```
-<<<<<<< HEAD
-    /// A node with this style and a parent with dimensions of 100px by 300px, will have calculated margins of 10px on both left and right edges, and 15px on both top and bottom egdes.
+    /// A node with this style and a parent with dimensions of 100px by 300px, will have calculated margins of 10px on both left and right edges, and 15px on both top and bottom edges.
+    ///
+    /// <https://developer.mozilla.org/en-US/docs/Web/CSS/margin>
     pub margin: Margin,
-=======
-    /// A node with this style and a parent with dimensions of 100px by 300px, will have calculated margins of 10px on both left and right edges, and 15px on both top and bottom edges.
-    ///
-    /// <https://developer.mozilla.org/en-US/docs/Web/CSS/margin>
-    pub margin: UiRect,
-
->>>>>>> 9e8de2aa
+
     /// The amount of space between the edges of a node and its contents.
     ///
     /// If a percentage value is used, the percentage is calculated based on the width of the parent node.
@@ -690,27 +707,18 @@
     /// };
     /// ```
     /// A node with this style and a parent with dimensions of 300px by 100px, will have calculated padding of 3px on the left, 6px on the right, 9px on the top and 12px on the bottom.
-<<<<<<< HEAD
+    ///
+    /// <https://developer.mozilla.org/en-US/docs/Web/CSS/padding>
     pub padding: Padding,
-=======
-    ///
-    /// <https://developer.mozilla.org/en-US/docs/Web/CSS/padding>
-    pub padding: UiRect,
-
->>>>>>> 9e8de2aa
+
     /// The amount of space between the margins of a node and its padding.
     ///
     /// If a percentage value is used, the percentage is calculated based on the width of the parent node.
     ///
     /// The size of the node will be expanded if there are constraints that prevent the layout algorithm from placing the border within the existing node boundary.
     ///
-<<<<<<< HEAD
-    /// Rendering for borders is not yet implemented.
+    /// <https://developer.mozilla.org/en-US/docs/Web/CSS/border-width>
     pub border: Border,
-    /// Defines how much a flexbox item should grow if there's space available
-=======
-    /// <https://developer.mozilla.org/en-US/docs/Web/CSS/border-width>
-    pub border: UiRect,
 
     /// Whether a Flexbox container should be a row or a column. This property has no effect of Grid nodes.
     ///
@@ -725,7 +733,6 @@
     /// Defines how much a flexbox item should grow if there's space available. Defaults to 0 (don't grow at all).
     ///
     /// <https://developer.mozilla.org/en-US/docs/Web/CSS/flex-grow>
->>>>>>> 9e8de2aa
     pub flex_grow: f32,
 
     /// Defines how much a flexbox item should shrink if there's not enough space available. Defaults to 1.
@@ -735,34 +742,10 @@
 
     /// The initial length of a flexbox in the main axis, before flex growing/shrinking properties are applied.
     ///
-<<<<<<< HEAD
-    /// If both are set, `flex_basis` overrides `size` on the main axis but it obeys the bounds defined by `min_size` and `max_size`.
+    /// `flex_basis` overrides `size` on the main axis if both are set,  but it obeys the bounds defined by `min_size` and `max_size`.
+    ///
+    /// <https://developer.mozilla.org/en-US/docs/Web/CSS/flex-basis>
     pub flex_basis: AutoVal,
-    /// The ideal size of the flexbox
-    ///
-    /// `size.width` is used when it is within the bounds defined by `min_size.width` and `max_size.width`.
-    /// `size.height` is used when it is within the bounds defined by `min_size.height` and `max_size.height`.
-    pub size: Size,
-    /// The minimum size of the flexbox
-    ///
-    /// `min_size.width` is used if it is greater than either `size.width` or `max_size.width`, or both.
-    /// `min_size.height` is used if it is greater than either `size.height` or `max_size.height`, or both.
-    pub min_size: Size,
-    /// The maximum size of the flexbox
-    ///
-    /// `max_size.width` is used if it is within the bounds defined by `min_size.width` and `size.width`.
-    /// `max_size.height` is used if it is within the bounds defined by `min_size.height` and `size.height.
-    pub max_size: Size,
-    /// The aspect ratio of the flexbox
-    pub aspect_ratio: Option<f32>,
-    /// How to handle overflow
-    pub overflow: Overflow,
-    /// The size of the gutters between the rows and columns of the flexbox layout
-=======
-    /// `flex_basis` overrides `size` on the main axis if both are set,  but it obeys the bounds defined by `min_size` and `max_size`.
-    ///
-    /// <https://developer.mozilla.org/en-US/docs/Web/CSS/flex-basis>
-    pub flex_basis: Val,
 
     /// The size of the gutters between items in a vertical flexbox layout or between rows in a grid layout
     ///
@@ -780,7 +763,6 @@
 
     /// Controls whether automatically placed grid items are placed row-wise or column-wise. And whether the sparse or dense packing algorithm is used.
     /// Only affect Grid layouts
->>>>>>> 9e8de2aa
     ///
     /// <https://developer.mozilla.org/en-US/docs/Web/CSS/grid-auto-flow>
     pub grid_auto_flow: GridAutoFlow,
@@ -841,20 +823,13 @@
         border: Border::DEFAULT,
         flex_grow: 0.0,
         flex_shrink: 1.0,
-<<<<<<< HEAD
         flex_basis: AutoVal::Auto,
-        size: Size::AUTO,
-        min_size: Size::AUTO,
-        max_size: Size::AUTO,
-=======
-        flex_basis: Val::Auto,
-        width: Val::Auto,
-        height: Val::Auto,
-        min_width: Val::Auto,
-        min_height: Val::Auto,
-        max_width: Val::Auto,
-        max_height: Val::Auto,
->>>>>>> 9e8de2aa
+        width: AutoVal::Auto,
+        height: AutoVal::Auto,
+        min_width: AutoVal::Auto,
+        min_height: AutoVal::Auto,
+        max_width: AutoVal::Auto,
+        max_height: AutoVal::Auto,
         aspect_ratio: None,
         overflow: Overflow::DEFAULT,
         row_gap: Val::Px(0.0),
@@ -1934,6 +1909,8 @@
 
 #[cfg(test)]
 mod tests {
+    use bevy_math::Vec2;
+
     use crate::{AutoVal, AutoValArithmeticError, Val, ValArithmeticError};
 
     #[test]
@@ -2149,7 +2126,7 @@
     #[test]
     fn val_evaluate_percent() {
         let size = 250.;
-        let result = Val::Percent(80.).evaluate(size);
+        let result = Val::Percent(80.).evaluate(size, Vec2::ZERO);
 
         assert_eq!(result, size * 0.8);
     }
@@ -2157,7 +2134,7 @@
     #[test]
     fn val_evaluate_px() {
         let size = 250.;
-        let result = Val::Px(10.).evaluate(size);
+        let result = Val::Px(10.).evaluate(size, Vec2::ZERO);
 
         assert_eq!(result, 10.);
     }
@@ -2166,9 +2143,9 @@
     fn val_add_with_size() {
         let size = 250.;
 
-        let px_sum = Val::Px(21.).add_with_size(Val::Px(21.), size);
-        let percent_sum = Val::Percent(20.).add_with_size(Val::Percent(30.), size);
-        let mixed_sum = Val::Px(20.).add_with_size(Val::Percent(30.), size);
+        let px_sum = Val::Px(21.).add_with_size(Val::Px(21.), size, Vec2::ZERO);
+        let percent_sum = Val::Percent(20.).add_with_size(Val::Percent(30.), size, Vec2::ZERO);
+        let mixed_sum = Val::Px(20.).add_with_size(Val::Percent(30.), size, Vec2::ZERO);
 
         assert_eq!(px_sum, 42.);
         assert_eq!(percent_sum, 0.5 * size);
@@ -2179,9 +2156,9 @@
     fn val_sub_with_size() {
         let size = 250.;
 
-        let px_sum = Val::Px(60.).sub_with_size(Val::Px(18.), size);
-        let percent_sum = Val::Percent(80.).sub_with_size(Val::Percent(30.), size);
-        let mixed_sum = Val::Percent(50.).sub_with_size(Val::Px(30.), size);
+        let px_sum = Val::Px(60.).sub_with_size(Val::Px(18.), size, Vec2::ZERO);
+        let percent_sum = Val::Percent(80.).sub_with_size(Val::Percent(30.), size, Vec2::ZERO);
+        let mixed_sum = Val::Percent(50.).sub_with_size(Val::Px(30.), size, Vec2::ZERO);
 
         assert_eq!(px_sum, 42.);
         assert_eq!(percent_sum, 0.5 * size);
