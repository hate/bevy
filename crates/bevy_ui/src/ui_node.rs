use crate::{Size, UiRect};
use bevy_asset::Handle;
use bevy_ecs::{prelude::Component, reflect::ReflectComponent};
use bevy_math::{Rect, Vec2};
use bevy_reflect::prelude::*;
use bevy_render::{
    color::Color,
    texture::{Image, DEFAULT_IMAGE_HANDLE},
};
use serde::{Deserialize, Serialize};
use std::ops::{Div, DivAssign, Mul, MulAssign};
use thiserror::Error;

/// Describes the size of a UI node
#[derive(Component, Debug, Clone, Reflect)]
#[reflect(Component, Default)]
pub struct Node {
    /// The size of the node as width and height in pixels
    /// automatically calculated by [`super::flex::flex_node_system`]
    pub(crate) calculated_size: Vec2,
}

impl Node {
    /// The calculated node size as width and height in pixels
    /// automatically calculated by [`super::flex::flex_node_system`]
    pub fn size(&self) -> Vec2 {
        self.calculated_size
    }
}

impl Node {
    pub const DEFAULT: Self = Self {
        calculated_size: Vec2::ZERO,
    };
}

impl Default for Node {
    fn default() -> Self {
        Self::DEFAULT
    }
}

/// An enum that describes possible types of value in flexbox layout options
#[derive(Copy, Clone, PartialEq, Debug, Serialize, Deserialize, Reflect)]
#[reflect(PartialEq, Serialize, Deserialize)]
pub enum Val {
    /// Automatically determine this value
    Auto,
    /// Set this value in pixels
    Px(f32),
    /// Set this value in percent
    Percent(f32),
}

impl Val {
    pub const DEFAULT: Self = Self::Auto;
}

impl Default for Val {
    fn default() -> Self {
        Self::DEFAULT
    }
}

impl Mul<f32> for Val {
    type Output = Val;

    fn mul(self, rhs: f32) -> Self::Output {
        match self {
            Val::Auto => Val::Auto,
            Val::Px(value) => Val::Px(value * rhs),
            Val::Percent(value) => Val::Percent(value * rhs),
        }
    }
}

impl MulAssign<f32> for Val {
    fn mul_assign(&mut self, rhs: f32) {
        match self {
            Val::Auto => {}
            Val::Px(value) | Val::Percent(value) => *value *= rhs,
        }
    }
}

impl Div<f32> for Val {
    type Output = Val;

    fn div(self, rhs: f32) -> Self::Output {
        match self {
            Val::Auto => Val::Auto,
            Val::Px(value) => Val::Px(value / rhs),
            Val::Percent(value) => Val::Percent(value / rhs),
        }
    }
}

impl DivAssign<f32> for Val {
    fn div_assign(&mut self, rhs: f32) {
        match self {
            Val::Auto => {}
            Val::Px(value) | Val::Percent(value) => *value /= rhs,
        }
    }
}

#[derive(Debug, Eq, PartialEq, Clone, Copy, Error)]
pub enum ValArithmeticError {
    #[error("the variants of the Vals don't match")]
    NonIdenticalVariants,
    #[error("the given variant of Val is not evaluateable (non-numeric)")]
    NonEvaluateable,
}

impl Val {
    /// Tries to add the values of two [`Val`]s.
    /// Returns [`ValArithmeticError::NonIdenticalVariants`] if two [`Val`]s are of different variants.
    /// When adding non-numeric [`Val`]s, it returns the value unchanged.
    pub fn try_add(&self, rhs: Val) -> Result<Val, ValArithmeticError> {
        match (self, rhs) {
            (Val::Auto, Val::Auto) => Ok(*self),
            (Val::Px(value), Val::Px(rhs_value)) => Ok(Val::Px(value + rhs_value)),
            (Val::Percent(value), Val::Percent(rhs_value)) => Ok(Val::Percent(value + rhs_value)),
            _ => Err(ValArithmeticError::NonIdenticalVariants),
        }
    }

    /// Adds `rhs` to `self` and assigns the result to `self` (see [`Val::try_add`])
    pub fn try_add_assign(&mut self, rhs: Val) -> Result<(), ValArithmeticError> {
        *self = self.try_add(rhs)?;
        Ok(())
    }

    /// Tries to subtract the values of two [`Val`]s.
    /// Returns [`ValArithmeticError::NonIdenticalVariants`] if two [`Val`]s are of different variants.
    /// When adding non-numeric [`Val`]s, it returns the value unchanged.
    pub fn try_sub(&self, rhs: Val) -> Result<Val, ValArithmeticError> {
        match (self, rhs) {
            (Val::Auto, Val::Auto) => Ok(*self),
            (Val::Px(value), Val::Px(rhs_value)) => Ok(Val::Px(value - rhs_value)),
            (Val::Percent(value), Val::Percent(rhs_value)) => Ok(Val::Percent(value - rhs_value)),
            _ => Err(ValArithmeticError::NonIdenticalVariants),
        }
    }

    /// Subtracts `rhs` from `self` and assigns the result to `self` (see [`Val::try_sub`])
    pub fn try_sub_assign(&mut self, rhs: Val) -> Result<(), ValArithmeticError> {
        *self = self.try_sub(rhs)?;
        Ok(())
    }

    /// A convenience function for simple evaluation of [`Val::Percent`] variant into a concrete [`Val::Px`] value.
    /// Returns a [`ValArithmeticError::NonEvaluateable`] if the [`Val`] is impossible to evaluate into [`Val::Px`].
    /// Otherwise it returns an [`f32`] containing the evaluated value in pixels.
    ///
    /// **Note:** If a [`Val::Px`] is evaluated, it's inner value returned unchanged.
    pub fn evaluate(&self, size: f32) -> Result<f32, ValArithmeticError> {
        match self {
            Val::Percent(value) => Ok(size * value / 100.0),
            Val::Px(value) => Ok(*value),
            _ => Err(ValArithmeticError::NonEvaluateable),
        }
    }

    /// Similar to [`Val::try_add`], but performs [`Val::evaluate`] on both values before adding.
    /// Returns an [`f32`] value in pixels.
    pub fn try_add_with_size(&self, rhs: Val, size: f32) -> Result<f32, ValArithmeticError> {
        let lhs = self.evaluate(size)?;
        let rhs = rhs.evaluate(size)?;

        Ok(lhs + rhs)
    }

    /// Similar to [`Val::try_add_assign`], but performs [`Val::evaluate`] on both values before adding.
    /// The value gets converted to [`Val::Px`].
    pub fn try_add_assign_with_size(
        &mut self,
        rhs: Val,
        size: f32,
    ) -> Result<(), ValArithmeticError> {
        *self = Val::Px(self.evaluate(size)? + rhs.evaluate(size)?);
        Ok(())
    }

    /// Similar to [`Val::try_sub`], but performs [`Val::evaluate`] on both values before subtracting.
    /// Returns an [`f32`] value in pixels.
    pub fn try_sub_with_size(&self, rhs: Val, size: f32) -> Result<f32, ValArithmeticError> {
        let lhs = self.evaluate(size)?;
        let rhs = rhs.evaluate(size)?;

        Ok(lhs - rhs)
    }

    /// Similar to [`Val::try_sub_assign`], but performs [`Val::evaluate`] on both values before adding.
    /// The value gets converted to [`Val::Px`].
    pub fn try_sub_assign_with_size(
        &mut self,
        rhs: Val,
        size: f32,
    ) -> Result<(), ValArithmeticError> {
        *self = Val::Px(self.try_add_with_size(rhs, size)?);
        Ok(())
    }
}

/// Describes the style of a UI node
///
/// It uses the [Flexbox](https://cssreference.io/flexbox/) system.
#[derive(Component, Clone, PartialEq, Debug, Reflect)]
#[reflect(Component, Default, PartialEq)]
pub struct Style {
    /// Whether to arrange this node and its children with flexbox layout
    ///
    /// If this is set to [`Display::None`], this node will be collapsed.
    pub display: Display,
    /// Whether to arrange this node relative to other nodes, or positioned absolutely
    pub position_type: PositionType,
    pub left: Val,
    pub right: Val,
    pub top: Val,
    pub bottom: Val,
    /// Which direction the content of this node should go
    pub direction: Direction,
    /// Whether to use column or row layout
    pub flex_direction: FlexDirection,
    /// How to wrap nodes
    pub flex_wrap: FlexWrap,
    /// How items are aligned according to the cross axis
    pub align_items: AlignItems,
    /// How this item is aligned according to the cross axis.
    /// Overrides [`AlignItems`].
    pub align_self: AlignSelf,
    /// How to align each line, only applies if flex_wrap is set to
    /// [`FlexWrap::Wrap`] and there are multiple lines of items
    pub align_content: AlignContent,
    /// How items align according to the main axis
    pub justify_content: JustifyContent,
<<<<<<< HEAD
    /// The position of the node as described by its Rect
    pub position: UiRect,
    /// The amount of space around a node outside its border.
    ///
    /// If a percentage value is used, the percentage is calculated based on the width of the parent node.
    ///
    /// # Example
    /// ```
    /// # use bevy_ui::{Style, UiRect, Val};
    /// let style = Style {
    ///     margin: UiRect {
    ///         left: Val::Percent(10.),
    ///         right: Val::Percent(10.),
    ///         top: Val::Percent(15.),
    ///         bottom: Val::Percent(15.)
    ///     },
    ///     ..Default::default()
    /// };
    /// ```
    /// A node with this style and a parent with dimensions of 100px by 300px, will have calculated margins of 10px on both left and right edges, and 15px on both top and bottom egdes.
=======
    /// The margin of the node
>>>>>>> cc8d6d4f
    pub margin: UiRect,
    /// The amount of space between the edges of a node and its contents.
    ///
    /// If a percentage value is used, the percentage is calculated based on the width of the parent node.
    ///
    /// # Example
    /// ```
    /// # use bevy_ui::{Style, UiRect, Val};
    /// let style = Style {
    ///     padding: UiRect {
    ///         left: Val::Percent(1.),
    ///         right: Val::Percent(2.),
    ///         top: Val::Percent(3.),
    ///         bottom: Val::Percent(4.)
    ///     },
    ///     ..Default::default()
    /// };
    /// ```
    /// A node with this style and a parent with dimensions of 300px by 100px, will have calculated padding of 3px on the left, 6px on the right, 9px on the top and 12px on the bottom.
    pub padding: UiRect,
    /// The border of the node
    pub border: UiRect,
    /// Defines how much a flexbox item should grow if there's space available
    pub flex_grow: f32,
    /// How to shrink if there's not enough space available
    pub flex_shrink: f32,
    /// The initial length of the main axis, before other properties are applied.
    ///
    /// If both are set, `flex_basis` overrides `size` on the main axis but it obeys the bounds defined by `min_size` and `max_size`.
    pub flex_basis: Val,
    /// The ideal size of the flexbox
    ///
    /// `size.width` is used when it is within the bounds defined by `min_size.width` and `max_size.width`.
    /// `size.height` is used when it is within the bounds defined by `min_size.height` and `max_size.height`.
    pub size: Size,
    /// The minimum size of the flexbox
    ///
    /// `min_size.width` is used if it is greater than either `size.width` or `max_size.width`, or both.
    /// `min_size.height` is used if it is greater than either `size.height` or `max_size.height`, or both.
    pub min_size: Size,
    /// The maximum size of the flexbox
    ///
    /// `max_size.width` is used if it is within the bounds defined by `min_size.width` and `size.width`.
    /// `max_size.height` is used if it is within the bounds defined by `min_size.height` and `size.height.
    pub max_size: Size,
    /// The aspect ratio of the flexbox
    pub aspect_ratio: Option<f32>,
    /// How to handle overflow
    pub overflow: Overflow,
    /// The size of the gutters between the rows and columns of the flexbox layout
    ///
    /// A value of `Size::AUTO` is treated as zero.
    pub gap: Size,
}

impl Style {
    pub const DEFAULT: Self = Self {
        display: Display::DEFAULT,
        position_type: PositionType::DEFAULT,
        left: Val::Auto,
        right: Val::Auto,
        top: Val::Auto,
        bottom: Val::Auto,
        direction: Direction::DEFAULT,
        flex_direction: FlexDirection::DEFAULT,
        flex_wrap: FlexWrap::DEFAULT,
        align_items: AlignItems::DEFAULT,
        align_self: AlignSelf::DEFAULT,
        align_content: AlignContent::DEFAULT,
        justify_content: JustifyContent::DEFAULT,
        margin: UiRect::DEFAULT,
        padding: UiRect::DEFAULT,
        border: UiRect::DEFAULT,
        flex_grow: 0.0,
        flex_shrink: 1.0,
        flex_basis: Val::Auto,
        size: Size::AUTO,
        min_size: Size::AUTO,
        max_size: Size::AUTO,
        aspect_ratio: None,
        overflow: Overflow::DEFAULT,
        gap: Size::AUTO,
    };
}

impl Default for Style {
    fn default() -> Self {
        Self::DEFAULT
    }
}

/// How items are aligned according to the cross axis
#[derive(Copy, Clone, PartialEq, Eq, Debug, Serialize, Deserialize, Reflect)]
#[reflect(PartialEq, Serialize, Deserialize)]
pub enum AlignItems {
    /// Items are aligned at the start
    FlexStart,
    /// Items are aligned at the end
    FlexEnd,
    /// Items are aligned at the center
    Center,
    /// Items are aligned at the baseline
    Baseline,
    /// Items are stretched across the whole cross axis
    Stretch,
}

impl AlignItems {
    pub const DEFAULT: Self = Self::Stretch;
}

impl Default for AlignItems {
    fn default() -> Self {
        Self::DEFAULT
    }
}

/// How this item is aligned according to the cross axis.
/// Overrides [`AlignItems`].
#[derive(Copy, Clone, PartialEq, Eq, Debug, Serialize, Deserialize, Reflect)]
#[reflect(PartialEq, Serialize, Deserialize)]
pub enum AlignSelf {
    /// Use the parent node's [`AlignItems`] value to determine how this item should be aligned
    Auto,
    /// This item will be aligned at the start
    FlexStart,
    /// This item will be aligned at the end
    FlexEnd,
    /// This item will be aligned at the center
    Center,
    /// This item will be aligned at the baseline
    Baseline,
    /// This item will be stretched across the whole cross axis
    Stretch,
}

impl AlignSelf {
    pub const DEFAULT: Self = Self::Auto;
}

impl Default for AlignSelf {
    fn default() -> Self {
        Self::DEFAULT
    }
}

/// Defines how each line is aligned within the flexbox.
///
/// It only applies if [`FlexWrap::Wrap`] is present and if there are multiple lines of items.
#[derive(Copy, Clone, PartialEq, Eq, Debug, Serialize, Deserialize, Reflect)]
#[reflect(PartialEq, Serialize, Deserialize)]
pub enum AlignContent {
    /// Each line moves towards the start of the cross axis
    FlexStart,
    /// Each line moves towards the end of the cross axis
    FlexEnd,
    /// Each line moves towards the center of the cross axis
    Center,
    /// Each line will stretch to fill the remaining space
    Stretch,
    /// Each line fills the space it needs, putting the remaining space, if any
    /// inbetween the lines
    SpaceBetween,
    /// Each line fills the space it needs, putting the remaining space, if any
    /// around the lines
    SpaceAround,
}

impl AlignContent {
    pub const DEFAULT: Self = Self::Stretch;
}

impl Default for AlignContent {
    fn default() -> Self {
        Self::DEFAULT
    }
}

/// Defines the text direction
///
/// For example English is written LTR (left-to-right) while Arabic is written RTL (right-to-left).
#[derive(Copy, Clone, PartialEq, Eq, Debug, Serialize, Deserialize, Reflect)]
#[reflect(PartialEq, Serialize, Deserialize)]
pub enum Direction {
    /// Inherit from parent node
    Inherit,
    /// Text is written left to right
    LeftToRight,
    /// Text is written right to left
    RightToLeft,
}

impl Direction {
    pub const DEFAULT: Self = Self::Inherit;
}

impl Default for Direction {
    fn default() -> Self {
        Self::DEFAULT
    }
}

/// Whether to use a Flexbox layout model.
///
/// Part of the [`Style`] component.
#[derive(Copy, Clone, PartialEq, Eq, Debug, Serialize, Deserialize, Reflect)]
#[reflect(PartialEq, Serialize, Deserialize)]
pub enum Display {
    /// Use Flexbox layout model to determine the position of this [`Node`].
    Flex,
    /// Use no layout, don't render this node and its children.
    ///
    /// If you want to hide a node and its children,
    /// but keep its layout in place, set its [`Visibility`](bevy_render::view::Visibility) component instead.
    None,
}

impl Display {
    pub const DEFAULT: Self = Self::Flex;
}

impl Default for Display {
    fn default() -> Self {
        Self::DEFAULT
    }
}

/// Defines how flexbox items are ordered within a flexbox
#[derive(Copy, Clone, PartialEq, Eq, Debug, Serialize, Deserialize, Reflect)]
#[reflect(PartialEq, Serialize, Deserialize)]
pub enum FlexDirection {
    /// Same way as text direction along the main axis
    Row,
    /// Flex from top to bottom
    Column,
    /// Opposite way as text direction along the main axis
    RowReverse,
    /// Flex from bottom to top
    ColumnReverse,
}

impl FlexDirection {
    pub const DEFAULT: Self = Self::Row;
}

impl Default for FlexDirection {
    fn default() -> Self {
        Self::DEFAULT
    }
}

/// Defines how items are aligned according to the main axis
#[derive(Copy, Clone, PartialEq, Eq, Debug, Serialize, Deserialize, Reflect)]
#[reflect(PartialEq, Serialize, Deserialize)]
pub enum JustifyContent {
    /// Pushed towards the start
    FlexStart,
    /// Pushed towards the end
    FlexEnd,
    /// Centered along the main axis
    Center,
    /// Remaining space is distributed between the items
    SpaceBetween,
    /// Remaining space is distributed around the items
    SpaceAround,
    /// Like [`JustifyContent::SpaceAround`] but with even spacing between items
    SpaceEvenly,
}

impl JustifyContent {
    pub const DEFAULT: Self = Self::FlexStart;
}

impl Default for JustifyContent {
    fn default() -> Self {
        Self::DEFAULT
    }
}

/// Whether to show or hide overflowing items
#[derive(Copy, Clone, PartialEq, Eq, Debug, Reflect, Serialize, Deserialize)]
#[reflect(PartialEq, Serialize, Deserialize)]
pub enum Overflow {
    /// Show overflowing items
    Visible,
    /// Hide overflowing items
    Hidden,
}

impl Overflow {
    pub const DEFAULT: Self = Self::Visible;
}

impl Default for Overflow {
    fn default() -> Self {
        Self::DEFAULT
    }
}

/// The strategy used to position this node
#[derive(Copy, Clone, PartialEq, Eq, Debug, Serialize, Deserialize, Reflect)]
#[reflect(PartialEq, Serialize, Deserialize)]
pub enum PositionType {
    /// Relative to all other nodes with the [`PositionType::Relative`] value
    Relative,
    /// Independent of all other nodes
    ///
    /// As usual, the `Style.position` field of this node is specified relative to its parent node
    Absolute,
}

impl PositionType {
    const DEFAULT: Self = Self::Relative;
}

impl Default for PositionType {
    fn default() -> Self {
        Self::DEFAULT
    }
}

/// Defines if flexbox items appear on a single line or on multiple lines
#[derive(Copy, Clone, PartialEq, Eq, Debug, Serialize, Deserialize, Reflect)]
#[reflect(PartialEq, Serialize, Deserialize)]
pub enum FlexWrap {
    /// Single line, will overflow if needed
    NoWrap,
    /// Multiple lines, if needed
    Wrap,
    /// Same as [`FlexWrap::Wrap`] but new lines will appear before the previous one
    WrapReverse,
}

impl FlexWrap {
    const DEFAULT: Self = Self::NoWrap;
}

impl Default for FlexWrap {
    fn default() -> Self {
        Self::DEFAULT
    }
}

/// The calculated size of the node
#[derive(Component, Copy, Clone, Debug, Reflect)]
#[reflect(Component)]
pub struct CalculatedSize {
    /// The size of the node in logical pixels
    pub size: Vec2,
    /// Whether to attempt to preserve the aspect ratio when determining the layout for this item
    pub preserve_aspect_ratio: bool,
}

impl CalculatedSize {
    const DEFAULT: Self = Self {
        size: Vec2::ZERO,
        preserve_aspect_ratio: false,
    };
}

impl Default for CalculatedSize {
    fn default() -> Self {
        Self::DEFAULT
    }
}

/// The background color of the node
///
/// This serves as the "fill" color.
/// When combined with [`UiImage`], tints the provided texture.
#[derive(Component, Copy, Clone, Debug, Reflect)]
#[reflect(Component, Default)]
pub struct BackgroundColor(pub Color);

impl BackgroundColor {
    pub const DEFAULT: Self = Self(Color::WHITE);
}

impl Default for BackgroundColor {
    fn default() -> Self {
        Self::DEFAULT
    }
}

impl From<Color> for BackgroundColor {
    fn from(color: Color) -> Self {
        Self(color)
    }
}

/// The 2D texture displayed for this UI node
#[derive(Component, Clone, Debug, Reflect)]
#[reflect(Component, Default)]
pub struct UiImage {
    /// Handle to the texture
    pub texture: Handle<Image>,
    /// Whether the image should be flipped along its x-axis
    pub flip_x: bool,
    /// Whether the image should be flipped along its y-axis
    pub flip_y: bool,
}

impl Default for UiImage {
    fn default() -> UiImage {
        UiImage {
            texture: DEFAULT_IMAGE_HANDLE.typed(),
            flip_x: false,
            flip_y: false,
        }
    }
}

impl UiImage {
    pub fn new(texture: Handle<Image>) -> Self {
        Self {
            texture,
            ..Default::default()
        }
    }
}

impl From<Handle<Image>> for UiImage {
    fn from(texture: Handle<Image>) -> Self {
        Self::new(texture)
    }
}

/// The calculated clip of the node
#[derive(Component, Default, Copy, Clone, Debug, Reflect)]
#[reflect(Component)]
pub struct CalculatedClip {
    /// The rect of the clip
    pub clip: Rect,
}

/// Indicates that this [`Node`] entity's front-to-back ordering is not controlled solely
/// by its location in the UI hierarchy. A node with a higher z-index will appear on top
/// of other nodes with a lower z-index.
///
/// UI nodes that have the same z-index will appear according to the order in which they
/// appear in the UI hierarchy. In such a case, the last node to be added to its parent
/// will appear in front of this parent's other children.
///
/// Internally, nodes with a global z-index share the stacking context of root UI nodes
/// (nodes that have no parent). Because of this, there is no difference between using
/// [`ZIndex::Local(n)`] and [`ZIndex::Global(n)`] for root nodes.
///
/// Nodes without this component will be treated as if they had a value of [`ZIndex::Local(0)`].
#[derive(Component, Copy, Clone, Debug, Reflect)]
pub enum ZIndex {
    /// Indicates the order in which this node should be rendered relative to its siblings.
    Local(i32),
    /// Indicates the order in which this node should be rendered relative to root nodes and
    /// all other nodes that have a global z-index.
    Global(i32),
}

impl Default for ZIndex {
    fn default() -> Self {
        Self::Local(0)
    }
}

#[cfg(test)]
mod tests {
    use crate::ValArithmeticError;

    use super::Val;

    #[test]
    fn val_try_add() {
        let auto_sum = Val::Auto.try_add(Val::Auto).unwrap();
        let px_sum = Val::Px(20.).try_add(Val::Px(22.)).unwrap();
        let percent_sum = Val::Percent(50.).try_add(Val::Percent(50.)).unwrap();

        assert_eq!(auto_sum, Val::Auto);
        assert_eq!(px_sum, Val::Px(42.));
        assert_eq!(percent_sum, Val::Percent(100.));
    }

    #[test]
    fn val_try_add_to_self() {
        let mut val = Val::Px(5.);

        val.try_add_assign(Val::Px(3.)).unwrap();

        assert_eq!(val, Val::Px(8.));
    }

    #[test]
    fn val_try_sub() {
        let auto_sum = Val::Auto.try_sub(Val::Auto).unwrap();
        let px_sum = Val::Px(72.).try_sub(Val::Px(30.)).unwrap();
        let percent_sum = Val::Percent(100.).try_sub(Val::Percent(50.)).unwrap();

        assert_eq!(auto_sum, Val::Auto);
        assert_eq!(px_sum, Val::Px(42.));
        assert_eq!(percent_sum, Val::Percent(50.));
    }

    #[test]
    fn different_variant_val_try_add() {
        let different_variant_sum_1 = Val::Px(50.).try_add(Val::Percent(50.));
        let different_variant_sum_2 = Val::Percent(50.).try_add(Val::Auto);

        assert_eq!(
            different_variant_sum_1,
            Err(ValArithmeticError::NonIdenticalVariants)
        );
        assert_eq!(
            different_variant_sum_2,
            Err(ValArithmeticError::NonIdenticalVariants)
        );
    }

    #[test]
    fn different_variant_val_try_sub() {
        let different_variant_diff_1 = Val::Px(50.).try_sub(Val::Percent(50.));
        let different_variant_diff_2 = Val::Percent(50.).try_sub(Val::Auto);

        assert_eq!(
            different_variant_diff_1,
            Err(ValArithmeticError::NonIdenticalVariants)
        );
        assert_eq!(
            different_variant_diff_2,
            Err(ValArithmeticError::NonIdenticalVariants)
        );
    }

    #[test]
    fn val_evaluate() {
        let size = 250.;
        let result = Val::Percent(80.).evaluate(size).unwrap();

        assert_eq!(result, size * 0.8);
    }

    #[test]
    fn val_evaluate_px() {
        let size = 250.;
        let result = Val::Px(10.).evaluate(size).unwrap();

        assert_eq!(result, 10.);
    }

    #[test]
    fn val_invalid_evaluation() {
        let size = 250.;
        let evaluate_auto = Val::Auto.evaluate(size);

        assert_eq!(evaluate_auto, Err(ValArithmeticError::NonEvaluateable));
    }

    #[test]
    fn val_try_add_with_size() {
        let size = 250.;

        let px_sum = Val::Px(21.).try_add_with_size(Val::Px(21.), size).unwrap();
        let percent_sum = Val::Percent(20.)
            .try_add_with_size(Val::Percent(30.), size)
            .unwrap();
        let mixed_sum = Val::Px(20.)
            .try_add_with_size(Val::Percent(30.), size)
            .unwrap();

        assert_eq!(px_sum, 42.);
        assert_eq!(percent_sum, 0.5 * size);
        assert_eq!(mixed_sum, 20. + 0.3 * size);
    }

    #[test]
    fn val_try_sub_with_size() {
        let size = 250.;

        let px_sum = Val::Px(60.).try_sub_with_size(Val::Px(18.), size).unwrap();
        let percent_sum = Val::Percent(80.)
            .try_sub_with_size(Val::Percent(30.), size)
            .unwrap();
        let mixed_sum = Val::Percent(50.)
            .try_sub_with_size(Val::Px(30.), size)
            .unwrap();

        assert_eq!(px_sum, 42.);
        assert_eq!(percent_sum, 0.5 * size);
        assert_eq!(mixed_sum, 0.5 * size - 30.);
    }

    #[test]
    fn val_try_add_non_numeric_with_size() {
        let size = 250.;

        let percent_sum = Val::Auto.try_add_with_size(Val::Auto, size);

        assert_eq!(percent_sum, Err(ValArithmeticError::NonEvaluateable));
    }

    #[test]
    fn val_arithmetic_error_messages() {
        assert_eq!(
            format!("{}", ValArithmeticError::NonIdenticalVariants),
            "the variants of the Vals don't match"
        );
        assert_eq!(
            format!("{}", ValArithmeticError::NonEvaluateable),
            "the given variant of Val is not evaluateable (non-numeric)"
        );
    }

    #[test]
    fn default_val_equals_const_default_val() {
        assert_eq!(Val::default(), Val::DEFAULT);
    }
}<|MERGE_RESOLUTION|>--- conflicted
+++ resolved
@@ -235,7 +235,6 @@
     pub align_content: AlignContent,
     /// How items align according to the main axis
     pub justify_content: JustifyContent,
-<<<<<<< HEAD
     /// The position of the node as described by its Rect
     pub position: UiRect,
     /// The amount of space around a node outside its border.
@@ -256,9 +255,6 @@
     /// };
     /// ```
     /// A node with this style and a parent with dimensions of 100px by 300px, will have calculated margins of 10px on both left and right edges, and 15px on both top and bottom egdes.
-=======
-    /// The margin of the node
->>>>>>> cc8d6d4f
     pub margin: UiRect,
     /// The amount of space between the edges of a node and its contents.
     ///
