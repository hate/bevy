use crate::{CalculatedSize, Size, UiImage, Val};
use bevy_asset::Assets;
use bevy_ecs::{
    query::Without,
    system::{Query, Res},
};
use bevy_render::texture::Image;
<<<<<<< HEAD
use serde::{Deserialize, Serialize};
=======
use bevy_text::Text;
>>>>>>> c55d5536

/// Updates calculated size of the node based on the image provided
pub fn update_image_calculated_size_system(
    textures: Res<Assets<Image>>,
<<<<<<< HEAD
    mut query: Query<(&mut CalculatedSize, &UiImage)>,
=======
    mut query: Query<(&mut CalculatedSize, &UiImage), Without<Text>>,
>>>>>>> c55d5536
) {
    for (mut calculated_size, image) in &mut query {
        if let Some(texture) = textures.get(&image.texture) {
            let size = Size {
                width: Val::Px(texture.texture_descriptor.size.width as f32),
                height: Val::Px(texture.texture_descriptor.size.height as f32),
            };
            // Update only if size has changed to avoid needless layout calculations
            if size != calculated_size.size {
                calculated_size.size = size;
            }
        }
    }
}<|MERGE_RESOLUTION|>--- conflicted
+++ resolved
@@ -5,20 +5,12 @@
     system::{Query, Res},
 };
 use bevy_render::texture::Image;
-<<<<<<< HEAD
-use serde::{Deserialize, Serialize};
-=======
 use bevy_text::Text;
->>>>>>> c55d5536
 
 /// Updates calculated size of the node based on the image provided
 pub fn update_image_calculated_size_system(
     textures: Res<Assets<Image>>,
-<<<<<<< HEAD
-    mut query: Query<(&mut CalculatedSize, &UiImage)>,
-=======
     mut query: Query<(&mut CalculatedSize, &UiImage), Without<Text>>,
->>>>>>> c55d5536
 ) {
     for (mut calculated_size, image) in &mut query {
         if let Some(texture) = textures.get(&image.texture) {
