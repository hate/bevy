--- conflicted
+++ resolved
@@ -49,12 +49,8 @@
 /// Updates calculated size of the node based on the image provided
 pub fn update_image_calculated_size_system(
     textures: Res<Assets<Image>>,
-<<<<<<< HEAD
-    #[cfg(feature = "bevy_text")] mut query: Query<(&mut CalculatedSize, &UiImage), Without<Text>>,
-    #[cfg(not(feature = "bevy_text"))] mut query: Query<(&mut CalculatedSize, &UiImage)>,
-=======
-    mut query: Query<(&mut IntrinsicSize, &UiImage), Without<Text>>,
->>>>>>> 91a05d2c
+    #[cfg(feature = "bevy_text")] mut query: Query<(&mut IntrinsicSize, &UiImage), Without<Text>>,
+    #[cfg(not(feature = "bevy_text"))] mut query: Query<(&mut IntrinsicSize, &UiImage)>,
 ) {
     for (mut calculated_size, image) in &mut query {
         if let Some(texture) = textures.get(&image.texture) {
