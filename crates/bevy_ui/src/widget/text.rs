--- conflicted
+++ resolved
@@ -18,12 +18,6 @@
 use bevy_window::{PrimaryWindow, Window};
 use taffy::style::AvailableSpace;
 
-<<<<<<< HEAD
-=======
-fn scale_value(value: f32, factor: f64) -> f32 {
-    (value as f64 * factor) as f32
-}
-
 /// Text system flags
 ///
 /// Used internally by [`measure_text_system`] and [`text_system`] to schedule text for processing.
@@ -45,7 +39,6 @@
     }
 }
 
->>>>>>> 86aaad74
 #[derive(Clone)]
 pub struct TextMeasure {
     pub info: TextMeasureInfo,
@@ -181,10 +174,7 @@
 ) {
     // Skip the text node if it is waiting for a new measure func
     if !text_flags.needs_new_measure_func {
-        let node_size = Vec2::new(
-            scale_value(node.size().x, scale_factor),
-            scale_value(node.size().y, scale_factor),
-        );
+        let physical_node_size = node.physical_size(scale_factor);
 
         match text_pipeline.queue_text(
             fonts,
@@ -192,7 +182,7 @@
             scale_factor,
             text.alignment,
             text.linebreak_behavior,
-            node_size,
+            physical_node_size,
             font_atlas_set_storage,
             texture_atlases,
             textures,
@@ -268,27 +258,11 @@
         // Scale factor changed, recompute text for all text nodes
         *last_scale_factor = scale_factor;
 
-<<<<<<< HEAD
-    let mut new_queue = Vec::new();
-    let mut text_query = text_queries.p2();
-    for entity in queued_text.drain(..) {
-        if let Ok((node, text, mut text_layout_info)) = text_query.get_mut(entity) {
-            let physical_node_size = node.physical_size(scale_factor);
-
-            match text_pipeline.queue_text(
-                &fonts,
-                &text.sections,
-                scale_factor,
-                text.alignment,
-                text.linebreak_behavior,
-                physical_node_size,
-=======
         for (node, text, text_layout_info, text_flags) in text_query.iter_mut() {
             queue_text(
                 &fonts,
                 &mut text_pipeline,
                 &mut font_atlas_warning,
->>>>>>> 86aaad74
                 &mut font_atlas_set_storage,
                 &mut texture_atlases,
                 &mut textures,
