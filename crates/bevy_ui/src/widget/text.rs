--- conflicted
+++ resolved
@@ -1,8 +1,4 @@
-<<<<<<< HEAD
-use crate::{ContentSize, Measure, Node, UiScale};
-=======
-use crate::{CalculatedSize, Measure, NodeSize, UiScale, Node};
->>>>>>> bd83803b
+use crate::{ContentSize, Measure, Node, NodeSize, UiScale};
 use bevy_asset::Assets;
 use bevy_ecs::{
     entity::Entity,
