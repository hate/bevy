--- conflicted
+++ resolved
@@ -1,9 +1,4 @@
-<<<<<<< HEAD
-
-use crate::{CalculatedSize, Style, UiScale, Val, Node, MeasureMode};
-=======
 use crate::{BasicMeasure, CalculatedSize, Node, Style, UiScale, Val};
->>>>>>> 8934a6f7
 use bevy_asset::Assets;
 use bevy_ecs::{
     entity::Entity,
@@ -45,13 +40,8 @@
     mut font_atlas_set_storage: ResMut<Assets<FontAtlasSet>>,
     mut text_pipeline: ResMut<TextPipeline>,
     mut text_queries: ParamSet<(
-<<<<<<< HEAD
         Query<Entity, Or<(Changed<Text>, Changed<Node>)>>,
         Query<Entity, (With<Text>, With<Node>)>,
-=======
-        Query<Entity, Or<(Changed<Text>, Changed<Node>, Changed<Style>)>>,
-        Query<Entity, (With<Text>, With<Style>)>,
->>>>>>> 8934a6f7
         Query<(
             &Node,
             &Text,
@@ -241,9 +231,7 @@
                 Err(e @ TextError::FailedToAddGlyph(_)) => {
                     panic!("Fatal error when processing text: {e}.");
                 }
-<<<<<<< HEAD
             };
-=======
                 Ok(info) => {
                     calculated_size.measure = Box::new(BasicMeasure {
                         size: Vec2::new(
@@ -259,7 +247,6 @@
                     }
                 }
             }
->>>>>>> 8934a6f7
         }
     }
 
