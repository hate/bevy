--- conflicted
+++ resolved
@@ -19,17 +19,6 @@
     (value as f64 * factor) as f32
 }
 
-<<<<<<< HEAD
-/// Defines how `min_size`, `size`, and `max_size` affects the bounds of a text
-/// block.
-pub fn text_constraint(min_size: Val, size: Val, max_size: Val, scale_factor: f64) -> f32 {
-    // Needs support for percentages
-    match (min_size, size, max_size) {
-        (_, _, Val::Px(max)) => scale_value(max, scale_factor),
-        (Val::Px(min), _, _) => scale_value(min, scale_factor),
-        (Val::Auto, Val::Px(size), Val::Auto) => scale_value(size, scale_factor),
-        _ => f32::MAX,
-=======
 #[derive(Clone)]
 pub struct TextMeasure {
     pub min_content: Vec2,
@@ -147,7 +136,6 @@
                 }
             };
         }
->>>>>>> 91a05d2c
     }
     *queued_text = new_queue;
 }
