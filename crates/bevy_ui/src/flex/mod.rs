--- conflicted
+++ resolved
@@ -87,62 +87,60 @@
         let taffy_style = convert::from_style(scale_factor, style);
         let m = calculated_size.measure.dyn_clone();
         let measure = taffy::node::MeasureFunc::Boxed(Box::new(
-<<<<<<< HEAD
-            move |constraints: Size<Option<f32>>, available: Size<AvailableSpace>| {
-                let mut size = Size {
-                    width: (scale_factor * calculated_size.size.x as f64) as f32,
-                    height: (scale_factor * calculated_size.size.y as f64) as f32,
-                };
-                let min_size = Size {
-                    width: (scale_factor * calculated_size.min_size.x as f64) as f32,
-                    height: (scale_factor * calculated_size.min_size.y as f64) as f32,
-                };
-                let max_size = Size {
-                    width: (scale_factor * calculated_size.max_size.x as f64) as f32,
-                    height: (scale_factor * calculated_size.max_size.y as f64) as f32,
-                };
-                let ideal_height = (scale_factor * calculated_size.ideal_height as f64) as f32;                
-                let out = match calculated_size.mode {
-                    crate::MeasureMode::PreserveAspectRatio => {
-                        match (constraints.width, constraints.height) {
-                            (None, None) => {}
-                            (Some(width), None) => {
-                                size.height = width * size.height / size.width;
-                                size.width = width;
-                            }
-                            (None, Some(height)) => {
-                                size.width = height * size.width / size.height;
-                                size.height = height;
-                            }
-                            (Some(width), Some(height)) => {
-                                size.width = width;
-                                size.height = height;
-                            }
-                        }
-                        size
-                    },
-                crate::MeasureMode::Text => {
-                    measure_text(constraints, size, min_size, max_size, ideal_height, available)
-                },
-                    crate::MeasureMode::Fill => {
-                        match (constraints.width, constraints.height) {
-                            (None, None) => {}
-                            (Some(width), None) => {
-                                size.width = width;
-                            }
-                            (None, Some(height)) => {
-                                size.height = height;
-                            }
-                            (Some(width), Some(height)) => {
-                                size.width = width;
-                                size.height = height;
-                            }
-                        }
-                        size
-                    },
-                };
-                out
-=======
+            // move |constraints: Size<Option<f32>>, available: Size<AvailableSpace>| {
+            //     let mut size = Size {
+            //         width: (scale_factor * calculated_size.size.x as f64) as f32,
+            //         height: (scale_factor * calculated_size.size.y as f64) as f32,
+            //     };
+            //     let min_size = Size {
+            //         width: (scale_factor * calculated_size.min_size.x as f64) as f32,
+            //         height: (scale_factor * calculated_size.min_size.y as f64) as f32,
+            //     };
+            //     let max_size = Size {
+            //         width: (scale_factor * calculated_size.max_size.x as f64) as f32,
+            //         height: (scale_factor * calculated_size.max_size.y as f64) as f32,
+            //     };
+            //     let ideal_height = (scale_factor * calculated_size.ideal_height as f64) as f32;                
+            //     let out = match calculated_size.mode {
+            //         crate::MeasureMode::PreserveAspectRatio => {
+            //             match (constraints.width, constraints.height) {
+            //                 (None, None) => {}
+            //                 (Some(width), None) => {
+            //                     size.height = width * size.height / size.width;
+            //                     size.width = width;
+            //                 }
+            //                 (None, Some(height)) => {
+            //                     size.width = height * size.width / size.height;
+            //                     size.height = height;
+            //                 }
+            //                 (Some(width), Some(height)) => {
+            //                     size.width = width;
+            //                     size.height = height;
+            //                 }
+            //             }
+            //             size
+            //         },
+            //     crate::MeasureMode::Text => {
+            //         measure_text(constraints, size, min_size, max_size, ideal_height, available)
+            //     },
+            //         crate::MeasureMode::Fill => {
+            //             match (constraints.width, constraints.height) {
+            //                 (None, None) => {}
+            //                 (Some(width), None) => {
+            //                     size.width = width;
+            //                 }
+            //                 (None, Some(height)) => {
+            //                     size.height = height;
+            //                 }
+            //                 (Some(width), Some(height)) => {
+            //                     size.width = width;
+            //                     size.height = height;
+            //                 }
+            //             }
+            //             size
+            //         },
+            //     };
+            //     out
             move |constraints: Size<Option<f32>>, available_space: Size<AvailableSpace>| {
                 let size = m.measure(
                     constraints.width.map(|w| (w as f64 / scale_factor) as f32),
@@ -164,7 +162,7 @@
                     width: (size.x as f64 * scale_factor) as f32,
                     height: (size.y as f64 * scale_factor) as f32,
                 }
->>>>>>> 8934a6f7
+
             },
         ));
         if let Some(taffy_node) = self.entity_to_taffy.get(&entity) {
