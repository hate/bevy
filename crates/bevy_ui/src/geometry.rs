--- conflicted
+++ resolved
@@ -59,7 +59,6 @@
     pub bottom: T,
 }
 
-<<<<<<< HEAD
 impl UiRect {
     pub const DEFAULT: Self = Self {
         left: Val::Px(0.),
@@ -69,13 +68,6 @@
     };
 
     /// Creates a new [`UiRect`] from the values specified.
-=======
-impl<T> UiRect<T>
-where
-    UiRect<T>: Default,
-    T: Default + Copy + Clone + PartialEq,
-{
->>>>>>> d5582245
     ///
     /// # Example
     ///
