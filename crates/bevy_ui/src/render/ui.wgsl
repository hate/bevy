--- conflicted
+++ resolved
@@ -15,13 +15,7 @@
     @location(2) @interpolate(flat) size: vec2<f32>,
     @location(3) @interpolate(flat) flags: u32,
     @location(4) @interpolate(flat) radius: vec4<f32>,    
-    @location(5) @interpolate(flat) border: vec4<f32>,    
-<<<<<<< HEAD
-    @location(6) border_color: vec4<f32>,
-    // position relative to the center of the rectangle
-    @location(7) point: vec2<f32>,
-=======
->>>>>>> 1543c9b7
+    @location(5) @interpolate(flat) thickness: vec4<f32>,    
     @builtin(position) position: vec4<f32>,
 };
 
@@ -33,11 +27,7 @@
     @location(3) flags: u32,
     // x = top right, y = bottom right, z = bottom left, w = top left
     @location(4) radius: vec4<f32>,
-<<<<<<< HEAD
-    // x = left width, y = top width, z = right width, w = bottom width
-=======
->>>>>>> 1543c9b7
-    @location(5) border: vec4<f32>,
+    @location(5) thickness: vec4<f32>,
     @location(6) size: vec2<f32>,
     @location(7) border_color: vec4<f32>,
 ) -> VertexOutput {
@@ -49,13 +39,7 @@
     out.flags = flags;
     out.radius = radius;
     out.size = size;
-    out.border = border;
-<<<<<<< HEAD
-
-    // Multiplying by 0.49999 instead of 0.5 is a hack that stops borders stepping across a pixel when they go directly through the center. Should be a better way to fix this?
-    out.point = (vertex_uv - vec2<f32>(0.49999)) * size;
-=======
->>>>>>> 1543c9b7
+    out.thickness = thickness;
     return out;
 }
 
@@ -116,99 +100,29 @@
     
     r = min(max(r, vec4<f32>(0.0)), vec4<f32>(min));
 
-<<<<<<< HEAD
     return sd_rounded_box(inner_point, inner_size, r);
-=======
-fn sd_rounded_border(point: vec2<f32>, size: vec2<f32>, radius: vec4<f32>, border: vec4<f32>) -> f32 {
-    let a = sd_rounded_rect(point, size, radius);
-    let b = sd_inset_rounded_rect(point, size, radius, border);
-    return max(a, -b);
->>>>>>> 1543c9b7
 }
 
 @fragment
 fn fragment(in: VertexOutput) -> @location(0) vec4<f32> {
-<<<<<<< HEAD
-    var internal_color = select(in.color, in.color * textureSample(sprite_texture, sprite_sampler, in.uv), (in.flags & TEXTURED_QUAD) != 0u);
-
-    // Distance from external border. Positive values inside.
-    let external_distance = sd_rounded_box(in.point, in.size, in.radius);
-
-    // Distance from internal border. Positive values inside.
-    let internal_distance = sd_inset_rounded_box(in.point, in.size, in.radius, in.border);
-
-    // Distance from border, positive values inside border.
-    let border = max(-internal_distance, external_distance);
-
-    // Distance from interior, positive values inside interior.
-    let interior = max(internal_distance, external_distance);
-    
-    // Distance from exterior, positive values outside node.
-    let exterior = -external_distance;
-
-    // Anti-aliasing
-    let fborder = 0.5 * fwidth(border);
-    let fexternal = 0.5 * fwidth(external_distance);
-    let p = smoothstep(-fborder, fborder, border);
-    let q = smoothstep(-fexternal, fexternal, external_distance);
-
-    if (in.flags & BOX_SHADOW) != 0u {
-        var rect_dist = 1.0 - sigmoid(sd_rounded_box(in.point,in.size,in.radius));
-        let color = in.color.rgb;
-        return vec4(color, in.color.a * rect_dist * 1.42);
+    // textureSample can only be called in unform control flow, not inside an if branch.
+    var color = textureSample(sprite_texture, sprite_sampler, in.uv);    
+    let point = (in.uv - vec2<f32>(0.5, 0.5)) * in.size;
+    switch in.mode {
+        // Textured rect
+        case default, 0u: {
+            let distance = sd_rounded_rect(point, in.size, in.radius);
+            return mix(in.color * color, vec4<f32>(0.0), smoothstep(-1.0, 1.0, distance));
+        }
+        // Untextured rect
+        case 1u: {
+            let distance = sd_rounded_rect(point, in.size, in.radius);
+            return mix(in.color, vec4<f32>(0.0), smoothstep(-1.0, 1.0, distance));
+        }
+        // Untextured border
+        case 2u: {
+            let distance = sd_rounded_border(point, in.size, in.radius, in.thickness);
+            return mix(in.color, vec4<f32>(0.0), smoothstep(-1.0, 1.0, distance));
+        }
     }
-
-    if interior < exterior {
-        if border < exterior {
-            return mix(in.border_color, internal_color, p);
-        } else {
-            let a = mix(0., internal_color.a, p);
-            return vec4<f32>(internal_color.rgb, a);
-=======
-    // textureSample can only be called in unform control flow, not inside an if branch.
-    let color = in.color * select(vec4<f32>(1.0), textureSample(sprite_texture, sprite_sampler, in.uv), in.mode == 0u);    
-    let point = (in.uv - vec2<f32>(0.5, 0.5)) * in.size;
-    var outer_radius : f32;
-    var inset: vec2<f32>;
-    if 0.0 < point.x {
-        if 0.0 < point.y {
-            outer_radius = in.radius.y;
-            inset = in.border.zw;
-        } else {
-            outer_radius = in.radius.x;
-            inset = in.border.zy;
-        }
-    } else {
-        if 0.0 < point.y {
-            outer_radius = in.radius.z;
-            inset = in.border.xw;
-        } else {
-            outer_radius = in.radius.w;
-            inset = in.border.xy;
->>>>>>> 1543c9b7
-        }
-    }    
-    let inner_radius = outer_radius - max(inset.x, inset.y);
-    let q = abs(point) - 0.5 * in.size + outer_radius;
-    let outer_distance = min(max(q.x, q.y), 0.0) + length(max(q, vec2(0.0, 0.0))) - outer_radius;
-    let p = point + 0.5 * (in.border.zw - in.border.xy);
-    let inner_size = in.size - in.border.xy - in.border.zw;
-    let q2 = abs(p) - 0.5 * inner_size + inner_radius;
-    let interior_distance = min(max(q2.x, q2.y), 0.0) + length(max(q2, vec2(0.0, 0.0))) - inner_radius;
-    let distance = select(outer_distance, max(outer_distance, -interior_distance), in.mode == 2u);
-    let f = 0.5 * fwidth(distance);
-    if  max(q.x, q.y) > 0.0  {
-        let a = mix(color.w, 0.0, smoothstep(-f, f, distance));
-        return vec4<f32>(color.xyz, a);
-    }
-
-<<<<<<< HEAD
-    var boundary_color = select(internal_color, in.border_color, border < interior);
-    let a = mix(boundary_color.a, 0., q);
-    return vec4<f32>(boundary_color.rgb, a);
-}
-=======
-    let a = mix(color.w, 0.0, step(0.0, distance));
-    return vec4<f32>(color.xyz, a);
-}
->>>>>>> 1543c9b7
+}