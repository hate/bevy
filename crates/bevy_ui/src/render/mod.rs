mod pipeline;
mod render_pass;

use bevy_core_pipeline::{core_2d::Camera2d, core_3d::Camera3d};
use bevy_hierarchy::Parent;
use bevy_render::view::Msaa;
use bevy_render::{ExtractSchedule, Render};
use bevy_window::{PrimaryWindow, Window};
pub use pipeline::*;
pub use render_pass::*;

use crate::UiStackIndex;
use crate::{
    prelude::UiCameraConfig, BackgroundColor, BorderColor, CalculatedClip, ContentSize, Node,
    Style, UiImage, UiScale, UiTextureAtlasImage, Val,
};

use bevy_app::prelude::*;
use bevy_asset::{load_internal_asset, AssetEvent, Assets, Handle, HandleUntyped};
use bevy_ecs::prelude::*;
use bevy_math::{Mat4, Rect, URect, UVec4, Vec2, Vec3, Vec4Swizzles};
use bevy_reflect::TypeUuid;
use bevy_render::texture::DEFAULT_IMAGE_HANDLE;
use bevy_render::{
    camera::Camera,
    color::Color,
    render_asset::RenderAssets,
    render_graph::{RenderGraph, RunGraphOnViewNode},
    render_phase::{sort_phase_system, AddRenderCommand, DrawFunctions, RenderPhase},
    render_resource::*,
    renderer::{RenderDevice, RenderQueue},
    texture::Image,
    view::{ComputedVisibility, ExtractedView, ViewUniforms},
    Extract, RenderApp, RenderSet,
};
use bevy_sprite::SpriteAssetEvents;
use bevy_sprite::TextureAtlas;
#[cfg(feature = "bevy_text")]
use bevy_text::{PositionedGlyph, Text, TextLayoutInfo};
use bevy_transform::components::GlobalTransform;
use bevy_utils::FloatOrd;
use bevy_utils::HashMap;
use bytemuck::{Pod, Zeroable};
use std::ops::Range;
use std::vec::Drain;

pub mod node {
    pub const UI_PASS_DRIVER: &str = "ui_pass_driver";
}

pub mod draw_ui_graph {
    pub const NAME: &str = "draw_ui";
    pub mod node {
        pub const UI_PASS: &str = "ui_pass";
    }
}

pub const UI_SHADER_HANDLE: HandleUntyped =
    HandleUntyped::weak_from_u64(Shader::TYPE_UUID, 13012847047162779583);

#[derive(Debug, Hash, PartialEq, Eq, Clone, SystemSet)]
pub enum RenderUiSystem {
    ExtractNode,
    ExtractAtlasNode,
}

pub fn build_ui_render(app: &mut App) {
    load_internal_asset!(app, UI_SHADER_HANDLE, "ui.wgsl", Shader::from_wgsl);

    let render_app = match app.get_sub_app_mut(RenderApp) {
        Ok(render_app) => render_app,
        Err(_) => return,
    };

    render_app
        .init_resource::<SpecializedRenderPipelines<UiPipeline>>()
        .init_resource::<UiImageBindGroups>()
        .init_resource::<UiMeta>()
        .init_resource::<ExtractedUiNodes>()
        .init_resource::<DrawFunctions<TransparentUi>>()
        .add_render_command::<TransparentUi, DrawUi>()
        .add_systems(
            ExtractSchedule,
            (
                extract_default_ui_camera_view::<Camera2d>,
                extract_default_ui_camera_view::<Camera3d>,
                extract_uinodes.in_set(RenderUiSystem::ExtractNode),
                extract_atlas_uinodes
                    .in_set(RenderUiSystem::ExtractAtlasNode)
                    .after(RenderUiSystem::ExtractNode),
                extract_uinode_borders.after(RenderUiSystem::ExtractAtlasNode),
                #[cfg(feature = "bevy_text")]
                extract_text_uinodes.after(RenderUiSystem::ExtractAtlasNode),
            ),
        )
        .add_systems(
            Render,
            (
                prepare_uinodes.in_set(RenderSet::Prepare),
                queue_uinodes.in_set(RenderSet::Queue),
                sort_phase_system::<TransparentUi>.in_set(RenderSet::PhaseSort),
            ),
        );

    // Render graph
    let ui_graph_2d = get_ui_graph(render_app);
    let ui_graph_3d = get_ui_graph(render_app);
    let mut graph = render_app.world.resource_mut::<RenderGraph>();

    if let Some(graph_2d) = graph.get_sub_graph_mut(bevy_core_pipeline::core_2d::graph::NAME) {
        graph_2d.add_sub_graph(draw_ui_graph::NAME, ui_graph_2d);
        graph_2d.add_node(
            draw_ui_graph::node::UI_PASS,
            RunGraphOnViewNode::new(draw_ui_graph::NAME),
        );
        graph_2d.add_node_edge(
            bevy_core_pipeline::core_2d::graph::node::MAIN_PASS,
            draw_ui_graph::node::UI_PASS,
        );
        graph_2d.add_node_edge(
            bevy_core_pipeline::core_2d::graph::node::END_MAIN_PASS_POST_PROCESSING,
            draw_ui_graph::node::UI_PASS,
        );
        graph_2d.add_node_edge(
            draw_ui_graph::node::UI_PASS,
            bevy_core_pipeline::core_2d::graph::node::UPSCALING,
        );
    }

    if let Some(graph_3d) = graph.get_sub_graph_mut(bevy_core_pipeline::core_3d::graph::NAME) {
        graph_3d.add_sub_graph(draw_ui_graph::NAME, ui_graph_3d);
        graph_3d.add_node(
            draw_ui_graph::node::UI_PASS,
            RunGraphOnViewNode::new(draw_ui_graph::NAME),
        );
        graph_3d.add_node_edge(
            bevy_core_pipeline::core_3d::graph::node::END_MAIN_PASS,
            draw_ui_graph::node::UI_PASS,
        );
        graph_3d.add_node_edge(
            bevy_core_pipeline::core_3d::graph::node::END_MAIN_PASS_POST_PROCESSING,
            draw_ui_graph::node::UI_PASS,
        );
        graph_3d.add_node_edge(
            draw_ui_graph::node::UI_PASS,
            bevy_core_pipeline::core_3d::graph::node::UPSCALING,
        );
    }
}

fn get_ui_graph(render_app: &mut App) -> RenderGraph {
    let ui_pass_node = UiPassNode::new(&mut render_app.world);
    let mut ui_graph = RenderGraph::default();
    ui_graph.add_node(draw_ui_graph::node::UI_PASS, ui_pass_node);
    ui_graph
}

pub struct ExtractedUiNode {
    pub transform: Mat4,
    pub color: Color,
    pub rect: Rect,
    pub image: Handle<Image>,
    pub atlas_size: Option<Vec2>,
    pub clip: Option<Rect>,
    pub flip_x: bool,
    pub flip_y: bool,
}

struct ExtractedSpan {
    stack_index: u32,
    range: Range<u32>,
}

impl ExtractedSpan {
    #[inline]
    pub fn range(&self) -> Range<usize> {
        self.range.start as usize .. self.range.end as usize
    }
}

#[derive(Resource, Default)]
pub struct ExtractedUiNodes {
<<<<<<< HEAD
    pub uinodes: Vec<Vec<ExtractedUiNode>>,
}

impl ExtractedUiNodes {
    /// Retrieves the next empty `ExtractedUiNode` buffer. If none exists, creates one before returning it.
    pub fn next_buffer(&mut self) -> &mut Vec<ExtractedUiNode> {
        let empty_index = self.uinodes.iter().position(|uinodes| uinodes.is_empty());
        match empty_index {
            Some(idx) => &mut self.uinodes[idx],
            None => {
                self.uinodes.push(vec![]);
                self.uinodes.last_mut().unwrap()
            }
        }
    }

    fn drain<'a>(&'a mut self) -> ExtractedUiNodesDrainingIterator<'a> {
        let mut drains: Vec<_> = self
            .uinodes
            .iter_mut()
            .filter(|uinodes| !uinodes.is_empty())
            .map(|uinodes| uinodes.drain(..))
            .collect();
        let next_uinodes = drains.iter_mut().map(|uinodes| uinodes.next()).collect();
        ExtractedUiNodesDrainingIterator {
            next_uinodes,
            uinodes: drains,
        }
    }
}

struct ExtractedUiNodesDrainingIterator<'a> {
    next_uinodes: Vec<Option<ExtractedUiNode>>,
    uinodes: Vec<Drain<'a, ExtractedUiNode>>,
}

impl<'a> Iterator for ExtractedUiNodesDrainingIterator<'a> {
    type Item = ExtractedUiNode;

    fn next(&mut self) -> Option<Self::Item> {
        let mut min_stack_index = usize::MAX;
        let mut n = usize::MAX;
        for (i, node) in self.next_uinodes.iter().enumerate() {
            if let Some(node) = node {
                if node.stack_index < min_stack_index {
                    n = i;
                    min_stack_index = node.stack_index;
                }
            }
        }

        if n < usize::MAX {
            std::mem::replace(&mut self.next_uinodes[n], self.uinodes[n].next())
        } else {
            None
        }
=======
    spans: Vec<ExtractedSpan>,
    uinodes: Vec<ExtractedUiNode>,
}

impl ExtractedUiNodes {
    /// Add a single `ExtractedUiNode` for rendering.
    pub fn push_node(&mut self, stack_index: u32, item: ExtractedUiNode) {
        self.spans.push(ExtractedSpan {
            stack_index,
            range: self.uinodes.len() as u32..(self.uinodes.len() + 1) as u32,
        });
        self.uinodes.push(item);
    }

    /// Add multiple `ExtractedUiNode`s for rendering.
    pub fn push_nodes(&mut self, stack_index: u32, items: impl Iterator<Item = ExtractedUiNode>) {
        let start = self.uinodes.len() as u32;
        self.uinodes.extend(items);
        self.spans.push(ExtractedSpan {
            stack_index,
            range: start..self.uinodes.len() as u32,
        });
    }

    /// Clear the buffers
    fn clear(&mut self) {
        self.spans.clear();
        self.uinodes.clear();
>>>>>>> e44278eb
    }
}

pub fn extract_atlas_uinodes(
    mut extracted_uinodes: ResMut<ExtractedUiNodes>,
    images: Extract<Res<Assets<Image>>>,
    texture_atlases: Extract<Res<Assets<TextureAtlas>>>,
    uinode_query: Extract<
        Query<
            (
                &UiStackIndex,
                &Node,
                &GlobalTransform,
                &BackgroundColor,
                &ComputedVisibility,
                Option<&CalculatedClip>,
                &Handle<TextureAtlas>,
                &UiTextureAtlasImage,
            ),
            Without<UiImage>,
        >,
    >,
) {
<<<<<<< HEAD
    let output_buffer = extracted_uinodes.next_buffer();
    for (stack_index, entity) in ui_stack.uinodes.iter().enumerate() {
        if let Ok((uinode, transform, color, visibility, clip, texture_atlas_handle, atlas_image)) =
            uinode_query.get(*entity)
        {
            // Skip invisible and completely transparent nodes
            if !visibility.is_visible() || color.0.a() == 0.0 {
                continue;
            }

            let (mut atlas_rect, mut atlas_size, image) =
                if let Some(texture_atlas) = texture_atlases.get(texture_atlas_handle) {
                    let atlas_rect = *texture_atlas
                        .textures
                        .get(atlas_image.index)
                        .unwrap_or_else(|| {
                            panic!(
                                "Atlas index {:?} does not exist for texture atlas handle {:?}.",
                                atlas_image.index,
                                texture_atlas_handle.id(),
                            )
                        });
                    (
                        atlas_rect,
                        texture_atlas.size,
                        texture_atlas.texture.clone(),
                    )
                } else {
                    // Atlas not present in assets resource (should this warn the user?)
                    continue;
                };
=======
    for (
        stack_index,
        uinode,
        transform,
        color,
        visibility,
        clip,
        texture_atlas_handle,
        atlas_image,
    ) in uinode_query.iter()
    {
        // Skip invisible and completely transparent nodes
        if !visibility.is_visible() || color.0.a() == 0.0 {
            continue;
        }
>>>>>>> e44278eb

        let (mut atlas_rect, mut atlas_size, image) =
            if let Some(texture_atlas) = texture_atlases.get(texture_atlas_handle) {
                let atlas_rect = *texture_atlas
                    .textures
                    .get(atlas_image.index)
                    .unwrap_or_else(|| {
                        panic!(
                            "Atlas index {:?} does not exist for texture atlas handle {:?}.",
                            atlas_image.index,
                            texture_atlas_handle.id(),
                        )
                    });
                (
                    atlas_rect,
                    texture_atlas.size,
                    texture_atlas.texture.clone(),
                )
            } else {
                // Atlas not present in assets resource (should this warn the user?)
                continue;
            };

        // Skip loading images
        if !images.contains(&image) {
            continue;
        }

<<<<<<< HEAD
            output_buffer.push(ExtractedUiNode {
                stack_index,
=======
        let scale = uinode.size() / atlas_rect.size();
        atlas_rect.min *= scale;
        atlas_rect.max *= scale;
        atlas_size *= scale;

        extracted_uinodes.push_node(
            stack_index.0,
            ExtractedUiNode {
>>>>>>> e44278eb
                transform: transform.compute_matrix(),
                color: color.0,
                rect: atlas_rect,
                clip: clip.map(|clip| clip.clip),
                image,
                atlas_size: Some(atlas_size),
                flip_x: atlas_image.flip_x,
                flip_y: atlas_image.flip_y,
            },
        );
    }
}

fn resolve_border_thickness(value: Val, parent_width: f32, viewport_size: Vec2) -> f32 {
    match value {
        Val::Auto => 0.,
        Val::Px(px) => px.max(0.),
        Val::Percent(percent) => (parent_width * percent / 100.).max(0.),
        Val::Vw(percent) => (viewport_size.x * percent / 100.).max(0.),
        Val::Vh(percent) => (viewport_size.y * percent / 100.).max(0.),
        Val::VMin(percent) => (viewport_size.min_element() * percent / 100.).max(0.),
        Val::VMax(percent) => (viewport_size.max_element() * percent / 100.).max(0.),
    }
}

pub fn extract_uinode_borders(
    mut extracted_uinodes: ResMut<ExtractedUiNodes>,
    windows: Extract<Query<&Window, With<PrimaryWindow>>>,
    ui_scale: Extract<Res<UiScale>>,
    uinode_query: Extract<
        Query<
            (
                &UiStackIndex,
                &Node,
                &GlobalTransform,
                &Style,
                &BorderColor,
                Option<&Parent>,
                &ComputedVisibility,
                Option<&CalculatedClip>,
            ),
            Without<ContentSize>,
        >,
    >,
    parent_node_query: Extract<Query<&Node, With<Parent>>>,
) {
    let output_buffer = extracted_uinodes.next_buffer();
    let image = bevy_render::texture::DEFAULT_IMAGE_HANDLE.typed();

    let ui_logical_viewport_size = windows
        .get_single()
        .map(|window| Vec2::new(window.resolution.width(), window.resolution.height()))
        .unwrap_or(Vec2::ZERO)
        // The logical window resolution returned by `Window` only takes into account the window scale factor and not `UiScale`,
        // so we have to divide by `UiScale` to get the size of the UI viewport.
        / ui_scale.scale as f32;

    for (stack_index, node, global_transform, style, border_color, parent, visibility, clip) in
        uinode_query.iter()
    {
        // Skip invisible borders
        if !visibility.is_visible()
            || border_color.0.a() == 0.0
            || node.size().x <= 0.
            || node.size().y <= 0.
        {
            continue;
        }

        // Both vertical and horizontal percentage border values are calculated based on the width of the parent node
        // <https://developer.mozilla.org/en-US/docs/Web/CSS/border-width>
        let parent_width = parent
            .and_then(|parent| parent_node_query.get(parent.get()).ok())
            .map(|parent_node| parent_node.size().x)
            .unwrap_or(ui_logical_viewport_size.x);
        let left =
            resolve_border_thickness(style.border.left, parent_width, ui_logical_viewport_size);
        let right =
            resolve_border_thickness(style.border.right, parent_width, ui_logical_viewport_size);
        let top =
            resolve_border_thickness(style.border.top, parent_width, ui_logical_viewport_size);
        let bottom =
            resolve_border_thickness(style.border.bottom, parent_width, ui_logical_viewport_size);

        // Calculate the border rects, ensuring no overlap.
        // The border occupies the space between the node's bounding rect and the node's bounding rect inset in each direction by the node's corresponding border value.
        let max = 0.5 * node.size();
        let min = -max;
        let inner_min = min + Vec2::new(left, top);
        let inner_max = (max - Vec2::new(right, bottom)).max(inner_min);
        let border_rects = [
            // Left border
            Rect {
                min,
                max: Vec2::new(inner_min.x, max.y),
            },
            // Right border
            Rect {
                min: Vec2::new(inner_max.x, min.y),
                max,
            },
            // Top border
            Rect {
                min: Vec2::new(inner_min.x, min.y),
                max: Vec2::new(inner_max.x, inner_min.y),
            },
            // Bottom border
            Rect {
                min: Vec2::new(inner_min.x, inner_max.y),
                max: Vec2::new(inner_max.x, max.y),
            },
        ];

<<<<<<< HEAD
            for edge in border_rects {
                if edge.min.x < edge.max.x && edge.min.y < edge.max.y {
                    output_buffer.push(ExtractedUiNode {
                        stack_index,
=======
        let transform = global_transform.compute_matrix();
        extracted_uinodes.push_nodes(
            stack_index.0,
            border_rects
                .into_iter()
                .filter(|edge| edge.min.x < edge.max.x && edge.min.y < edge.max.y)
                .map(|edge| {
                    ExtractedUiNode {
>>>>>>> e44278eb
                        // This translates the uinode's transform to the center of the current border rectangle
                        transform: transform * Mat4::from_translation(edge.center().extend(0.)),
                        color: border_color.0,
                        rect: Rect {
                            max: edge.size(),
                            ..Default::default()
                        },
                        image: image.clone_weak(),
                        atlas_size: None,
                        clip: clip.map(|clip| clip.clip),
                        flip_x: false,
                        flip_y: false,
                    }
                }),
        );
    }
}

pub fn extract_uinodes(
    mut extracted_uinodes: ResMut<ExtractedUiNodes>,
    images: Extract<Res<Assets<Image>>>,
    uinode_query: Extract<
        Query<
            (
                &UiStackIndex,
                &Node,
                &GlobalTransform,
                &BackgroundColor,
                Option<&UiImage>,
                &ComputedVisibility,
                Option<&CalculatedClip>,
            ),
            Without<UiTextureAtlasImage>,
        >,
    >,
) {
<<<<<<< HEAD
    let output_buffer = extracted_uinodes.next_buffer();
    for (stack_index, entity) in ui_stack.uinodes.iter().enumerate() {
        if let Ok((uinode, transform, color, maybe_image, visibility, clip)) =
            uinode_query.get(*entity)
        {
            // Skip invisible and completely transparent nodes
            if !visibility.is_visible() || color.0.a() == 0.0 {
=======
    for (stack_index, uinode, transform, color, maybe_image, visibility, clip) in
        uinode_query.iter()
    {
        // Skip invisible and completely transparent nodes
        if !visibility.is_visible() || color.0.a() == 0.0 {
            continue;
        }

        let (image, flip_x, flip_y) = if let Some(image) = maybe_image {
            // Skip loading images
            if !images.contains(&image.texture) {
>>>>>>> e44278eb
                continue;
            }
            (image.texture.clone_weak(), image.flip_x, image.flip_y)
        } else {
            (DEFAULT_IMAGE_HANDLE.typed(), false, false)
        };

<<<<<<< HEAD
            let (image, flip_x, flip_y) = if let Some(image) = maybe_image {
                // Skip loading images
                if !images.contains(&image.texture) {
                    continue;
                }
                (image.texture.clone_weak(), image.flip_x, image.flip_y)
            } else {
                (DEFAULT_IMAGE_HANDLE.typed(), false, false)
            };

            output_buffer.push(ExtractedUiNode {
                stack_index,
=======
        extracted_uinodes.push_node(
            stack_index.0,
            ExtractedUiNode {
>>>>>>> e44278eb
                transform: transform.compute_matrix(),
                color: color.0,
                rect: Rect {
                    min: Vec2::ZERO,
                    max: uinode.calculated_size,
                },
                clip: clip.map(|clip| clip.clip),
                image,
                atlas_size: None,
                flip_x,
                flip_y,
            },
        );
    }
}

/// The UI camera is "moved back" by this many units (plus the [`UI_CAMERA_TRANSFORM_OFFSET`]) and also has a view
/// distance of this many units. This ensures that with a left-handed projection,
/// as ui elements are "stacked on top of each other", they are within the camera's view
/// and have room to grow.
// TODO: Consider computing this value at runtime based on the maximum z-value.
const UI_CAMERA_FAR: f32 = 1000.0;

// This value is subtracted from the far distance for the camera's z-position to ensure nodes at z == 0.0 are rendered
// TODO: Evaluate if we still need this.
const UI_CAMERA_TRANSFORM_OFFSET: f32 = -0.1;

#[derive(Component)]
pub struct DefaultCameraView(pub Entity);

pub fn extract_default_ui_camera_view<T: Component>(
    mut commands: Commands,
    ui_scale: Extract<Res<UiScale>>,
    query: Extract<Query<(Entity, &Camera, Option<&UiCameraConfig>), With<T>>>,
) {
    let scale = (ui_scale.scale as f32).recip();
    for (entity, camera, camera_ui) in &query {
        // ignore cameras with disabled ui
        if matches!(camera_ui, Some(&UiCameraConfig { show_ui: false, .. })) {
            continue;
        }
        if let (
            Some(logical_size),
            Some(URect {
                min: physical_origin,
                ..
            }),
            Some(physical_size),
        ) = (
            camera.logical_viewport_size(),
            camera.physical_viewport_rect(),
            camera.physical_viewport_size(),
        ) {
            // use a projection matrix with the origin in the top left instead of the bottom left that comes with OrthographicProjection
            let projection_matrix = Mat4::orthographic_rh(
                0.0,
                logical_size.x * scale,
                logical_size.y * scale,
                0.0,
                0.0,
                UI_CAMERA_FAR,
            );
            let default_camera_view = commands
                .spawn(ExtractedView {
                    projection: projection_matrix,
                    transform: GlobalTransform::from_xyz(
                        0.0,
                        0.0,
                        UI_CAMERA_FAR + UI_CAMERA_TRANSFORM_OFFSET,
                    ),
                    view_projection: None,
                    hdr: camera.hdr,
                    viewport: UVec4::new(
                        physical_origin.x,
                        physical_origin.y,
                        physical_size.x,
                        physical_size.y,
                    ),
                    color_grading: Default::default(),
                })
                .id();
            commands.get_or_spawn(entity).insert((
                DefaultCameraView(default_camera_view),
                RenderPhase::<TransparentUi>::default(),
            ));
        }
    }
}

#[cfg(feature = "bevy_text")]
pub fn extract_text_uinodes(
    mut extracted_uinodes: ResMut<ExtractedUiNodes>,
    texture_atlases: Extract<Res<Assets<TextureAtlas>>>,
    windows: Extract<Query<&Window, With<PrimaryWindow>>>,
    ui_scale: Extract<Res<UiScale>>,
    uinode_query: Extract<
        Query<(
            &UiStackIndex,
            &Node,
            &GlobalTransform,
            &Text,
            &TextLayoutInfo,
            &ComputedVisibility,
            Option<&CalculatedClip>,
        )>,
    >,
) {
    let output_buffer = extracted_uinodes.next_buffer();
    // TODO: Support window-independent UI scale: https://github.com/bevyengine/bevy/issues/5621
    let scale_factor = windows
        .get_single()
        .map(|window| window.resolution.scale_factor())
        .unwrap_or(1.0)
        * ui_scale.scale;

    let inverse_scale_factor = (scale_factor as f32).recip();

<<<<<<< HEAD
    for (stack_index, entity) in ui_stack.uinodes.iter().enumerate() {
        if let Ok((uinode, global_transform, text, text_layout_info, visibility, clip)) =
            uinode_query.get(*entity)
        {
            // Skip if not visible or if size is set to zero (e.g. when a parent is set to `Display::None`)
            if !visibility.is_visible() || uinode.size().x == 0. || uinode.size().y == 0. {
                continue;
            }
            let transform = global_transform.compute_matrix()
                * Mat4::from_translation(-0.5 * uinode.size().extend(0.));

            let mut color = Color::WHITE;
            let mut current_section = usize::MAX;
            for PositionedGlyph {
                position,
                atlas_info,
                section_index,
                ..
            } in &text_layout_info.glyphs
            {
                if *section_index != current_section {
                    color = text.sections[*section_index].style.color.as_rgba_linear();
                    current_section = *section_index;
                }
                let atlas = texture_atlases.get(&atlas_info.texture_atlas).unwrap();

                let mut rect = atlas.textures[atlas_info.glyph_index];
                rect.min *= inverse_scale_factor;
                rect.max *= inverse_scale_factor;
                output_buffer.push(ExtractedUiNode {
                    stack_index,
                    transform: transform
                        * Mat4::from_translation(position.extend(0.) * inverse_scale_factor),
                    color,
                    rect,
                    image: atlas.texture.clone_weak(),
                    atlas_size: Some(atlas.size * inverse_scale_factor),
                    clip: clip.map(|clip| clip.clip),
                    flip_x: false,
                    flip_y: false,
                });
            }
=======
    for (stack_index, uinode, global_transform, text, text_layout_info, visibility, clip) in
        uinode_query.iter()
    {
        // Skip if not visible or if size is set to zero (e.g. when a parent is set to `Display::None`)
        if !visibility.is_visible() || uinode.size().x == 0. || uinode.size().y == 0. {
            continue;
>>>>>>> e44278eb
        }
        let transform = global_transform.compute_matrix()
            * Mat4::from_translation(-0.5 * uinode.size().extend(0.));

        let mut color = Color::WHITE;
        let mut current_section = usize::MAX;
        extracted_uinodes.push_nodes(
            stack_index.0,
            text_layout_info.glyphs.iter().map(
                |PositionedGlyph {
                     position,
                     atlas_info,
                     section_index,
                     ..
                 }| {
                    if *section_index != current_section {
                        color = text.sections[*section_index].style.color.as_rgba_linear();
                        current_section = *section_index;
                    }
                    let atlas = texture_atlases.get(&atlas_info.texture_atlas).unwrap();

                    let mut rect = atlas.textures[atlas_info.glyph_index];
                    rect.min *= inverse_scale_factor;
                    rect.max *= inverse_scale_factor;
                    ExtractedUiNode {
                        transform: transform
                            * Mat4::from_translation(position.extend(0.) * inverse_scale_factor),
                        color,
                        rect,
                        image: atlas.texture.clone_weak(),
                        atlas_size: Some(atlas.size * inverse_scale_factor),
                        clip: clip.map(|clip| clip.clip),
                        flip_x: false,
                        flip_y: false,
                    }
                },
            ),
        );
    }
}

#[repr(C)]
#[derive(Copy, Clone, Pod, Zeroable)]
struct UiVertex {
    pub position: [f32; 3],
    pub uv: [f32; 2],
    pub color: [f32; 4],
    pub mode: u32,
}

#[derive(Resource)]
pub struct UiMeta {
    vertices: BufferVec<UiVertex>,
    view_bind_group: Option<BindGroup>,
}

impl Default for UiMeta {
    fn default() -> Self {
        Self {
            vertices: BufferVec::new(BufferUsages::VERTEX),
            view_bind_group: None,
        }
    }
}

const QUAD_VERTEX_POSITIONS: [Vec3; 4] = [
    Vec3::new(-0.5, -0.5, 0.0),
    Vec3::new(0.5, -0.5, 0.0),
    Vec3::new(0.5, 0.5, 0.0),
    Vec3::new(-0.5, 0.5, 0.0),
];

const QUAD_INDICES: [usize; 6] = [0, 2, 3, 0, 1, 2];

#[derive(Component)]
pub struct UiBatch {
    pub range: Range<u32>,
    pub image: Handle<Image>,
    pub z: f32,
}

const TEXTURED_QUAD: u32 = 0;
const UNTEXTURED_QUAD: u32 = 1;

pub fn prepare_uinodes(
    mut commands: Commands,
    render_device: Res<RenderDevice>,
    render_queue: Res<RenderQueue>,
    mut ui_meta: ResMut<UiMeta>,
    mut extracted_uinodes: ResMut<ExtractedUiNodes>,
) {
    ui_meta.vertices.clear();

<<<<<<< HEAD
=======
    extracted_uinodes
        .spans
        .sort_by_key(|extracted_index| extracted_index.stack_index);

>>>>>>> e44278eb
    let mut start = 0;
    let mut end = 0;
    let mut current_batch_image = DEFAULT_IMAGE_HANDLE.typed();
    let mut last_z = 0.0;
    let is_textured = |image: &Handle<Image>| image.id() != DEFAULT_IMAGE_HANDLE.id();

<<<<<<< HEAD
    #[inline]
    fn is_textured(image: &Handle<Image>) -> bool {
        image.id() != DEFAULT_IMAGE_HANDLE.id()
    }

    for extracted_uinode in extracted_uinodes.drain() {
        let mode = if is_textured(&extracted_uinode.image) {
            if current_batch_image.id() != extracted_uinode.image.id() {
                if is_textured(&current_batch_image) && start != end {
                    commands.spawn(UiBatch {
                        range: start..end,
                        image: current_batch_image,
                        z: last_z,
                    });
                    start = end;
=======
    for extracted_span in &extracted_uinodes.spans {
        for extracted_uinode in
            &extracted_uinodes.uinodes[extracted_span.range()]
        {
            let mode = if is_textured(&extracted_uinode.image) {
                if current_batch_image.id() != extracted_uinode.image.id() {
                    if is_textured(&current_batch_image) && start != end {
                        commands.spawn(UiBatch {
                            range: start..end,
                            image: current_batch_image,
                            z: last_z,
                        });
                        start = end;
                    }
                    current_batch_image = extracted_uinode.image.clone_weak();
>>>>>>> e44278eb
                }
                TEXTURED_QUAD
            } else {
                // Untextured `UiBatch`es are never spawned within the loop.
                // If all the `extracted_uinodes` are untextured a single untextured UiBatch will be spawned after the loop terminates.
                UNTEXTURED_QUAD
            };

            let mut uinode_rect = extracted_uinode.rect;

            let rect_size = uinode_rect.size().extend(1.0);

            // Specify the corners of the node
            let positions = QUAD_VERTEX_POSITIONS
                .map(|pos| (extracted_uinode.transform * (pos * rect_size).extend(1.)).xyz());

            // Calculate the effect of clipping
            // Note: this won't work with rotation/scaling, but that's much more complex (may need more that 2 quads)
            let mut positions_diff = if let Some(clip) = extracted_uinode.clip {
                [
                    Vec2::new(
                        f32::max(clip.min.x - positions[0].x, 0.),
                        f32::max(clip.min.y - positions[0].y, 0.),
                    ),
                    Vec2::new(
                        f32::min(clip.max.x - positions[1].x, 0.),
                        f32::max(clip.min.y - positions[1].y, 0.),
                    ),
                    Vec2::new(
                        f32::min(clip.max.x - positions[2].x, 0.),
                        f32::min(clip.max.y - positions[2].y, 0.),
                    ),
                    Vec2::new(
                        f32::max(clip.min.x - positions[3].x, 0.),
                        f32::min(clip.max.y - positions[3].y, 0.),
                    ),
                ]
            } else {
                [Vec2::ZERO; 4]
            };

            let positions_clipped = [
                positions[0] + positions_diff[0].extend(0.),
                positions[1] + positions_diff[1].extend(0.),
                positions[2] + positions_diff[2].extend(0.),
                positions[3] + positions_diff[3].extend(0.),
            ];

            let transformed_rect_size = extracted_uinode.transform.transform_vector3(rect_size);

            // Don't try to cull nodes that have a rotation
            // In a rotation around the Z-axis, this value is 0.0 for an angle of 0.0 or π
            // In those two cases, the culling check can proceed normally as corners will be on
            // horizontal / vertical lines
            // For all other angles, bypass the culling check
            // This does not properly handles all rotations on all axis
            if extracted_uinode.transform.x_axis[1] == 0.0 {
                // Cull nodes that are completely clipped
                if positions_diff[0].x - positions_diff[1].x >= transformed_rect_size.x
                    || positions_diff[1].y - positions_diff[2].y >= transformed_rect_size.y
                {
                    continue;
                }
            }
            let uvs = if mode == UNTEXTURED_QUAD {
                [Vec2::ZERO, Vec2::X, Vec2::ONE, Vec2::Y]
            } else {
                let atlas_extent = extracted_uinode.atlas_size.unwrap_or(uinode_rect.max);
                if extracted_uinode.flip_x {
                    std::mem::swap(&mut uinode_rect.max.x, &mut uinode_rect.min.x);
                    positions_diff[0].x *= -1.;
                    positions_diff[1].x *= -1.;
                    positions_diff[2].x *= -1.;
                    positions_diff[3].x *= -1.;
                }
                if extracted_uinode.flip_y {
                    std::mem::swap(&mut uinode_rect.max.y, &mut uinode_rect.min.y);
                    positions_diff[0].y *= -1.;
                    positions_diff[1].y *= -1.;
                    positions_diff[2].y *= -1.;
                    positions_diff[3].y *= -1.;
                }
                [
                    Vec2::new(
                        uinode_rect.min.x + positions_diff[0].x,
                        uinode_rect.min.y + positions_diff[0].y,
                    ),
                    Vec2::new(
                        uinode_rect.max.x + positions_diff[1].x,
                        uinode_rect.min.y + positions_diff[1].y,
                    ),
                    Vec2::new(
                        uinode_rect.max.x + positions_diff[2].x,
                        uinode_rect.max.y + positions_diff[2].y,
                    ),
                    Vec2::new(
                        uinode_rect.min.x + positions_diff[3].x,
                        uinode_rect.max.y + positions_diff[3].y,
                    ),
                ]
                .map(|pos| pos / atlas_extent)
            };

            let color = extracted_uinode.color.as_linear_rgba_f32();
            for i in QUAD_INDICES {
                ui_meta.vertices.push(UiVertex {
                    position: positions_clipped[i].into(),
                    uv: uvs[i].into(),
                    color,
                    mode,
                });
            }

            last_z = extracted_uinode.transform.w_axis[2];
            end += QUAD_INDICES.len() as u32;
        }
    }

    // if start != end, there is one last batch to process
    if start != end {
        commands.spawn(UiBatch {
            range: start..end,
            image: current_batch_image,
            z: last_z,
        });
    }

    ui_meta.vertices.write_buffer(&render_device, &render_queue);

    extracted_uinodes.clear();
}

#[derive(Resource, Default)]
pub struct UiImageBindGroups {
    pub values: HashMap<Handle<Image>, BindGroup>,
}

#[allow(clippy::too_many_arguments)]
pub fn queue_uinodes(
    draw_functions: Res<DrawFunctions<TransparentUi>>,
    render_device: Res<RenderDevice>,
    mut ui_meta: ResMut<UiMeta>,
    view_uniforms: Res<ViewUniforms>,
    ui_pipeline: Res<UiPipeline>,
    mut pipelines: ResMut<SpecializedRenderPipelines<UiPipeline>>,
    pipeline_cache: Res<PipelineCache>,
    mut image_bind_groups: ResMut<UiImageBindGroups>,
    gpu_images: Res<RenderAssets<Image>>,
    ui_batches: Query<(Entity, &UiBatch)>,
    mut views: Query<(&ExtractedView, &mut RenderPhase<TransparentUi>)>,
    events: Res<SpriteAssetEvents>,
    msaa: Res<Msaa>,
) {
    // If an image has changed, the GpuImage has (probably) changed
    for event in &events.images {
        match event {
            AssetEvent::Created { .. } => None,
            AssetEvent::Modified { handle } | AssetEvent::Removed { handle } => {
                image_bind_groups.values.remove(handle)
            }
        };
    }

    if let Some(view_binding) = view_uniforms.uniforms.binding() {
        ui_meta.view_bind_group = Some(render_device.create_bind_group(&BindGroupDescriptor {
            entries: &[BindGroupEntry {
                binding: 0,
                resource: view_binding,
            }],
            label: Some("ui_view_bind_group"),
            layout: &ui_pipeline.view_layout,
        }));
        let draw_ui_function = draw_functions.read().id::<DrawUi>();
        for (view, mut transparent_phase) in &mut views {
            let pipeline = pipelines.specialize(
                &pipeline_cache,
                &ui_pipeline,
                UiPipelineKey {
                    hdr: view.hdr,
                    msaa_samples: msaa.samples(),
                },
            );
            for (entity, batch) in &ui_batches {
                image_bind_groups
                    .values
                    .entry(batch.image.clone_weak())
                    .or_insert_with(|| {
                        let gpu_image = gpu_images.get(&batch.image).unwrap();
                        render_device.create_bind_group(&BindGroupDescriptor {
                            entries: &[
                                BindGroupEntry {
                                    binding: 0,
                                    resource: BindingResource::TextureView(&gpu_image.texture_view),
                                },
                                BindGroupEntry {
                                    binding: 1,
                                    resource: BindingResource::Sampler(&gpu_image.sampler),
                                },
                            ],
                            label: Some("ui_material_bind_group"),
                            layout: &ui_pipeline.image_layout,
                        })
                    });
                transparent_phase.add(TransparentUi {
                    draw_function: draw_ui_function,
                    pipeline,
                    entity,
                    sort_key: FloatOrd(batch.z),
                });
            }
        }
    }
}<|MERGE_RESOLUTION|>--- conflicted
+++ resolved
@@ -180,64 +180,6 @@
 
 #[derive(Resource, Default)]
 pub struct ExtractedUiNodes {
-<<<<<<< HEAD
-    pub uinodes: Vec<Vec<ExtractedUiNode>>,
-}
-
-impl ExtractedUiNodes {
-    /// Retrieves the next empty `ExtractedUiNode` buffer. If none exists, creates one before returning it.
-    pub fn next_buffer(&mut self) -> &mut Vec<ExtractedUiNode> {
-        let empty_index = self.uinodes.iter().position(|uinodes| uinodes.is_empty());
-        match empty_index {
-            Some(idx) => &mut self.uinodes[idx],
-            None => {
-                self.uinodes.push(vec![]);
-                self.uinodes.last_mut().unwrap()
-            }
-        }
-    }
-
-    fn drain<'a>(&'a mut self) -> ExtractedUiNodesDrainingIterator<'a> {
-        let mut drains: Vec<_> = self
-            .uinodes
-            .iter_mut()
-            .filter(|uinodes| !uinodes.is_empty())
-            .map(|uinodes| uinodes.drain(..))
-            .collect();
-        let next_uinodes = drains.iter_mut().map(|uinodes| uinodes.next()).collect();
-        ExtractedUiNodesDrainingIterator {
-            next_uinodes,
-            uinodes: drains,
-        }
-    }
-}
-
-struct ExtractedUiNodesDrainingIterator<'a> {
-    next_uinodes: Vec<Option<ExtractedUiNode>>,
-    uinodes: Vec<Drain<'a, ExtractedUiNode>>,
-}
-
-impl<'a> Iterator for ExtractedUiNodesDrainingIterator<'a> {
-    type Item = ExtractedUiNode;
-
-    fn next(&mut self) -> Option<Self::Item> {
-        let mut min_stack_index = usize::MAX;
-        let mut n = usize::MAX;
-        for (i, node) in self.next_uinodes.iter().enumerate() {
-            if let Some(node) = node {
-                if node.stack_index < min_stack_index {
-                    n = i;
-                    min_stack_index = node.stack_index;
-                }
-            }
-        }
-
-        if n < usize::MAX {
-            std::mem::replace(&mut self.next_uinodes[n], self.uinodes[n].next())
-        } else {
-            None
-        }
-=======
     spans: Vec<ExtractedSpan>,
     uinodes: Vec<ExtractedUiNode>,
 }
@@ -266,7 +208,6 @@
     fn clear(&mut self) {
         self.spans.clear();
         self.uinodes.clear();
->>>>>>> e44278eb
     }
 }
 
@@ -290,39 +231,6 @@
         >,
     >,
 ) {
-<<<<<<< HEAD
-    let output_buffer = extracted_uinodes.next_buffer();
-    for (stack_index, entity) in ui_stack.uinodes.iter().enumerate() {
-        if let Ok((uinode, transform, color, visibility, clip, texture_atlas_handle, atlas_image)) =
-            uinode_query.get(*entity)
-        {
-            // Skip invisible and completely transparent nodes
-            if !visibility.is_visible() || color.0.a() == 0.0 {
-                continue;
-            }
-
-            let (mut atlas_rect, mut atlas_size, image) =
-                if let Some(texture_atlas) = texture_atlases.get(texture_atlas_handle) {
-                    let atlas_rect = *texture_atlas
-                        .textures
-                        .get(atlas_image.index)
-                        .unwrap_or_else(|| {
-                            panic!(
-                                "Atlas index {:?} does not exist for texture atlas handle {:?}.",
-                                atlas_image.index,
-                                texture_atlas_handle.id(),
-                            )
-                        });
-                    (
-                        atlas_rect,
-                        texture_atlas.size,
-                        texture_atlas.texture.clone(),
-                    )
-                } else {
-                    // Atlas not present in assets resource (should this warn the user?)
-                    continue;
-                };
-=======
     for (
         stack_index,
         uinode,
@@ -338,7 +246,6 @@
         if !visibility.is_visible() || color.0.a() == 0.0 {
             continue;
         }
->>>>>>> e44278eb
 
         let (mut atlas_rect, mut atlas_size, image) =
             if let Some(texture_atlas) = texture_atlases.get(texture_atlas_handle) {
@@ -367,10 +274,6 @@
             continue;
         }
 
-<<<<<<< HEAD
-            output_buffer.push(ExtractedUiNode {
-                stack_index,
-=======
         let scale = uinode.size() / atlas_rect.size();
         atlas_rect.min *= scale;
         atlas_rect.max *= scale;
@@ -379,7 +282,6 @@
         extracted_uinodes.push_node(
             stack_index.0,
             ExtractedUiNode {
->>>>>>> e44278eb
                 transform: transform.compute_matrix(),
                 color: color.0,
                 rect: atlas_rect,
@@ -493,12 +395,6 @@
             },
         ];
 
-<<<<<<< HEAD
-            for edge in border_rects {
-                if edge.min.x < edge.max.x && edge.min.y < edge.max.y {
-                    output_buffer.push(ExtractedUiNode {
-                        stack_index,
-=======
         let transform = global_transform.compute_matrix();
         extracted_uinodes.push_nodes(
             stack_index.0,
@@ -507,7 +403,6 @@
                 .filter(|edge| edge.min.x < edge.max.x && edge.min.y < edge.max.y)
                 .map(|edge| {
                     ExtractedUiNode {
->>>>>>> e44278eb
                         // This translates the uinode's transform to the center of the current border rectangle
                         transform: transform * Mat4::from_translation(edge.center().extend(0.)),
                         color: border_color.0,
@@ -544,15 +439,6 @@
         >,
     >,
 ) {
-<<<<<<< HEAD
-    let output_buffer = extracted_uinodes.next_buffer();
-    for (stack_index, entity) in ui_stack.uinodes.iter().enumerate() {
-        if let Ok((uinode, transform, color, maybe_image, visibility, clip)) =
-            uinode_query.get(*entity)
-        {
-            // Skip invisible and completely transparent nodes
-            if !visibility.is_visible() || color.0.a() == 0.0 {
-=======
     for (stack_index, uinode, transform, color, maybe_image, visibility, clip) in
         uinode_query.iter()
     {
@@ -564,7 +450,6 @@
         let (image, flip_x, flip_y) = if let Some(image) = maybe_image {
             // Skip loading images
             if !images.contains(&image.texture) {
->>>>>>> e44278eb
                 continue;
             }
             (image.texture.clone_weak(), image.flip_x, image.flip_y)
@@ -572,24 +457,9 @@
             (DEFAULT_IMAGE_HANDLE.typed(), false, false)
         };
 
-<<<<<<< HEAD
-            let (image, flip_x, flip_y) = if let Some(image) = maybe_image {
-                // Skip loading images
-                if !images.contains(&image.texture) {
-                    continue;
-                }
-                (image.texture.clone_weak(), image.flip_x, image.flip_y)
-            } else {
-                (DEFAULT_IMAGE_HANDLE.typed(), false, false)
-            };
-
-            output_buffer.push(ExtractedUiNode {
-                stack_index,
-=======
         extracted_uinodes.push_node(
             stack_index.0,
             ExtractedUiNode {
->>>>>>> e44278eb
                 transform: transform.compute_matrix(),
                 color: color.0,
                 rect: Rect {
@@ -707,57 +577,12 @@
 
     let inverse_scale_factor = (scale_factor as f32).recip();
 
-<<<<<<< HEAD
-    for (stack_index, entity) in ui_stack.uinodes.iter().enumerate() {
-        if let Ok((uinode, global_transform, text, text_layout_info, visibility, clip)) =
-            uinode_query.get(*entity)
-        {
-            // Skip if not visible or if size is set to zero (e.g. when a parent is set to `Display::None`)
-            if !visibility.is_visible() || uinode.size().x == 0. || uinode.size().y == 0. {
-                continue;
-            }
-            let transform = global_transform.compute_matrix()
-                * Mat4::from_translation(-0.5 * uinode.size().extend(0.));
-
-            let mut color = Color::WHITE;
-            let mut current_section = usize::MAX;
-            for PositionedGlyph {
-                position,
-                atlas_info,
-                section_index,
-                ..
-            } in &text_layout_info.glyphs
-            {
-                if *section_index != current_section {
-                    color = text.sections[*section_index].style.color.as_rgba_linear();
-                    current_section = *section_index;
-                }
-                let atlas = texture_atlases.get(&atlas_info.texture_atlas).unwrap();
-
-                let mut rect = atlas.textures[atlas_info.glyph_index];
-                rect.min *= inverse_scale_factor;
-                rect.max *= inverse_scale_factor;
-                output_buffer.push(ExtractedUiNode {
-                    stack_index,
-                    transform: transform
-                        * Mat4::from_translation(position.extend(0.) * inverse_scale_factor),
-                    color,
-                    rect,
-                    image: atlas.texture.clone_weak(),
-                    atlas_size: Some(atlas.size * inverse_scale_factor),
-                    clip: clip.map(|clip| clip.clip),
-                    flip_x: false,
-                    flip_y: false,
-                });
-            }
-=======
     for (stack_index, uinode, global_transform, text, text_layout_info, visibility, clip) in
         uinode_query.iter()
     {
         // Skip if not visible or if size is set to zero (e.g. when a parent is set to `Display::None`)
         if !visibility.is_visible() || uinode.size().x == 0. || uinode.size().y == 0. {
             continue;
->>>>>>> e44278eb
         }
         let transform = global_transform.compute_matrix()
             * Mat4::from_translation(-0.5 * uinode.size().extend(0.));
@@ -851,36 +676,16 @@
 ) {
     ui_meta.vertices.clear();
 
-<<<<<<< HEAD
-=======
     extracted_uinodes
         .spans
         .sort_by_key(|extracted_index| extracted_index.stack_index);
 
->>>>>>> e44278eb
     let mut start = 0;
     let mut end = 0;
     let mut current_batch_image = DEFAULT_IMAGE_HANDLE.typed();
     let mut last_z = 0.0;
     let is_textured = |image: &Handle<Image>| image.id() != DEFAULT_IMAGE_HANDLE.id();
 
-<<<<<<< HEAD
-    #[inline]
-    fn is_textured(image: &Handle<Image>) -> bool {
-        image.id() != DEFAULT_IMAGE_HANDLE.id()
-    }
-
-    for extracted_uinode in extracted_uinodes.drain() {
-        let mode = if is_textured(&extracted_uinode.image) {
-            if current_batch_image.id() != extracted_uinode.image.id() {
-                if is_textured(&current_batch_image) && start != end {
-                    commands.spawn(UiBatch {
-                        range: start..end,
-                        image: current_batch_image,
-                        z: last_z,
-                    });
-                    start = end;
-=======
     for extracted_span in &extracted_uinodes.spans {
         for extracted_uinode in
             &extracted_uinodes.uinodes[extracted_span.range()]
@@ -896,7 +701,6 @@
                         start = end;
                     }
                     current_batch_image = extracted_uinode.image.clone_weak();
->>>>>>> e44278eb
                 }
                 TEXTURED_QUAD
             } else {
