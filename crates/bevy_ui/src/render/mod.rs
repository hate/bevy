--- conflicted
+++ resolved
@@ -169,13 +169,8 @@
     pub image: Handle<Image>,
     pub atlas_size: Option<Vec2>,
     pub clip: Option<Rect>,
-<<<<<<< HEAD
     pub orientation: Orientation,
     pub scale_factor: f32,
-=======
-    pub flip_x: bool,
-    pub flip_y: bool,
->>>>>>> 3ec87e49
 }
 
 #[derive(Resource, Default)]
@@ -207,18 +202,13 @@
             if !visibility.is_visible() || color.0.a() == 0.0 {
                 continue;
             }
-<<<<<<< HEAD
+
             let (image, orientation) = if let Some(image) = maybe_image {
-                (image.texture.clone_weak(), image.orientation)
-=======
-
-            let (image, flip_x, flip_y) = if let Some(image) = maybe_image {
-                // Skip loading images
+            // Skip loading images
                 if !images.contains(&image.texture) {
                     continue;
                 }
-                (image.texture.clone_weak(), image.flip_x, image.flip_y)
->>>>>>> 3ec87e49
+                (image.texture.clone_weak(), image.orientation)
             } else {
                 (
                     DEFAULT_IMAGE_HANDLE.typed().clone_weak(),
@@ -237,13 +227,8 @@
                 image,
                 atlas_size: None,
                 clip: clip.map(|clip| clip.clip),
-<<<<<<< HEAD
                 orientation,
                 scale_factor,
-=======
-                flip_x,
-                flip_y,
->>>>>>> 3ec87e49
             });
         }
     }
@@ -376,13 +361,9 @@
                     image: texture,
                     atlas_size,
                     clip: clip.map(|clip| clip.clip),
-<<<<<<< HEAD
+
                     orientation: Orientation::North,
                     scale_factor,
-=======
-                    flip_x: false,
-                    flip_y: false,
->>>>>>> 3ec87e49
                 });
             }
         }
