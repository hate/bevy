mod pipeline;
mod render_pass;

use bevy_core_pipeline::{core_2d::Camera2d, core_3d::Camera3d};
use bevy_hierarchy::Parent;
use bevy_render::{ExtractSchedule, Render};
#[cfg(feature = "bevy_text")]
use bevy_window::{PrimaryWindow, Window};
pub use pipeline::*;
pub use render_pass::*;

<<<<<<< HEAD
use crate::UiScale;
use crate::{prelude::UiCameraConfig, BackgroundColor, CalculatedClip, Node, UiImage, UiStack};
=======
use crate::UiTextureAtlasImage;
use crate::{
    prelude::UiCameraConfig, BackgroundColor, BorderColor, CalculatedClip, Node, UiImage, UiStack,
};
use crate::{ContentSize, Style, Val};
>>>>>>> 910f9847
use bevy_app::prelude::*;
use bevy_asset::{load_internal_asset, AssetEvent, Assets, Handle, HandleUntyped};
use bevy_ecs::prelude::*;
use bevy_math::{Mat4, Rect, UVec4, Vec2, Vec3, Vec4Swizzles};
use bevy_reflect::TypeUuid;
use bevy_render::texture::DEFAULT_IMAGE_HANDLE;
use bevy_render::{
    camera::Camera,
    color::Color,
    render_asset::RenderAssets,
    render_graph::{RenderGraph, RunGraphOnViewNode},
    render_phase::{sort_phase_system, AddRenderCommand, DrawFunctions, RenderPhase},
    render_resource::*,
    renderer::{RenderDevice, RenderQueue},
    texture::Image,
    view::{ComputedVisibility, ExtractedView, ViewUniforms},
    Extract, RenderApp, RenderSet,
};
use bevy_sprite::SpriteAssetEvents;
#[cfg(feature = "bevy_text")]
use bevy_sprite::TextureAtlas;
#[cfg(feature = "bevy_text")]
use bevy_text::{PositionedGlyph, Text, TextLayoutInfo};
use bevy_transform::components::GlobalTransform;
use bevy_utils::FloatOrd;
use bevy_utils::HashMap;
use bytemuck::{Pod, Zeroable};
use std::ops::Range;

pub mod node {
    pub const UI_PASS_DRIVER: &str = "ui_pass_driver";
}

pub mod draw_ui_graph {
    pub const NAME: &str = "draw_ui";
    pub mod node {
        pub const UI_PASS: &str = "ui_pass";
    }
}

pub const UI_SHADER_HANDLE: HandleUntyped =
    HandleUntyped::weak_from_u64(Shader::TYPE_UUID, 13012847047162779583);

#[derive(Debug, Hash, PartialEq, Eq, Clone, SystemSet)]
pub enum RenderUiSystem {
    ExtractNode,
}

pub fn build_ui_render(app: &mut App) {
    load_internal_asset!(app, UI_SHADER_HANDLE, "ui.wgsl", Shader::from_wgsl);

    let render_app = match app.get_sub_app_mut(RenderApp) {
        Ok(render_app) => render_app,
        Err(_) => return,
    };

    render_app
        .init_resource::<SpecializedRenderPipelines<UiPipeline>>()
        .init_resource::<UiImageBindGroups>()
        .init_resource::<UiMeta>()
        .init_resource::<ExtractedUiNodes>()
        .init_resource::<DrawFunctions<TransparentUi>>()
        .add_render_command::<TransparentUi, DrawUi>()
        .add_systems(
            ExtractSchedule,
            (
                extract_default_ui_camera_view::<Camera2d>,
                extract_default_ui_camera_view::<Camera3d>,
                extract_uinodes.in_set(RenderUiSystem::ExtractNode),
                extract_atlas_uinodes.after(RenderUiSystem::ExtractNode),
                extract_uinode_borders.after(RenderUiSystem::ExtractNode),
                #[cfg(feature = "bevy_text")]
                extract_text_uinodes.after(RenderUiSystem::ExtractNode),
            ),
        )
        .add_systems(
            Render,
            (
                prepare_uinodes.in_set(RenderSet::Prepare),
                queue_uinodes.in_set(RenderSet::Queue),
                sort_phase_system::<TransparentUi>.in_set(RenderSet::PhaseSort),
            ),
        );

    // Render graph
    let ui_graph_2d = get_ui_graph(render_app);
    let ui_graph_3d = get_ui_graph(render_app);
    let mut graph = render_app.world.resource_mut::<RenderGraph>();

    if let Some(graph_2d) = graph.get_sub_graph_mut(bevy_core_pipeline::core_2d::graph::NAME) {
        graph_2d.add_sub_graph(draw_ui_graph::NAME, ui_graph_2d);
        graph_2d.add_node(
            draw_ui_graph::node::UI_PASS,
            RunGraphOnViewNode::new(draw_ui_graph::NAME),
        );
        graph_2d.add_node_edge(
            bevy_core_pipeline::core_2d::graph::node::MAIN_PASS,
            draw_ui_graph::node::UI_PASS,
        );
        graph_2d.add_node_edge(
            bevy_core_pipeline::core_2d::graph::node::END_MAIN_PASS_POST_PROCESSING,
            draw_ui_graph::node::UI_PASS,
        );
        graph_2d.add_node_edge(
            draw_ui_graph::node::UI_PASS,
            bevy_core_pipeline::core_2d::graph::node::UPSCALING,
        );
    }

    if let Some(graph_3d) = graph.get_sub_graph_mut(bevy_core_pipeline::core_3d::graph::NAME) {
        graph_3d.add_sub_graph(draw_ui_graph::NAME, ui_graph_3d);
        graph_3d.add_node(
            draw_ui_graph::node::UI_PASS,
            RunGraphOnViewNode::new(draw_ui_graph::NAME),
        );
        graph_3d.add_node_edge(
            bevy_core_pipeline::core_3d::graph::node::END_MAIN_PASS,
            draw_ui_graph::node::UI_PASS,
        );
        graph_3d.add_node_edge(
            bevy_core_pipeline::core_3d::graph::node::END_MAIN_PASS_POST_PROCESSING,
            draw_ui_graph::node::UI_PASS,
        );
        graph_3d.add_node_edge(
            draw_ui_graph::node::UI_PASS,
            bevy_core_pipeline::core_3d::graph::node::UPSCALING,
        );
    }
}

fn get_ui_graph(render_app: &mut App) -> RenderGraph {
    let ui_pass_node = UiPassNode::new(&mut render_app.world);
    let mut ui_graph = RenderGraph::default();
    ui_graph.add_node(draw_ui_graph::node::UI_PASS, ui_pass_node);
    ui_graph
}

pub struct ExtractedUiNode {
    pub stack_index: usize,
    pub transform: Mat4,
    pub color: Color,
    pub rect: Rect,
    pub image: Handle<Image>,
    pub atlas_size: Option<Vec2>,
    pub clip: Option<Rect>,
    pub flip_x: bool,
    pub flip_y: bool,
}

#[derive(Resource, Default)]
pub struct ExtractedUiNodes {
    pub uinodes: Vec<ExtractedUiNode>,
}

pub fn extract_atlas_uinodes(
    mut extracted_uinodes: ResMut<ExtractedUiNodes>,
    images: Extract<Res<Assets<Image>>>,
    texture_atlases: Extract<Res<Assets<TextureAtlas>>>,

    ui_stack: Extract<Res<UiStack>>,
    uinode_query: Extract<
        Query<
            (
                &Node,
                &GlobalTransform,
                &BackgroundColor,
                &ComputedVisibility,
                Option<&CalculatedClip>,
                &Handle<TextureAtlas>,
                &UiTextureAtlasImage,
            ),
            Without<UiImage>,
        >,
    >,
) {
    for (stack_index, entity) in ui_stack.uinodes.iter().enumerate() {
        if let Ok((uinode, transform, color, visibility, clip, texture_atlas_handle, atlas_image)) =
            uinode_query.get(*entity)
        {
            // Skip invisible and completely transparent nodes
            if !visibility.is_visible() || color.0.a() == 0.0 {
                continue;
            }

            let (mut atlas_rect, mut atlas_size, image) =
                if let Some(texture_atlas) = texture_atlases.get(texture_atlas_handle) {
                    let atlas_rect = *texture_atlas
                        .textures
                        .get(atlas_image.index)
                        .unwrap_or_else(|| {
                            panic!(
                                "Atlas index {:?} does not exist for texture atlas handle {:?}.",
                                atlas_image.index,
                                texture_atlas_handle.id(),
                            )
                        });
                    (
                        atlas_rect,
                        texture_atlas.size,
                        texture_atlas.texture.clone(),
                    )
                } else {
                    // Atlas not present in assets resource (should this warn the user?)
                    continue;
                };

            // Skip loading images
            if !images.contains(&image) {
                continue;
            }

            let scale = uinode.size() / atlas_rect.size();
            atlas_rect.min *= scale;
            atlas_rect.max *= scale;
            atlas_size *= scale;

            extracted_uinodes.uinodes.push(ExtractedUiNode {
                stack_index,
                transform: transform.compute_matrix(),
                color: color.0,
                rect: atlas_rect,
                clip: clip.map(|clip| clip.clip),
                image,
                atlas_size: Some(atlas_size),
                flip_x: atlas_image.flip_x,
                flip_y: atlas_image.flip_y,
            });
        }
    }
}

fn resolve_border_thickness(value: Val, parent_width: f32, viewport_size: Vec2) -> f32 {
    match value {
        Val::Auto => 0.,
        Val::Px(px) => px.max(0.),
        Val::Percent(percent) => (parent_width * percent / 100.).max(0.),
        Val::Vw(percent) => (viewport_size.x * percent / 100.).max(0.),
        Val::Vh(percent) => (viewport_size.y * percent / 100.).max(0.),
        Val::VMin(percent) => (viewport_size.min_element() * percent / 100.).max(0.),
        Val::VMax(percent) => (viewport_size.max_element() * percent / 100.).max(0.),
    }
}

pub fn extract_uinode_borders(
    mut extracted_uinodes: ResMut<ExtractedUiNodes>,
    windows: Extract<Query<&Window, With<PrimaryWindow>>>,
    ui_stack: Extract<Res<UiStack>>,
    uinode_query: Extract<
        Query<
            (
                &Node,
                &GlobalTransform,
                &Style,
                &BorderColor,
                Option<&Parent>,
                &ComputedVisibility,
                Option<&CalculatedClip>,
            ),
            Without<ContentSize>,
        >,
    >,
    parent_node_query: Extract<Query<&Node, With<Parent>>>,
) {
    let image = bevy_render::texture::DEFAULT_IMAGE_HANDLE.typed();

    let viewport_size = windows
        .get_single()
        .map(|window| Vec2::new(window.resolution.width(), window.resolution.height()))
        .unwrap_or(Vec2::ZERO);

    for (stack_index, entity) in ui_stack.uinodes.iter().enumerate() {
        if let Ok((node, global_transform, style, border_color, parent, visibility, clip)) =
            uinode_query.get(*entity)
        {
            // Skip invisible borders
            if !visibility.is_visible()
                || border_color.0.a() == 0.0
                || node.size().x <= 0.
                || node.size().y <= 0.
            {
                continue;
            }

            // Both vertical and horizontal percentage border values are calculated based on the width of the parent node
            // <https://developer.mozilla.org/en-US/docs/Web/CSS/border-width>
            let parent_width = parent
                .and_then(|parent| parent_node_query.get(parent.get()).ok())
                .map(|parent_node| parent_node.size().x)
                .unwrap_or(viewport_size.x);
            let left = resolve_border_thickness(style.border.left, parent_width, viewport_size);
            let right = resolve_border_thickness(style.border.right, parent_width, viewport_size);
            let top = resolve_border_thickness(style.border.top, parent_width, viewport_size);
            let bottom = resolve_border_thickness(style.border.bottom, parent_width, viewport_size);

            // Calculate the border rects, ensuring no overlap.
            // The border occupies the space between the node's bounding rect and the node's bounding rect inset in each direction by the node's corresponding border value.
            let max = 0.5 * node.size();
            let min = -max;
            let inner_min = min + Vec2::new(left, top);
            let inner_max = (max - Vec2::new(right, bottom)).max(inner_min);
            let border_rects = [
                // Left border
                Rect {
                    min,
                    max: Vec2::new(inner_min.x, max.y),
                },
                // Right border
                Rect {
                    min: Vec2::new(inner_max.x, min.y),
                    max,
                },
                // Top border
                Rect {
                    min: Vec2::new(inner_min.x, min.y),
                    max: Vec2::new(inner_max.x, inner_min.y),
                },
                // Bottom border
                Rect {
                    min: Vec2::new(inner_min.x, inner_max.y),
                    max: Vec2::new(inner_max.x, max.y),
                },
            ];

            let transform = global_transform.compute_matrix();

            for edge in border_rects {
                if edge.min.x < edge.max.x && edge.min.y < edge.max.y {
                    extracted_uinodes.uinodes.push(ExtractedUiNode {
                        stack_index,
                        // This translates the uinode's transform to the center of the current border rectangle
                        transform: transform * Mat4::from_translation(edge.center().extend(0.)),
                        color: border_color.0,
                        rect: Rect {
                            max: edge.size(),
                            ..Default::default()
                        },
                        image: image.clone_weak(),
                        atlas_size: None,
                        clip: clip.map(|clip| clip.clip),
                        flip_x: false,
                        flip_y: false,
                    });
                }
            }
        }
    }
}

pub fn extract_uinodes(
    mut extracted_uinodes: ResMut<ExtractedUiNodes>,
    images: Extract<Res<Assets<Image>>>,
    ui_stack: Extract<Res<UiStack>>,
    uinode_query: Extract<
        Query<
            (
                &Node,
                &GlobalTransform,
                &BackgroundColor,
                Option<&UiImage>,
                &ComputedVisibility,
                Option<&CalculatedClip>,
            ),
            Without<UiTextureAtlasImage>,
        >,
    >,
) {
    extracted_uinodes.uinodes.clear();

    for (stack_index, entity) in ui_stack.uinodes.iter().enumerate() {
        if let Ok((uinode, transform, color, maybe_image, visibility, clip)) =
            uinode_query.get(*entity)
        {
            // Skip invisible and completely transparent nodes
            if !visibility.is_visible() || color.0.a() == 0.0 {
                continue;
            }

            let (image, flip_x, flip_y) = if let Some(image) = maybe_image {
                // Skip loading images
                if !images.contains(&image.texture) {
                    continue;
                }
                (image.texture.clone_weak(), image.flip_x, image.flip_y)
            } else {
                (DEFAULT_IMAGE_HANDLE.typed().clone_weak(), false, false)
            };

            extracted_uinodes.uinodes.push(ExtractedUiNode {
                stack_index,
                transform: transform.compute_matrix(),
                color: color.0,
                rect: Rect {
                    min: Vec2::ZERO,
                    max: uinode.calculated_size,
                },
                clip: clip.map(|clip| clip.clip),
                image,
                atlas_size: None,
                flip_x,
                flip_y,
            });
        };
    }
}

/// The UI camera is "moved back" by this many units (plus the [`UI_CAMERA_TRANSFORM_OFFSET`]) and also has a view
/// distance of this many units. This ensures that with a left-handed projection,
/// as ui elements are "stacked on top of each other", they are within the camera's view
/// and have room to grow.
// TODO: Consider computing this value at runtime based on the maximum z-value.
const UI_CAMERA_FAR: f32 = 1000.0;

// This value is subtracted from the far distance for the camera's z-position to ensure nodes at z == 0.0 are rendered
// TODO: Evaluate if we still need this.
const UI_CAMERA_TRANSFORM_OFFSET: f32 = -0.1;

#[derive(Component)]
pub struct DefaultCameraView(pub Entity);

pub fn extract_default_ui_camera_view<T: Component>(
    mut commands: Commands,
    ui_scale: Extract<Res<UiScale>>,
    query: Extract<Query<(Entity, &Camera, Option<&UiCameraConfig>), With<T>>>,
) {
    let scale = (ui_scale.scale as f32).recip();
    for (entity, camera, camera_ui) in &query {
        // ignore cameras with disabled ui
        if matches!(camera_ui, Some(&UiCameraConfig { show_ui: false, .. })) {
            continue;
        }
        if let (Some(logical_size), Some((physical_origin, _)), Some(physical_size)) = (
            camera.logical_viewport_size(),
            camera.physical_viewport_rect(),
            camera.physical_viewport_size(),
        ) {
            // use a projection matrix with the origin in the top left instead of the bottom left that comes with OrthographicProjection
            let projection_matrix = Mat4::orthographic_rh(
                0.0,
                logical_size.x * scale,
                logical_size.y * scale,
                0.0,
                0.0,
                UI_CAMERA_FAR,
            );
            let default_camera_view = commands
                .spawn(ExtractedView {
                    projection: projection_matrix,
                    transform: GlobalTransform::from_xyz(
                        0.0,
                        0.0,
                        UI_CAMERA_FAR + UI_CAMERA_TRANSFORM_OFFSET,
                    ),
                    view_projection: None,
                    hdr: camera.hdr,
                    viewport: UVec4::new(
                        physical_origin.x,
                        physical_origin.y,
                        physical_size.x,
                        physical_size.y,
                    ),
                    color_grading: Default::default(),
                })
                .id();
            commands.get_or_spawn(entity).insert((
                DefaultCameraView(default_camera_view),
                RenderPhase::<TransparentUi>::default(),
            ));
        }
    }
}

#[cfg(feature = "bevy_text")]
pub fn extract_text_uinodes(
    mut extracted_uinodes: ResMut<ExtractedUiNodes>,
    texture_atlases: Extract<Res<Assets<TextureAtlas>>>,
    windows: Extract<Query<&Window, With<PrimaryWindow>>>,
    ui_stack: Extract<Res<UiStack>>,
    ui_scale: Extract<Res<UiScale>>,
    uinode_query: Extract<
        Query<(
            &Node,
            &GlobalTransform,
            &Text,
            &TextLayoutInfo,
            &ComputedVisibility,
            Option<&CalculatedClip>,
        )>,
    >,
) {
    // TODO: Support window-independent UI scale: https://github.com/bevyengine/bevy/issues/5621
    let scale_factor = windows
        .get_single()
        .map(|window| window.resolution.scale_factor())
        .unwrap_or(1.0)
        * ui_scale.scale;

    let inverse_scale_factor = (scale_factor as f32).recip();

    for (stack_index, entity) in ui_stack.uinodes.iter().enumerate() {
        if let Ok((uinode, global_transform, text, text_layout_info, visibility, clip)) =
            uinode_query.get(*entity)
        {
            // Skip if not visible or if size is set to zero (e.g. when a parent is set to `Display::None`)
            if !visibility.is_visible() || uinode.size().x == 0. || uinode.size().y == 0. {
                continue;
            }
            let transform = global_transform.compute_matrix()
                * Mat4::from_translation(-0.5 * uinode.size().extend(0.));

            let mut color = Color::WHITE;
            let mut current_section = usize::MAX;
            for PositionedGlyph {
                position,
                atlas_info,
                section_index,
                ..
            } in &text_layout_info.glyphs
            {
                if *section_index != current_section {
                    color = text.sections[*section_index].style.color.as_rgba_linear();
                    current_section = *section_index;
                }
                let atlas = texture_atlases.get(&atlas_info.texture_atlas).unwrap();

                let mut rect = atlas.textures[atlas_info.glyph_index];
                rect.min *= inverse_scale_factor;
                rect.max *= inverse_scale_factor;
                extracted_uinodes.uinodes.push(ExtractedUiNode {
                    stack_index,
                    transform: transform
                        * Mat4::from_translation(position.extend(0.) * inverse_scale_factor),
                    color,
                    rect,
                    image: atlas.texture.clone_weak(),
                    atlas_size: Some(atlas.size * inverse_scale_factor),
                    clip: clip.map(|clip| clip.clip),
                    flip_x: false,
                    flip_y: false,
                });
            }
        }
    }
}

#[repr(C)]
#[derive(Copy, Clone, Pod, Zeroable)]
struct UiVertex {
    pub position: [f32; 3],
    pub uv: [f32; 2],
    pub color: [f32; 4],
}

#[derive(Resource)]
pub struct UiMeta {
    vertices: BufferVec<UiVertex>,
    view_bind_group: Option<BindGroup>,
}

impl Default for UiMeta {
    fn default() -> Self {
        Self {
            vertices: BufferVec::new(BufferUsages::VERTEX),
            view_bind_group: None,
        }
    }
}

const QUAD_VERTEX_POSITIONS: [Vec3; 4] = [
    Vec3::new(-0.5, -0.5, 0.0),
    Vec3::new(0.5, -0.5, 0.0),
    Vec3::new(0.5, 0.5, 0.0),
    Vec3::new(-0.5, 0.5, 0.0),
];

const QUAD_INDICES: [usize; 6] = [0, 2, 3, 0, 1, 2];

#[derive(Component)]
pub struct UiBatch {
    pub range: Range<u32>,
    pub image: Handle<Image>,
    pub z: f32,
}

pub fn prepare_uinodes(
    mut commands: Commands,
    render_device: Res<RenderDevice>,
    render_queue: Res<RenderQueue>,
    mut ui_meta: ResMut<UiMeta>,
    mut extracted_uinodes: ResMut<ExtractedUiNodes>,
) {
    ui_meta.vertices.clear();

    // sort by ui stack index, starting from the deepest node
    extracted_uinodes
        .uinodes
        .sort_by_key(|node| node.stack_index);

    let mut start = 0;
    let mut end = 0;
    let mut current_batch_handle = Default::default();
    let mut last_z = 0.0;
    for extracted_uinode in &extracted_uinodes.uinodes {
        if current_batch_handle != extracted_uinode.image {
            if start != end {
                commands.spawn(UiBatch {
                    range: start..end,
                    image: current_batch_handle,
                    z: last_z,
                });
                start = end;
            }
            current_batch_handle = extracted_uinode.image.clone_weak();
        }

        let mut uinode_rect = extracted_uinode.rect;

        let rect_size = uinode_rect.size().extend(1.0);

        // Specify the corners of the node
        let positions = QUAD_VERTEX_POSITIONS
            .map(|pos| (extracted_uinode.transform * (pos * rect_size).extend(1.)).xyz());

        // Calculate the effect of clipping
        // Note: this won't work with rotation/scaling, but that's much more complex (may need more that 2 quads)
        let mut positions_diff = if let Some(clip) = extracted_uinode.clip {
            [
                Vec2::new(
                    f32::max(clip.min.x - positions[0].x, 0.),
                    f32::max(clip.min.y - positions[0].y, 0.),
                ),
                Vec2::new(
                    f32::min(clip.max.x - positions[1].x, 0.),
                    f32::max(clip.min.y - positions[1].y, 0.),
                ),
                Vec2::new(
                    f32::min(clip.max.x - positions[2].x, 0.),
                    f32::min(clip.max.y - positions[2].y, 0.),
                ),
                Vec2::new(
                    f32::max(clip.min.x - positions[3].x, 0.),
                    f32::min(clip.max.y - positions[3].y, 0.),
                ),
            ]
        } else {
            [Vec2::ZERO; 4]
        };

        let positions_clipped = [
            positions[0] + positions_diff[0].extend(0.),
            positions[1] + positions_diff[1].extend(0.),
            positions[2] + positions_diff[2].extend(0.),
            positions[3] + positions_diff[3].extend(0.),
        ];

        let transformed_rect_size = extracted_uinode.transform.transform_vector3(rect_size);

        // Don't try to cull nodes that have a rotation
        // In a rotation around the Z-axis, this value is 0.0 for an angle of 0.0 or π
        // In those two cases, the culling check can proceed normally as corners will be on
        // horizontal / vertical lines
        // For all other angles, bypass the culling check
        // This does not properly handles all rotations on all axis
        if extracted_uinode.transform.x_axis[1] == 0.0 {
            // Cull nodes that are completely clipped
            if positions_diff[0].x - positions_diff[1].x >= transformed_rect_size.x
                || positions_diff[1].y - positions_diff[2].y >= transformed_rect_size.y
            {
                continue;
            }
        }
        let uvs = if current_batch_handle.id() == DEFAULT_IMAGE_HANDLE.id() {
            [Vec2::ZERO, Vec2::X, Vec2::ONE, Vec2::Y]
        } else {
            let atlas_extent = extracted_uinode.atlas_size.unwrap_or(uinode_rect.max);
            if extracted_uinode.flip_x {
                std::mem::swap(&mut uinode_rect.max.x, &mut uinode_rect.min.x);
                positions_diff[0].x *= -1.;
                positions_diff[1].x *= -1.;
                positions_diff[2].x *= -1.;
                positions_diff[3].x *= -1.;
            }
            if extracted_uinode.flip_y {
                std::mem::swap(&mut uinode_rect.max.y, &mut uinode_rect.min.y);
                positions_diff[0].y *= -1.;
                positions_diff[1].y *= -1.;
                positions_diff[2].y *= -1.;
                positions_diff[3].y *= -1.;
            }
            [
                Vec2::new(
                    uinode_rect.min.x + positions_diff[0].x,
                    uinode_rect.min.y + positions_diff[0].y,
                ),
                Vec2::new(
                    uinode_rect.max.x + positions_diff[1].x,
                    uinode_rect.min.y + positions_diff[1].y,
                ),
                Vec2::new(
                    uinode_rect.max.x + positions_diff[2].x,
                    uinode_rect.max.y + positions_diff[2].y,
                ),
                Vec2::new(
                    uinode_rect.min.x + positions_diff[3].x,
                    uinode_rect.max.y + positions_diff[3].y,
                ),
            ]
            .map(|pos| pos / atlas_extent)
        };

        let color = extracted_uinode.color.as_linear_rgba_f32();
        for i in QUAD_INDICES {
            ui_meta.vertices.push(UiVertex {
                position: positions_clipped[i].into(),
                uv: uvs[i].into(),
                color,
            });
        }

        last_z = extracted_uinode.transform.w_axis[2];
        end += QUAD_INDICES.len() as u32;
    }

    // if start != end, there is one last batch to process
    if start != end {
        commands.spawn(UiBatch {
            range: start..end,
            image: current_batch_handle,
            z: last_z,
        });
    }

    ui_meta.vertices.write_buffer(&render_device, &render_queue);
}

#[derive(Resource, Default)]
pub struct UiImageBindGroups {
    pub values: HashMap<Handle<Image>, BindGroup>,
}

#[allow(clippy::too_many_arguments)]
pub fn queue_uinodes(
    draw_functions: Res<DrawFunctions<TransparentUi>>,
    render_device: Res<RenderDevice>,
    mut ui_meta: ResMut<UiMeta>,
    view_uniforms: Res<ViewUniforms>,
    ui_pipeline: Res<UiPipeline>,
    mut pipelines: ResMut<SpecializedRenderPipelines<UiPipeline>>,
    pipeline_cache: Res<PipelineCache>,
    mut image_bind_groups: ResMut<UiImageBindGroups>,
    gpu_images: Res<RenderAssets<Image>>,
    ui_batches: Query<(Entity, &UiBatch)>,
    mut views: Query<(&ExtractedView, &mut RenderPhase<TransparentUi>)>,
    events: Res<SpriteAssetEvents>,
) {
    // If an image has changed, the GpuImage has (probably) changed
    for event in &events.images {
        match event {
            AssetEvent::Created { .. } => None,
            AssetEvent::Modified { handle } | AssetEvent::Removed { handle } => {
                image_bind_groups.values.remove(handle)
            }
        };
    }

    if let Some(view_binding) = view_uniforms.uniforms.binding() {
        ui_meta.view_bind_group = Some(render_device.create_bind_group(&BindGroupDescriptor {
            entries: &[BindGroupEntry {
                binding: 0,
                resource: view_binding,
            }],
            label: Some("ui_view_bind_group"),
            layout: &ui_pipeline.view_layout,
        }));
        let draw_ui_function = draw_functions.read().id::<DrawUi>();
        for (view, mut transparent_phase) in &mut views {
            let pipeline = pipelines.specialize(
                &pipeline_cache,
                &ui_pipeline,
                UiPipelineKey { hdr: view.hdr },
            );
            for (entity, batch) in &ui_batches {
                image_bind_groups
                    .values
                    .entry(batch.image.clone_weak())
                    .or_insert_with(|| {
                        let gpu_image = gpu_images.get(&batch.image).unwrap();
                        render_device.create_bind_group(&BindGroupDescriptor {
                            entries: &[
                                BindGroupEntry {
                                    binding: 0,
                                    resource: BindingResource::TextureView(&gpu_image.texture_view),
                                },
                                BindGroupEntry {
                                    binding: 1,
                                    resource: BindingResource::Sampler(&gpu_image.sampler),
                                },
                            ],
                            label: Some("ui_material_bind_group"),
                            layout: &ui_pipeline.image_layout,
                        })
                    });
                transparent_phase.add(TransparentUi {
                    draw_function: draw_ui_function,
                    pipeline,
                    entity,
                    sort_key: FloatOrd(batch.z),
                });
            }
        }
    }
}<|MERGE_RESOLUTION|>--- conflicted
+++ resolved
@@ -9,16 +9,11 @@
 pub use pipeline::*;
 pub use render_pass::*;
 
-<<<<<<< HEAD
-use crate::UiScale;
-use crate::{prelude::UiCameraConfig, BackgroundColor, CalculatedClip, Node, UiImage, UiStack};
-=======
-use crate::UiTextureAtlasImage;
 use crate::{
-    prelude::UiCameraConfig, BackgroundColor, BorderColor, CalculatedClip, Node, UiImage, UiStack,
+    prelude::UiCameraConfig, BackgroundColor, BorderColor, CalculatedClip, ContentSize, Node,
+    Style, UiImage, UiScale, UiStack, UiTextureAtlasImage, Val,
 };
-use crate::{ContentSize, Style, Val};
->>>>>>> 910f9847
+
 use bevy_app::prelude::*;
 use bevy_asset::{load_internal_asset, AssetEvent, Assets, Handle, HandleUntyped};
 use bevy_ecs::prelude::*;
