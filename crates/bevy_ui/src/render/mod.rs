mod pipeline;
mod render_pass;

use bevy_core_pipeline::{core_2d::Camera2d, core_3d::Camera3d};
use bevy_render::ExtractSchedule;
#[cfg(feature = "bevy_text")]
use bevy_window::{PrimaryWindow, Window};
pub use pipeline::*;
pub use render_pass::*;

<<<<<<< HEAD
use crate::NodeOrder;
=======
use crate::NodePosition;
>>>>>>> d0796431
use crate::{prelude::UiCameraConfig, BackgroundColor, CalculatedClip, Node, UiImage, UiStack};
use bevy_app::prelude::*;
use bevy_asset::{load_internal_asset, AssetEvent, Assets, Handle, HandleUntyped};
use bevy_ecs::prelude::*;
use bevy_math::{Mat4, Rect, UVec4, Vec2, Vec3, Vec4Swizzles};
use bevy_reflect::TypeUuid;
use bevy_render::texture::DEFAULT_IMAGE_HANDLE;
use bevy_render::{
    camera::Camera,
    color::Color,
    render_asset::RenderAssets,
    render_graph::{RenderGraph, RunGraphOnViewNode, SlotInfo, SlotType},
    render_phase::{sort_phase_system, AddRenderCommand, DrawFunctions, RenderPhase},
    render_resource::*,
    renderer::{RenderDevice, RenderQueue},
    texture::Image,
    view::{ComputedVisibility, ExtractedView, ViewUniforms},
    Extract, RenderApp, RenderSet,
};
use bevy_sprite::SpriteAssetEvents;
#[cfg(feature = "bevy_text")]
use bevy_sprite::TextureAtlas;
#[cfg(feature = "bevy_text")]
use bevy_text::{Text, TextLayoutInfo};
use bevy_transform::components::GlobalTransform;
use bevy_utils::FloatOrd;
use bevy_utils::HashMap;
use bytemuck::{Pod, Zeroable};
use std::cmp::Reverse;
use std::ops::Range;

pub mod node {
    pub const UI_PASS_DRIVER: &str = "ui_pass_driver";
}

pub mod draw_ui_graph {
    pub const NAME: &str = "draw_ui";
    pub mod input {
        pub const VIEW_ENTITY: &str = "view_entity";
    }
    pub mod node {
        pub const UI_PASS: &str = "ui_pass";
    }
}

pub const UI_SHADER_HANDLE: HandleUntyped =
    HandleUntyped::weak_from_u64(Shader::TYPE_UUID, 13012847047162779583);

#[derive(Debug, Hash, PartialEq, Eq, Clone, SystemSet)]
pub enum RenderUiSystem {
    ExtractNode,
}

pub fn build_ui_render(app: &mut App) {
    load_internal_asset!(app, UI_SHADER_HANDLE, "ui.wgsl", Shader::from_wgsl);

    let render_app = match app.get_sub_app_mut(RenderApp) {
        Ok(render_app) => render_app,
        Err(_) => return,
    };

    render_app
        .init_resource::<UiPipeline>()
        .init_resource::<SpecializedRenderPipelines<UiPipeline>>()
        .init_resource::<UiImageBindGroups>()
        .init_resource::<UiMeta>()
        .init_resource::<ExtractedUiNodes>()
        .init_resource::<DrawFunctions<TransparentUi>>()
        .add_render_command::<TransparentUi, DrawUi>()
        .add_systems(
            (
                extract_default_ui_camera_view::<Camera2d>,
                extract_default_ui_camera_view::<Camera3d>,
                extract_uinodes.in_set(RenderUiSystem::ExtractNode),
                #[cfg(feature = "bevy_text")]
                extract_text_uinodes.after(RenderUiSystem::ExtractNode),
            )
                .in_schedule(ExtractSchedule),
        )
        .add_system(prepare_uinodes.in_set(RenderSet::Prepare))
        .add_system(queue_uinodes.in_set(RenderSet::Queue))
        .add_system(sort_phase_system::<TransparentUi>.in_set(RenderSet::PhaseSort));

    // Render graph
    let ui_graph_2d = get_ui_graph(render_app);
    let ui_graph_3d = get_ui_graph(render_app);
    let mut graph = render_app.world.resource_mut::<RenderGraph>();

    if let Some(graph_2d) = graph.get_sub_graph_mut(bevy_core_pipeline::core_2d::graph::NAME) {
        graph_2d.add_sub_graph(draw_ui_graph::NAME, ui_graph_2d);
        graph_2d.add_node(
            draw_ui_graph::node::UI_PASS,
            RunGraphOnViewNode::new(draw_ui_graph::NAME),
        );
        graph_2d.add_node_edge(
            bevy_core_pipeline::core_2d::graph::node::MAIN_PASS,
            draw_ui_graph::node::UI_PASS,
        );
        graph_2d.add_slot_edge(
            graph_2d.input_node().id,
            bevy_core_pipeline::core_2d::graph::input::VIEW_ENTITY,
            draw_ui_graph::node::UI_PASS,
            RunGraphOnViewNode::IN_VIEW,
        );
        graph_2d.add_node_edge(
            bevy_core_pipeline::core_2d::graph::node::END_MAIN_PASS_POST_PROCESSING,
            draw_ui_graph::node::UI_PASS,
        );
        graph_2d.add_node_edge(
            draw_ui_graph::node::UI_PASS,
            bevy_core_pipeline::core_2d::graph::node::UPSCALING,
        );
    }

    if let Some(graph_3d) = graph.get_sub_graph_mut(bevy_core_pipeline::core_3d::graph::NAME) {
        graph_3d.add_sub_graph(draw_ui_graph::NAME, ui_graph_3d);
        graph_3d.add_node(
            draw_ui_graph::node::UI_PASS,
            RunGraphOnViewNode::new(draw_ui_graph::NAME),
        );
        graph_3d.add_node_edge(
            bevy_core_pipeline::core_3d::graph::node::MAIN_PASS,
            draw_ui_graph::node::UI_PASS,
        );
        graph_3d.add_node_edge(
            bevy_core_pipeline::core_3d::graph::node::END_MAIN_PASS_POST_PROCESSING,
            draw_ui_graph::node::UI_PASS,
        );
        graph_3d.add_node_edge(
            draw_ui_graph::node::UI_PASS,
            bevy_core_pipeline::core_3d::graph::node::UPSCALING,
        );
        graph_3d.add_slot_edge(
            graph_3d.input_node().id,
            bevy_core_pipeline::core_3d::graph::input::VIEW_ENTITY,
            draw_ui_graph::node::UI_PASS,
            RunGraphOnViewNode::IN_VIEW,
        );
    }
}

fn get_ui_graph(render_app: &mut App) -> RenderGraph {
    let ui_pass_node = UiPassNode::new(&mut render_app.world);
    let mut ui_graph = RenderGraph::default();
    ui_graph.add_node(draw_ui_graph::node::UI_PASS, ui_pass_node);
    let input_node_id = ui_graph.set_input(vec![SlotInfo::new(
        draw_ui_graph::input::VIEW_ENTITY,
        SlotType::Entity,
    )]);
    ui_graph.add_slot_edge(
        input_node_id,
        draw_ui_graph::input::VIEW_ENTITY,
        draw_ui_graph::node::UI_PASS,
        UiPassNode::IN_VIEW,
    );
    ui_graph
}

pub struct ExtractedUiNode {
<<<<<<< HEAD
    pub order: u32,
    pub transform: Mat4,
=======
    pub stack_index: usize,
    pub position: Vec3,
>>>>>>> d0796431
    pub color: Color,
    pub uvs: Rect,
    pub image: Handle<Image>,
    pub size: Vec2,
    pub clip: Option<Rect>,
    pub flip_x: bool,
    pub flip_y: bool,
}

#[derive(Resource, Default)]
pub struct ExtractedUiNodes {
    pub uinodes: Vec<ExtractedUiNode>,
}

pub fn extract_uinodes(
    mut extracted_uinodes: ResMut<ExtractedUiNodes>,
    images: Extract<Res<Assets<Image>>>,
    uinode_query: Extract<
        Query<(
            &Node,
<<<<<<< HEAD
            &NodeOrder,
            &GlobalTransform,
=======
            &NodePosition,
>>>>>>> d0796431
            &BackgroundColor,
            Option<&UiImage>,
            &ComputedVisibility,
            Option<&CalculatedClip>,
        )>,
    >,
) {
    extracted_uinodes.uinodes.clear();
<<<<<<< HEAD
    for (uinode, &NodeOrder(order), transform, color, maybe_image, visibility, clip) in uinode_query.iter() {
        // Skip invisible and completely transparent nodes
        if !visibility.is_visible() || color.0.a() == 0.0 {
            continue;
        }

        let (image, flip_x, flip_y) = if let Some(image) = maybe_image {
            // Skip loading images
            if !images.contains(&image.texture) {
=======
    for (stack_index, entity) in ui_stack.uinodes.iter().enumerate() {
        if let Ok((uinode, node_position, color, maybe_image, visibility, clip)) =
            uinode_query.get(*entity)
        {
            // Skip invisible and completely transparent nodes
            if !visibility.is_visible() || color.0.a() == 0.0 {
>>>>>>> d0796431
                continue;
            }
            (image.texture.clone_weak(), image.flip_x, image.flip_y)
        } else {
            (DEFAULT_IMAGE_HANDLE.typed().clone_weak(), false, false)
        };

<<<<<<< HEAD
        extracted_uinodes.uinodes.push(ExtractedUiNode {
            order,
            transform: transform.compute_matrix(),
            color: color.0,
            rect: Rect {
                min: Vec2::ZERO,
                max: uinode.calculated_size,
            },
            image,
            atlas_size: None,
            clip: clip.map(|clip| clip.clip),
            flip_x,
            flip_y,
        });
=======
            let (image, flip_x, flip_y) = if let Some(image) = maybe_image {
                // Skip loading images
                if !images.contains(&image.texture) {
                    continue;
                }
                (image.texture.clone_weak(), image.flip_x, image.flip_y)
            } else {
                (DEFAULT_IMAGE_HANDLE.typed().clone_weak(), false, false)
            };

            extracted_uinodes.uinodes.push(ExtractedUiNode {
                stack_index,
                position: node_position.calculated_position,
                color: color.0,
                uvs: Rect {
                    min: Vec2::ZERO,
                    max: Vec2::ONE,
                },
                image,
                size: uinode.calculated_size,
                clip: clip.map(|clip| clip.clip),
                flip_x,
                flip_y,
            });
        }
>>>>>>> d0796431
    }
}

/// The UI camera is "moved back" by this many units (plus the [`UI_CAMERA_TRANSFORM_OFFSET`]) and also has a view
/// distance of this many units. This ensures that with a left-handed projection,
/// as ui elements are "stacked on top of each other", they are within the camera's view
/// and have room to grow.
// TODO: Consider computing this value at runtime based on the maximum z-value.
const UI_CAMERA_FAR: f32 = 1000.0;

// This value is subtracted from the far distance for the camera's z-position to ensure nodes at z == 0.0 are rendered
// TODO: Evaluate if we still need this.
const UI_CAMERA_TRANSFORM_OFFSET: f32 = -0.1;

#[derive(Component)]
pub struct DefaultCameraView(pub Entity);

pub fn extract_default_ui_camera_view<T: Component>(
    mut commands: Commands,
    query: Extract<Query<(Entity, &Camera, Option<&UiCameraConfig>), With<T>>>,
) {
    for (entity, camera, camera_ui) in &query {
        // ignore cameras with disabled ui
        if matches!(camera_ui, Some(&UiCameraConfig { show_ui: false, .. })) {
            continue;
        }
        if let (Some(logical_size), Some((physical_origin, _)), Some(physical_size)) = (
            camera.logical_viewport_size(),
            camera.physical_viewport_rect(),
            camera.physical_viewport_size(),
        ) {
            // use a projection matrix with the origin in the top left instead of the bottom left that comes with OrthographicProjection
            let projection_matrix =
                Mat4::orthographic_rh(0.0, logical_size.x, logical_size.y, 0.0, 0.0, UI_CAMERA_FAR);
            let default_camera_view = commands
                .spawn(ExtractedView {
                    projection: projection_matrix,
                    transform: GlobalTransform::from_xyz(
                        0.0,
                        0.0,
                        UI_CAMERA_FAR + UI_CAMERA_TRANSFORM_OFFSET,
                    ),
                    view_projection: None,
                    hdr: camera.hdr,
                    viewport: UVec4::new(
                        physical_origin.x,
                        physical_origin.y,
                        physical_size.x,
                        physical_size.y,
                    ),
                    color_grading: Default::default(),
                })
                .id();
            commands.get_or_spawn(entity).insert((
                DefaultCameraView(default_camera_view),
                RenderPhase::<TransparentUi>::default(),
            ));
        }
    }
}

#[cfg(feature = "bevy_text")]
pub fn extract_text_uinodes(
    mut extracted_uinodes: ResMut<ExtractedUiNodes>,
    texture_atlases: Extract<Res<Assets<TextureAtlas>>>,
    windows: Extract<Query<&Window, With<PrimaryWindow>>>,
    uinode_query: Extract<
        Query<(
            &Node,
<<<<<<< HEAD
            &NodeOrder,
            &GlobalTransform,
=======
            &NodePosition,
>>>>>>> d0796431
            &Text,
            &TextLayoutInfo,
            &ComputedVisibility,
            Option<&CalculatedClip>,
        )>,
    >,
) {
    // TODO: Support window-independent UI scale: https://github.com/bevyengine/bevy/issues/5621
    let scale_factor = windows
        .get_single()
        .map(|window| window.resolution.scale_factor() as f32)
        .unwrap_or(1.0);
    let inv_scale_factor = 1.0 / scale_factor;

<<<<<<< HEAD
    for (uinode, &NodeOrder(order), global_transform, text, text_layout_info, visibility, clip) in uinode_query.iter() {
        if !visibility.is_visible() {
            continue;
        }
        // Skip if size is set to zero (e.g. when a parent is set to `Display::None`)
        if uinode.size() == Vec2::ZERO {
            continue;
        }
        let text_glyphs = &text_layout_info.glyphs;
        let alignment_offset = (uinode.size() / -2.0).extend(0.0);

        let mut color = Color::WHITE;
        let mut current_section = usize::MAX;
        for text_glyph in text_glyphs {
            if text_glyph.section_index != current_section {
                color = text.sections[text_glyph.section_index]
                    .style
                    .color
                    .as_rgba_linear();
                current_section = text_glyph.section_index;
=======
    for (stack_index, entity) in ui_stack.uinodes.iter().enumerate() {
        if let Ok((uinode, node_position, text, text_layout_info, visibility, clip)) =
            uinode_query.get(*entity)
        {
            if !visibility.is_visible() {
                continue;
            }
            // Skip if size is set to zero (e.g. when a parent is set to `Display::None`)
            if uinode.size() == Vec2::ZERO {
                continue;
            }
            let text_glyphs = &text_layout_info.glyphs;
            let target = node_position.calculated_position + (uinode.size() / -2.0).extend(0.0);

            let mut color = Color::WHITE;
            let mut current_section = usize::MAX;
            for text_glyph in text_glyphs {
                if text_glyph.section_index != current_section {
                    color = text.sections[text_glyph.section_index]
                        .style
                        .color
                        .as_rgba_linear();
                    current_section = text_glyph.section_index;
                }
                let atlas = texture_atlases
                    .get(&text_glyph.atlas_info.texture_atlas)
                    .unwrap();
                let texture = atlas.texture.clone_weak();
                let index = text_glyph.atlas_info.glyph_index;
                let uvs = atlas.uvs[index];
                extracted_uinodes.uinodes.push(ExtractedUiNode {
                    stack_index,
                    position: target + text_glyph.position.extend(0.),
                    color,
                    uvs,
                    image: texture,
                    size: text_glyph.size,
                    clip: clip.map(|clip| clip.clip),
                    flip_x: false,
                    flip_y: false,
                });
>>>>>>> d0796431
            }
            let atlas = texture_atlases
                .get(&text_glyph.atlas_info.texture_atlas)
                .unwrap();
            let texture = atlas.texture.clone_weak();
            let index = text_glyph.atlas_info.glyph_index;
            let rect = atlas.textures[index];
            let atlas_size = Some(atlas.size);

            // NOTE: Should match `bevy_text::text2d::extract_text2d_sprite`
            let extracted_transform = global_transform.compute_matrix()
                * Mat4::from_scale(Vec3::splat(scale_factor.recip()))
                * Mat4::from_translation(
                    alignment_offset * scale_factor + text_glyph.position.extend(0.),
                );

            extracted_uinodes.uinodes.push(ExtractedUiNode {
                order,
                transform: extracted_transform,
                color,
                rect,
                image: texture,
                atlas_size,
                clip: clip.map(|clip| clip.clip),
                flip_x: false,
                flip_y: false,
            });
        }
    }
}


#[repr(C)]
#[derive(Copy, Clone, Pod, Zeroable)]
struct UiVertex {
    pub position: [f32; 3],
    pub uv: [f32; 2],
    pub color: [f32; 4],
}

#[derive(Resource)]
pub struct UiMeta {
    vertices: BufferVec<UiVertex>,
    view_bind_group: Option<BindGroup>,
}

impl Default for UiMeta {
    fn default() -> Self {
        Self {
            vertices: BufferVec::new(BufferUsages::VERTEX),
            view_bind_group: None,
        }
    }
}

const QUAD_VERTEX_POSITIONS: [Vec3; 4] = [
    Vec3::new(-0.5, -0.5, 0.0),
    Vec3::new(0.5, -0.5, 0.0),
    Vec3::new(0.5, 0.5, 0.0),
    Vec3::new(-0.5, 0.5, 0.0),
];

const QUAD_INDICES: [usize; 6] = [0, 2, 3, 0, 1, 2];

#[derive(Component)]
pub struct UiBatch {
    pub range: Range<u32>,
    pub image: Handle<Image>,
    pub z: f32,
}

pub fn prepare_uinodes(
    mut commands: Commands,
    render_device: Res<RenderDevice>,
    render_queue: Res<RenderQueue>,
    mut ui_meta: ResMut<UiMeta>,
    mut extracted_uinodes: ResMut<ExtractedUiNodes>,
) {
    ui_meta.vertices.clear();

    // sort by ui stack index, starting from the deepest node
    extracted_uinodes
        .uinodes
        .sort_by_key(|node| node.order);

    let mut start = 0;
    let mut end = 0;
    let mut current_batch_handle = Default::default();
    let mut last_z = 0.0;
    for extracted_uinode in &extracted_uinodes.uinodes {
        if current_batch_handle != extracted_uinode.image {
            if start != end {
                commands.spawn(UiBatch {
                    range: start..end,
                    image: current_batch_handle,
                    z: last_z,
                });
                start = end;
            }
            current_batch_handle = extracted_uinode.image.clone_weak();
        }
        let uvs = extracted_uinode.uvs;

        let mut uvs = [
            Vec2::new(
                    uvs.min.x ,
                    uvs.min.y ,
                ),
                Vec2::new(
                    uvs.max.x,
                    uvs.min.y, 
                ),
                Vec2::new(
                    uvs.max.x,
                    uvs.max.y
                    ,
                ),
                Vec2::new(
                    uvs.min.x ,
                    uvs.max.y ,
                )
        ];
        let rect_size = extracted_uinode.size.extend(1.0);

        // Specify the corners of the node
        let positions = QUAD_VERTEX_POSITIONS
            .map(|pos| 
                extracted_uinode.position + pos * rect_size
                //(extracted_uinode.transform * (pos * rect_size).extend(1.)).xyz()
            );
        let mut positions_clipped = positions;

        if extracted_uinode.clip.is_some() {

            // Calculate the effect of clipping
            // Note: this won't work with rotation/scaling, but that's much more complex (may need more that 2 quads)
            let positions_diff = if let Some(clip) = extracted_uinode.clip {
                [
                    Vec2::new(
                        f32::max(clip.min.x - positions[0].x, 0.),
                        f32::max(clip.min.y - positions[0].y, 0.),
                    ),
                    Vec2::new(
                        f32::min(clip.max.x - positions[1].x, 0.),
                        f32::max(clip.min.y - positions[1].y, 0.),
                    ),
                    Vec2::new(
                        f32::min(clip.max.x - positions[2].x, 0.),
                        f32::min(clip.max.y - positions[2].y, 0.),
                    ),
                    Vec2::new(
                        f32::max(clip.min.x - positions[3].x, 0.),
                        f32::min(clip.max.y - positions[3].y, 0.),
                    ),
                ]
            } else {
                [Vec2::ZERO; 4]
            };

            positions_clipped = [
                positions[0] + positions_diff[0].extend(0.),
                positions[1] + positions_diff[1].extend(0.),
                positions[2] + positions_diff[2].extend(0.),
                positions[3] + positions_diff[3].extend(0.),
            ];

            let transformed_rect_size = rect_size;

            // Don't try to cull nodes that have a rotation
            // In a rotation around the Z-axis, this value is 0.0 for an angle of 0.0 or π
            // In those two cases, the culling check can proceed normally as corners will be on
            // horizontal / vertical lines
            // For all other angles, bypass the culling check
            // This does not properly handles all rotations on all axis
            // Cull nodes that are completely clipped
            if positions_diff[0].x - positions_diff[1].x >= transformed_rect_size.x
                || positions_diff[1].y - positions_diff[2].y >= transformed_rect_size.y
            {
                continue;
            }

            //let atlas_extent = extracted_uinode.atlas_size.unwrap_or(uvs.max);
            
            uvs[0] += positions_diff[0];
            uvs[1] += positions_diff[1];
            uvs[2] += positions_diff[2];
            uvs[3] += positions_diff[3];
            
        } 

        if extracted_uinode.flip_x {
            uvs = [uvs[1], uvs[0], uvs[3], uvs[2]];
        }
        if extracted_uinode.flip_y {
            uvs = [uvs[3], uvs[2], uvs[1], uvs[0]];
        }

        let color = extracted_uinode.color.as_linear_rgba_f32();
        for i in QUAD_INDICES {
            ui_meta.vertices.push(UiVertex {
                position: positions_clipped[i].into(),
                uv: uvs[i].into(),
                color,
            });
        }

        last_z = extracted_uinode.position.z;
        end += QUAD_INDICES.len() as u32;
    }

    // if start != end, there is one last batch to process
    if start != end {
        commands.spawn(UiBatch {
            range: start..end,
            image: current_batch_handle,
            z: last_z,
        });
    }

    ui_meta.vertices.write_buffer(&render_device, &render_queue);
}

#[derive(Resource, Default)]
pub struct UiImageBindGroups {
    pub values: HashMap<Handle<Image>, BindGroup>,
}

#[allow(clippy::too_many_arguments)]
pub fn queue_uinodes(
    draw_functions: Res<DrawFunctions<TransparentUi>>,
    render_device: Res<RenderDevice>,
    mut ui_meta: ResMut<UiMeta>,
    view_uniforms: Res<ViewUniforms>,
    ui_pipeline: Res<UiPipeline>,
    mut pipelines: ResMut<SpecializedRenderPipelines<UiPipeline>>,
    pipeline_cache: Res<PipelineCache>,
    mut image_bind_groups: ResMut<UiImageBindGroups>,
    gpu_images: Res<RenderAssets<Image>>,
    ui_batches: Query<(Entity, &UiBatch)>,
    mut views: Query<(&ExtractedView, &mut RenderPhase<TransparentUi>)>,
    events: Res<SpriteAssetEvents>,
) {
    // If an image has changed, the GpuImage has (probably) changed
    for event in &events.images {
        match event {
            AssetEvent::Created { .. } => None,
            AssetEvent::Modified { handle } | AssetEvent::Removed { handle } => {
                image_bind_groups.values.remove(handle)
            }
        };
    }

    if let Some(view_binding) = view_uniforms.uniforms.binding() {
        ui_meta.view_bind_group = Some(render_device.create_bind_group(&BindGroupDescriptor {
            entries: &[BindGroupEntry {
                binding: 0,
                resource: view_binding,
            }],
            label: Some("ui_view_bind_group"),
            layout: &ui_pipeline.view_layout,
        }));
        let draw_ui_function = draw_functions.read().id::<DrawUi>();
        for (view, mut transparent_phase) in &mut views {
            let pipeline = pipelines.specialize(
                &pipeline_cache,
                &ui_pipeline,
                UiPipelineKey { hdr: view.hdr },
            );
            for (entity, batch) in &ui_batches {
                image_bind_groups
                    .values
                    .entry(batch.image.clone_weak())
                    .or_insert_with(|| {
                        let gpu_image = gpu_images.get(&batch.image).unwrap();
                        render_device.create_bind_group(&BindGroupDescriptor {
                            entries: &[
                                BindGroupEntry {
                                    binding: 0,
                                    resource: BindingResource::TextureView(&gpu_image.texture_view),
                                },
                                BindGroupEntry {
                                    binding: 1,
                                    resource: BindingResource::Sampler(&gpu_image.sampler),
                                },
                            ],
                            label: Some("ui_material_bind_group"),
                            layout: &ui_pipeline.image_layout,
                        })
                    });
                transparent_phase.add(TransparentUi {
                    draw_function: draw_ui_function,
                    pipeline,
                    entity,
                    sort_key: FloatOrd(batch.z),
                });
            }
        }
    }
}<|MERGE_RESOLUTION|>--- conflicted
+++ resolved
@@ -8,16 +8,13 @@
 pub use pipeline::*;
 pub use render_pass::*;
 
-<<<<<<< HEAD
 use crate::NodeOrder;
-=======
 use crate::NodePosition;
->>>>>>> d0796431
-use crate::{prelude::UiCameraConfig, BackgroundColor, CalculatedClip, Node, UiImage, UiStack};
+use crate::{prelude::UiCameraConfig, BackgroundColor, CalculatedClip, Node, UiImage};
 use bevy_app::prelude::*;
 use bevy_asset::{load_internal_asset, AssetEvent, Assets, Handle, HandleUntyped};
 use bevy_ecs::prelude::*;
-use bevy_math::{Mat4, Rect, UVec4, Vec2, Vec3, Vec4Swizzles};
+use bevy_math::{Mat4, Rect, UVec4, Vec2, Vec3};
 use bevy_reflect::TypeUuid;
 use bevy_render::texture::DEFAULT_IMAGE_HANDLE;
 use bevy_render::{
@@ -41,7 +38,6 @@
 use bevy_utils::FloatOrd;
 use bevy_utils::HashMap;
 use bytemuck::{Pod, Zeroable};
-use std::cmp::Reverse;
 use std::ops::Range;
 
 pub mod node {
@@ -172,13 +168,8 @@
 }
 
 pub struct ExtractedUiNode {
-<<<<<<< HEAD
     pub order: u32,
-    pub transform: Mat4,
-=======
-    pub stack_index: usize,
     pub position: Vec3,
->>>>>>> d0796431
     pub color: Color,
     pub uvs: Rect,
     pub image: Handle<Image>,
@@ -199,12 +190,8 @@
     uinode_query: Extract<
         Query<(
             &Node,
-<<<<<<< HEAD
             &NodeOrder,
-            &GlobalTransform,
-=======
             &NodePosition,
->>>>>>> d0796431
             &BackgroundColor,
             Option<&UiImage>,
             &ComputedVisibility,
@@ -213,8 +200,7 @@
     >,
 ) {
     extracted_uinodes.uinodes.clear();
-<<<<<<< HEAD
-    for (uinode, &NodeOrder(order), transform, color, maybe_image, visibility, clip) in uinode_query.iter() {
+    for (uinode, &NodeOrder(order), node_position, color, maybe_image, visibility, clip) in uinode_query.iter() {
         // Skip invisible and completely transparent nodes
         if !visibility.is_visible() || color.0.a() == 0.0 {
             continue;
@@ -223,14 +209,6 @@
         let (image, flip_x, flip_y) = if let Some(image) = maybe_image {
             // Skip loading images
             if !images.contains(&image.texture) {
-=======
-    for (stack_index, entity) in ui_stack.uinodes.iter().enumerate() {
-        if let Ok((uinode, node_position, color, maybe_image, visibility, clip)) =
-            uinode_query.get(*entity)
-        {
-            // Skip invisible and completely transparent nodes
-            if !visibility.is_visible() || color.0.a() == 0.0 {
->>>>>>> d0796431
                 continue;
             }
             (image.texture.clone_weak(), image.flip_x, image.flip_y)
@@ -238,48 +216,20 @@
             (DEFAULT_IMAGE_HANDLE.typed().clone_weak(), false, false)
         };
 
-<<<<<<< HEAD
         extracted_uinodes.uinodes.push(ExtractedUiNode {
             order,
-            transform: transform.compute_matrix(),
+            position: node_position.calculated_position,
             color: color.0,
-            rect: Rect {
+            uvs: Rect {
                 min: Vec2::ZERO,
-                max: uinode.calculated_size,
+                max: Vec2::ONE,
             },
             image,
-            atlas_size: None,
+            size: uinode.calculated_size,
             clip: clip.map(|clip| clip.clip),
             flip_x,
             flip_y,
         });
-=======
-            let (image, flip_x, flip_y) = if let Some(image) = maybe_image {
-                // Skip loading images
-                if !images.contains(&image.texture) {
-                    continue;
-                }
-                (image.texture.clone_weak(), image.flip_x, image.flip_y)
-            } else {
-                (DEFAULT_IMAGE_HANDLE.typed().clone_weak(), false, false)
-            };
-
-            extracted_uinodes.uinodes.push(ExtractedUiNode {
-                stack_index,
-                position: node_position.calculated_position,
-                color: color.0,
-                uvs: Rect {
-                    min: Vec2::ZERO,
-                    max: Vec2::ONE,
-                },
-                image,
-                size: uinode.calculated_size,
-                clip: clip.map(|clip| clip.clip),
-                flip_x,
-                flip_y,
-            });
-        }
->>>>>>> d0796431
     }
 }
 
@@ -349,12 +299,8 @@
     uinode_query: Extract<
         Query<(
             &Node,
-<<<<<<< HEAD
             &NodeOrder,
-            &GlobalTransform,
-=======
             &NodePosition,
->>>>>>> d0796431
             &Text,
             &TextLayoutInfo,
             &ComputedVisibility,
@@ -369,8 +315,7 @@
         .unwrap_or(1.0);
     let inv_scale_factor = 1.0 / scale_factor;
 
-<<<<<<< HEAD
-    for (uinode, &NodeOrder(order), global_transform, text, text_layout_info, visibility, clip) in uinode_query.iter() {
+    for (uinode, &NodeOrder(order), node_position, text, text_layout_info, visibility, clip) in uinode_query.iter() {
         if !visibility.is_visible() {
             continue;
         }
@@ -379,7 +324,7 @@
             continue;
         }
         let text_glyphs = &text_layout_info.glyphs;
-        let alignment_offset = (uinode.size() / -2.0).extend(0.0);
+        let target = node_position.calculated_position + (uinode.size() / -2.0).extend(0.0);
 
         let mut color = Color::WHITE;
         let mut current_section = usize::MAX;
@@ -390,72 +335,20 @@
                     .color
                     .as_rgba_linear();
                 current_section = text_glyph.section_index;
-=======
-    for (stack_index, entity) in ui_stack.uinodes.iter().enumerate() {
-        if let Ok((uinode, node_position, text, text_layout_info, visibility, clip)) =
-            uinode_query.get(*entity)
-        {
-            if !visibility.is_visible() {
-                continue;
-            }
-            // Skip if size is set to zero (e.g. when a parent is set to `Display::None`)
-            if uinode.size() == Vec2::ZERO {
-                continue;
-            }
-            let text_glyphs = &text_layout_info.glyphs;
-            let target = node_position.calculated_position + (uinode.size() / -2.0).extend(0.0);
-
-            let mut color = Color::WHITE;
-            let mut current_section = usize::MAX;
-            for text_glyph in text_glyphs {
-                if text_glyph.section_index != current_section {
-                    color = text.sections[text_glyph.section_index]
-                        .style
-                        .color
-                        .as_rgba_linear();
-                    current_section = text_glyph.section_index;
-                }
-                let atlas = texture_atlases
-                    .get(&text_glyph.atlas_info.texture_atlas)
-                    .unwrap();
-                let texture = atlas.texture.clone_weak();
-                let index = text_glyph.atlas_info.glyph_index;
-                let uvs = atlas.uvs[index];
-                extracted_uinodes.uinodes.push(ExtractedUiNode {
-                    stack_index,
-                    position: target + text_glyph.position.extend(0.),
-                    color,
-                    uvs,
-                    image: texture,
-                    size: text_glyph.size,
-                    clip: clip.map(|clip| clip.clip),
-                    flip_x: false,
-                    flip_y: false,
-                });
->>>>>>> d0796431
             }
             let atlas = texture_atlases
                 .get(&text_glyph.atlas_info.texture_atlas)
                 .unwrap();
             let texture = atlas.texture.clone_weak();
             let index = text_glyph.atlas_info.glyph_index;
-            let rect = atlas.textures[index];
-            let atlas_size = Some(atlas.size);
-
-            // NOTE: Should match `bevy_text::text2d::extract_text2d_sprite`
-            let extracted_transform = global_transform.compute_matrix()
-                * Mat4::from_scale(Vec3::splat(scale_factor.recip()))
-                * Mat4::from_translation(
-                    alignment_offset * scale_factor + text_glyph.position.extend(0.),
-                );
-
+            let uvs = atlas.uvs[index];
             extracted_uinodes.uinodes.push(ExtractedUiNode {
                 order,
-                transform: extracted_transform,
+                position: target + text_glyph.position.extend(0.),
                 color,
-                rect,
+                uvs,
                 image: texture,
-                atlas_size,
+                size: text_glyph.size,
                 clip: clip.map(|clip| clip.clip),
                 flip_x: false,
                 flip_y: false,
@@ -463,7 +356,6 @@
         }
     }
 }
-
 
 #[repr(C)]
 #[derive(Copy, Clone, Pod, Zeroable)]
