--- conflicted
+++ resolved
@@ -2,18 +2,14 @@
 mod render_pass;
 
 use bevy_core_pipeline::{core_2d::Camera2d, core_3d::Camera3d};
-<<<<<<< HEAD
 use bevy_hierarchy::Parent;
-use bevy_render::ExtractSchedule;
-=======
 use bevy_render::{ExtractSchedule, Render};
 #[cfg(feature = "bevy_text")]
->>>>>>> d47bb3e6
 use bevy_window::{PrimaryWindow, Window};
 pub use pipeline::*;
 pub use render_pass::*;
 
-use crate::{Style, CalculatedSize, Val};
+use crate::{Style, CalculatedSize, Val, UiScale};
 use crate::{prelude::UiCameraConfig, BackgroundColor, CalculatedClip, Node, UiImage, UiStack, BorderColor};
 use bevy_app::prelude::*;
 use bevy_asset::{load_internal_asset, AssetEvent, Assets, Handle, HandleUntyped};
@@ -85,11 +81,8 @@
                 extract_default_ui_camera_view::<Camera2d>,
                 extract_default_ui_camera_view::<Camera3d>,
                 extract_uinodes.in_set(RenderUiSystem::ExtractNode),
-<<<<<<< HEAD
                 extract_uinode_borders.after(RenderUiSystem::ExtractNode),
-=======
                 #[cfg(feature = "bevy_text")]
->>>>>>> d47bb3e6
                 extract_text_uinodes.after(RenderUiSystem::ExtractNode),
             ),
         )
@@ -172,16 +165,22 @@
     pub uinodes: Vec<ExtractedUiNode>,
 }
 
-fn resolve_border_thickness(value: Val, parent_width: f32) -> f32 {
+fn resolve_border_thickness(value: Val, parent_width: f32, viewport_size: Vec2) -> f32 {
     match value {
-        Val::Auto | Val::Undefined => 0.,
+        Val::Auto => 0.,
         Val::Px(px) => px.max(0.),
-        Val::Percent(percent) => (parent_width * percent / 100.).max(0.),
+        Val::Percent(percent) => (parent_width * percent / 100.).min(0.),
+        Val::Vw(percent) => (viewport_size.x * percent / 100.).min(0.),
+        Val::Vh(percent) => (viewport_size.y * percent / 100.).min(0.),
+        Val::VMin(percent) => (viewport_size.min_element() * percent / 100.).min(0.),
+        Val::VMax(percent) => (viewport_size.max_element() * percent / 100.).min(0.),
     }
 }
 
 pub fn extract_uinode_borders(
     mut extracted_uinodes: ResMut<ExtractedUiNodes>,
+    windows: Extract<Query<&Window, With<PrimaryWindow>>>,
+    ui_scale: Extract<Res<UiScale>>,
     ui_stack: Extract<Res<UiStack>>,
     uinode_query: Extract<
         Query<
@@ -204,6 +203,12 @@
     >
 ) {
     let image = bevy_render::texture::DEFAULT_IMAGE_HANDLE.typed();
+    
+    let viewport_size = windows
+        .get_single()
+        .map(|window| Vec2::new( window.resolution.physical_width() as f32, window.resolution.physical_height() as f32) * (window.resolution.scale_factor() * ui_scale.scale) as f32)
+        .unwrap_or(Vec2::ZERO);
+
 
     for (stack_index, entity) in ui_stack.uinodes.iter().enumerate() {
         if let Ok((node, global_transform, style, border_color, parent, visibility, clip)) =
@@ -219,10 +224,10 @@
                 .and_then(|parent| parent_node_query.get(parent.get()).ok())
                 .map(|parent_node| parent_node.size().x)
                 .unwrap_or(0.);
-            let left = resolve_border_thickness(style.border.left, parent_width);
-            let right = resolve_border_thickness(style.border.right, parent_width);
-            let top = resolve_border_thickness(style.border.top, parent_width);
-            let bottom = resolve_border_thickness(style.border.bottom, parent_width);
+            let left = resolve_border_thickness(style.border.left, parent_width, viewport_size);
+            let right = resolve_border_thickness(style.border.right, parent_width, viewport_size);
+            let top = resolve_border_thickness(style.border.top, parent_width, viewport_size);
+            let bottom = resolve_border_thickness(style.border.bottom, parent_width, viewport_size);
             let max = 0.5 * node.size();
             let min = -max;
             let inner_min = min + Vec2::new(left, top);
