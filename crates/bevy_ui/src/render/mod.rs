--- conflicted
+++ resolved
@@ -221,27 +221,17 @@
     let scale_factor = windows.scale_factor(WindowId::primary()) as f32;
     extracted_uinodes.uinodes.clear();
     for (stack_index, entity) in ui_stack.uinodes.iter().enumerate() {
-<<<<<<< HEAD
-        if let Ok((uinode, transform, color, ui_image, visibility, clip)) =
-=======
         if let Ok((uinode, transform, color, maybe_image, visibility, clip)) =
->>>>>>> 694c980c
             uinode_query.get(*entity)
         {
             if !visibility.is_visible() {
                 continue;
             }
-<<<<<<< HEAD
-            let image = ui_image.texture.clone_weak();
-=======
-
-            let image = if let Some(image) = maybe_image {
-                image.0.clone_weak()
+            let (image, flip_x, flip_y) = if let Some(image) = maybe_image {
+                (image.texture.clone_weak(), image.flip_x, image.flip_y)
             } else {
-                DEFAULT_IMAGE_HANDLE.typed().clone_weak()
+                (DEFAULT_IMAGE_HANDLE.typed().clone_weak(), false, false)
             };
-
->>>>>>> 694c980c
             // Skip loading images
             if !images.contains(&image) {
                 continue;
@@ -262,8 +252,8 @@
                 image,
                 atlas_size: None,
                 clip: clip.map(|clip| clip.clip),
-                flip_x: ui_image.flip_x,
-                flip_y: ui_image.flip_y,
+                flip_x,
+                flip_y,
                 scale_factor,
             });
         }
