--- conflicted
+++ resolved
@@ -15,11 +15,9 @@
 use bevy_app::prelude::*;
 use bevy_asset::{load_internal_asset, AssetEvent, Assets, Handle, HandleUntyped};
 use bevy_ecs::prelude::*;
-<<<<<<< HEAD
-use bevy_math::{Mat4, Rect, UVec4, Vec2, Vec3};
-=======
+
 use bevy_math::{Mat4, Rect, UVec4, Vec2};
->>>>>>> 897158a0
+
 use bevy_reflect::TypeUuid;
 use bevy_render::texture::DEFAULT_IMAGE_HANDLE;
 use bevy_render::{
@@ -152,26 +150,11 @@
 }
 
 pub struct ExtractedUiNode {
-<<<<<<< HEAD
-    pub z_index: u32,
-    //pub transform: Mat4,
-    pub position: Vec2,
-    pub size: Vec2,
-    pub color: Color,
-    //pub rect: Rect,
-    pub image: Handle<Image>,
-    pub atlas_size: Option<Vec2>,
-    pub uvs: Option<Rect>,
-    pub clip: Option<Rect>,
-    pub flip_x: bool,
-    pub flip_y: bool,
-=======
-    pub stack_index: usize,
+    pub stack_index: u32,
     pub color: Color,
     pub vertices: [Vec2; 4],
     pub image: Handle<Image>,
     pub uv_rect: Rect,
->>>>>>> 897158a0
 }
 
 #[derive(Resource, Default)]
@@ -194,98 +177,58 @@
         )>,
     >,
 ) {
-<<<<<<< HEAD
-    extracted_uinodes.uinodes.clear();
-    for (uinode, position, color, maybe_image, visibility, clip, &ZIndex(z_index)) in
+    for (uinode, position, color, maybe_image, visibility, maybe_clip, &ZIndex(z_index)) in
         uinode_query.iter()
     {
         // Skip invisible and completely transparent nodes
         if !visibility.is_visible() || color.0.a() == 0.0 {
             continue;
         }
-
-        let (image, flip_x, flip_y) = if let Some(image) = maybe_image {
+         
+        let node_rect = uinode.logical_rect(*position);
+        let clip_rect = maybe_clip.map_or(Rect::INFINITE, |clip| clip.clip);
+        let clipped_node_rect = node_rect.intersect(clip_rect);
+
+        // `clipped_node_rect` bounds the visible portion of the UI node. If it is empty the UI node is not visible and can be skipped.
+        if clipped_node_rect.is_empty() {
+            continue;
+        }
+
+        let (image, uv_rect) = if let Some(image) = maybe_image {
             // Skip loading images
             if !images.contains(&image.texture) {
-=======
-    for (stack_index, entity) in ui_stack.uinodes.iter().enumerate() {
-        if let Ok((uinode, transform, color, maybe_image, visibility, maybe_clip)) =
-            uinode_query.get(*entity)
-        {
-            // Skip invisible and completely transparent nodes
-            if !visibility.is_visible() || color.0.a() == 0.0 {
->>>>>>> 897158a0
                 continue;
             }
-            (image.texture.clone_weak(), image.flip_x, image.flip_y)
+
+            // Calculates the normalized position of `clipped_node_rect` within `node_rect` to find the UV coordinates.
+            let mut uv_rect = Rect {
+                min: (clipped_node_rect.min - node_rect.min) / uinode.size(),
+                max: (clipped_node_rect.max - node_rect.min) / uinode.size(),
+            };
+            if image.flip_x {
+                std::mem::swap(&mut uv_rect.min.x, &mut uv_rect.max.x);
+            }
+            if image.flip_y {
+                std::mem::swap(&mut uv_rect.min.y, &mut uv_rect.max.y);
+            }
+            (image.texture.clone_weak(), uv_rect)
         } else {
-            (DEFAULT_IMAGE_HANDLE.typed().clone_weak(), false, false)
+            (
+                DEFAULT_IMAGE_HANDLE.typed().clone_weak(),
+                Rect {
+                    min: Vec2::ZERO,
+                    max: Vec2::ONE,
+                },
+            )
         };
 
-<<<<<<< HEAD
         extracted_uinodes.uinodes.push(ExtractedUiNode {
-            z_index,
-            size: uinode.size(),
-            position: position.0,
+            stack_index: z_index,
             color: color.0,
-            uvs: None,
-            // rect: Rect {
-            //     min: Vec2::ZERO,
-            //     max: uinode.calculated_size,
-            // },
+            vertices: clipped_node_rect.vertices(),
             image,
-            atlas_size: None,
-            clip: clip.map(|clip| clip.clip),
-            flip_x,
-            flip_y,
+            uv_rect,
         });
-=======
-            let node_rect = uinode.logical_rect(transform);
-            let clip_rect = maybe_clip.map_or(Rect::INFINITE, |clip| clip.clip);
-            let clipped_node_rect = node_rect.intersect(clip_rect);
-
-            // `clipped_node_rect` bounds the visible portion of the UI node. If it is empty the UI node is not visible and can be skipped.
-            if clipped_node_rect.is_empty() {
-                continue;
-            }
-
-            let (image, uv_rect) = if let Some(image) = maybe_image {
-                // Skip loading images
-                if !images.contains(&image.texture) {
-                    continue;
-                }
-
-                // Calculates the normalized position of `clipped_node_rect` within `node_rect` to find the UV coordinates.
-                let mut uv_rect = Rect {
-                    min: (clipped_node_rect.min - node_rect.min) / uinode.size(),
-                    max: (clipped_node_rect.max - node_rect.min) / uinode.size(),
-                };
-                if image.flip_x {
-                    std::mem::swap(&mut uv_rect.min.x, &mut uv_rect.max.x);
-                }
-                if image.flip_y {
-                    std::mem::swap(&mut uv_rect.min.y, &mut uv_rect.max.y);
-                }
-                (image.texture.clone_weak(), uv_rect)
-            } else {
-                (
-                    DEFAULT_IMAGE_HANDLE.typed().clone_weak(),
-                    Rect {
-                        min: Vec2::ZERO,
-                        max: Vec2::ONE,
-                    },
-                )
-            };
-
-            extracted_uinodes.uinodes.push(ExtractedUiNode {
-                stack_index,
-                color: color.0,
-                vertices: clipped_node_rect.vertices(),
-                image,
-                uv_rect,
-            });
-        }
->>>>>>> 897158a0
     }
 }
 
@@ -372,40 +315,9 @@
 
     let inverse_scale_factor = scale_factor.recip();
 
-<<<<<<< HEAD
-    for (
-        node_size,
-        node_position,
-        text,
-        text_layout_info,
-        visibility,
-        clip,
-        &ZIndex(z_index),
-    ) in uinode_query.iter()
-    {
-        // Skip if not visible or if size is set to zero (e.g. when a parent is set to `Display::None`)
-        if !visibility.is_visible() || node_size.size().x == 0. || node_size.size().y == 0. {
-            continue;
-        }
-
-        let top_left = node_position.0 - 0.5 * node_size.calculated_size;
-
-        let mut color = Color::WHITE;
-        let mut current_section = usize::MAX;
-        for PositionedGlyph {
-            position,
-            atlas_info,
-            section_index,
-            ..
-        } in &text_layout_info.glyphs
-        {
-            if *section_index != current_section {
-                color = text.sections[*section_index].style.color.as_rgba_linear();
-                current_section = *section_index;
-=======
-    for (stack_index, entity) in ui_stack.uinodes.iter().enumerate() {
-        if let Ok((uinode, transform, text, text_layout_info, visibility, maybe_clip)) =
-            uinode_query.get(*entity)
+    
+    for (uinode, position, text, text_layout_info, visibility, maybe_clip, z_index) in
+            uinode_query.iter()
         {
             // Skip if not visible
             if !visibility.is_visible() {
@@ -413,7 +325,7 @@
             }
 
             let clip_rect = maybe_clip.map_or(Rect::INFINITE, |clip| clip.clip);
-            let node_rect = uinode.logical_rect(transform);
+            let node_rect = uinode.logical_rect(*position);
             let clipped_node_rect = node_rect.intersect(clip_rect);
 
             // Skip if the node is clipped entirely
@@ -459,36 +371,16 @@
                 };
 
                 extracted_uinodes.uinodes.push(ExtractedUiNode {
-                    stack_index,
+                    stack_index: z_index.0,
                     color,
                     vertices: clipped_glyph_rect.vertices(),
                     image: atlas.texture.clone_weak(),
                     uv_rect,
                 });
->>>>>>> 897158a0
-            }
-            let atlas = texture_atlases.get(&atlas_info.texture_atlas).unwrap();
-
-            let mut rect = atlas.textures[atlas_info.glyph_index];
-            rect.min *= inverse_scale_factor;
-            rect.max *= inverse_scale_factor;
-            extracted_uinodes.uinodes.push(ExtractedUiNode {
-                z_index,
-                //transform: Mat4::from_translation(top_left.extend(0.) + position.extend(0.) * inverse_scale_factor),
-                position: top_left + *position * inverse_scale_factor,
-                color,
-                size: rect.size(),
-                uvs: Some(rect),
-                //rect,
-                image: atlas.texture.clone_weak(),
-                atlas_size: Some(atlas.size * inverse_scale_factor),
-                clip: clip.map(|clip| clip.clip),
-                flip_x: false,
-                flip_y: false,
-            });
-        }
-    }
-}
+            }
+        }
+    }
+
 
 #[repr(C)]
 #[derive(Copy, Clone, Pod, Zeroable)]
@@ -531,7 +423,7 @@
     ui_meta.vertices.clear();
 
     // sort by ui stack index, starting from the deepest node
-    extracted_uinodes.uinodes.sort_by_key(|node| node.z_index);
+    extracted_uinodes.uinodes.sort_by_key(|node| node.stack_index);
 
     let mut start = 0;
     let mut end = 0;
@@ -548,116 +440,6 @@
             current_batch_handle = extracted_uinode.image.clone_weak();
         }
 
-<<<<<<< HEAD
-        let uinode_rect = //extracted_uinode.rect;
-            Rect::from_center_size(extracted_uinode.position, extracted_uinode.size);
-
-        // Specify the corners of the node
-        // let positions = QUAD_VERTEX_POSITIONS
-        //     .map(|pos| (extracted_uinode.transform * (pos * rect_size).extend(1.)).xyz());
-        let min = uinode_rect.min;
-        let max = uinode_rect.max;
-
-        let positions = [
-            Vec3::new(min.x, min.y, 0.0),
-            Vec3::new(max.x, min.y, 0.0),
-            Vec3::new(max.x, max.y, 0.0),
-            Vec3::new(min.x, max.y, 0.0),
-        ];
-
-        // Calculate the effect of clipping
-        // Note: this won't work with rotation/scaling, but that's much more complex (may need more that 2 quads)
-        let mut positions_diff = if let Some(clip) = extracted_uinode.clip {
-            [
-                Vec2::new(
-                    f32::max(clip.min.x - positions[0].x, 0.),
-                    f32::max(clip.min.y - positions[0].y, 0.),
-                ),
-                Vec2::new(
-                    f32::min(clip.max.x - positions[1].x, 0.),
-                    f32::max(clip.min.y - positions[1].y, 0.),
-                ),
-                Vec2::new(
-                    f32::min(clip.max.x - positions[2].x, 0.),
-                    f32::min(clip.max.y - positions[2].y, 0.),
-                ),
-                Vec2::new(
-                    f32::max(clip.min.x - positions[3].x, 0.),
-                    f32::min(clip.max.y - positions[3].y, 0.),
-                ),
-            ]
-        } else {
-            [Vec2::ZERO; 4]
-        };
-
-        let positions_clipped = [
-            positions[0] + positions_diff[0].extend(0.),
-            positions[1] + positions_diff[1].extend(0.),
-            positions[2] + positions_diff[2].extend(0.),
-            positions[3] + positions_diff[3].extend(0.),
-        ];
-
-        //let transformed_rect_size = extracted_uinode.transform.transform_vector3(rect_size);
-
-        // Don't try to cull nodes that have a rotation
-        // In a rotation around the Z-axis, this value is 0.0 for an angle of 0.0 or π
-        // In those two cases, the culling check can proceed normally as corners will be on
-        // horizontal / vertical lines
-        // For all other angles, bypass the culling check
-        // This does not properly handles all rotations on all axis
-        //if extracted_uinode.transform.x_axis[1] == 0.0 {
-        // Cull nodes that are completely clipped
-        if positions_diff[0].x - positions_diff[1].x >= uinode_rect.size().x
-            || positions_diff[1].y - positions_diff[2].y >= uinode_rect.size().y
-        {
-            continue;
-        }
-        //}
-        let uvs = if current_batch_handle.id() == DEFAULT_IMAGE_HANDLE.id() {
-            [Vec2::ZERO, Vec2::X, Vec2::ONE, Vec2::Y]
-        } else {
-            let atlas_extent = extracted_uinode.atlas_size.unwrap_or(extracted_uinode.size);
-            let mut uinode_rect = extracted_uinode.uvs.unwrap_or_else(|| Rect {
-                min: Vec2::ZERO,
-                max: extracted_uinode.size,
-            });
-            if extracted_uinode.flip_x {
-                std::mem::swap(&mut uinode_rect.max.x, &mut uinode_rect.min.x);
-                positions_diff[0].x *= -1.;
-                positions_diff[1].x *= -1.;
-                positions_diff[2].x *= -1.;
-                positions_diff[3].x *= -1.;
-            }
-            if extracted_uinode.flip_y {
-                std::mem::swap(&mut uinode_rect.max.y, &mut uinode_rect.min.y);
-                positions_diff[0].y *= -1.;
-                positions_diff[1].y *= -1.;
-                positions_diff[2].y *= -1.;
-                positions_diff[3].y *= -1.;
-            }
-            [
-                Vec2::new(
-                    uinode_rect.min.x + positions_diff[0].x,
-                    uinode_rect.min.y + positions_diff[0].y,
-                ),
-                Vec2::new(
-                    uinode_rect.max.x + positions_diff[1].x,
-                    uinode_rect.min.y + positions_diff[1].y,
-                ),
-                Vec2::new(
-                    uinode_rect.max.x + positions_diff[2].x,
-                    uinode_rect.max.y + positions_diff[2].y,
-                ),
-                Vec2::new(
-                    uinode_rect.min.x + positions_diff[3].x,
-                    uinode_rect.max.y + positions_diff[3].y,
-                ),
-            ]
-            .map(|pos| pos / atlas_extent)
-        };
-
-=======
->>>>>>> 897158a0
         let color = extracted_uinode.color.as_linear_rgba_f32();
         let uvs = extracted_uinode.uv_rect.vertices();
 
@@ -669,10 +451,6 @@
             });
         }
 
-<<<<<<< HEAD
-        last_z = 0.;
-=======
->>>>>>> 897158a0
         end += QUAD_INDICES.len() as u32;
     }
 
