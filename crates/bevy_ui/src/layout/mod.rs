mod convert;
pub mod debug_output;

<<<<<<< HEAD
use crate::{ContentSize, NodeOrder, NodeSize, Style, UiScale, ZIndex, NodePosition};
use bevy_derive::{DerefMut, Deref};
=======
use crate::{ContentSize, Node, NodeOrder, Style, UiScale};
>>>>>>> 45cadd21
use bevy_ecs::{
    change_detection::DetectChanges,
    entity::Entity,
    event::EventReader,
<<<<<<< HEAD
    prelude::{Bundle, Component},
    query::Added,
    query::{With, Without},
    reflect::ReflectComponent,
=======
    prelude::DetectChangesMut,
    query::{Changed, With, Without},
>>>>>>> 45cadd21
    removal_detection::RemovedComponents,
    system::{Local, Query, Res, ResMut, Resource, SystemParam, Commands},
    world::Ref,
};
use bevy_hierarchy::{Children, Parent};
use bevy_log::{debug, warn, trace};
use bevy_math::Vec2;
use bevy_reflect::{std_traits::ReflectDefault, Reflect};
use bevy_render::view::{ComputedVisibility, Visibility};
use bevy_transform::{components::Transform, prelude::GlobalTransform};
use bevy_utils::{HashMap, HashSet};
use bevy_window::{PrimaryWindow, Window, WindowScaleFactorChanged};
use std::{marker::PhantomData};
use taffy::{prelude::Size, style_helpers::TaffyMaxContent, Taffy};

/// Used internally by `ui_layout_system`
#[derive(Component, Default, Debug, Reflect)]
pub struct NodeKey {
    #[reflect(ignore)]
    /// Identifies the node within the Taffy layout tree corresponding to the entity with this component.
    key: taffy::node::Node,
}

#[derive(Resource, Default)]
pub struct UiContext(pub Option<LayoutContext>);

/// Used internally by `ui_layout_system`
#[derive(Component, Default, Reflect)]
#[reflect(Component, Default)]
pub struct UiLayoutData {
    #[reflect(ignore)]
    node_key: taffy::node::Node,
}

#[derive(Component, Default, Copy, Debug, Clone, Reflect)]
#[reflect(Component, Default)]
pub struct UiLayoutOrder(pub i32);

#[derive(Bundle, Default)]
pub struct UiLayoutBundle {
    pub order: UiLayoutOrder,
    pub data: UiLayoutData,
    pub transform: Transform,
    pub global_transform: GlobalTransform,
    pub visibility: Visibility,
    pub computed_visbility: ComputedVisibility,
}

pub struct LayoutContext {
    pub require_full_update: bool,
    pub scale_factor: f64,
    pub logical_size: Vec2,
    pub physical_size: Vec2,
    pub physical_to_logical_factor: f64,
    pub min_size: f32,
    pub max_size: f32,
}

impl LayoutContext {
    /// create new a [`LayoutContext`] from the window's physical size and scale factor
    fn new(scale_factor: f64, physical_size: Vec2, require_full_update: bool) -> Self {
        let physical_to_logical_factor = 1. / scale_factor;
        Self {
            require_full_update,
            scale_factor,
            logical_size: physical_size * physical_to_logical_factor as f32,
            physical_size,
            min_size: physical_size.x.min(physical_size.y),
            max_size: physical_size.x.max(physical_size.y),
            physical_to_logical_factor,
        }
    }
}

#[derive(Debug)]
pub struct UiLayout {
    /// entity representing the layout
    /// children of this node are added to the layout as children of the root taffy node
    pub layout_entity: Entity,
    /// root taffy node for the layout, same size as the window resolution
    pub taffy_root: taffy::node::Node,
    /// sort order, lower drawn first
    pub order: i32,
}

#[derive(Resource)]
pub struct UiData {
    /// Ui Node entity to taffy layout tree node lookup map
    entity_to_taffy: HashMap<Entity, taffy::node::Node>,
    /// default layout node, orphaned Ui entities attach to here
    default_layout: Option<taffy::node::Node>,
    /// contains data for each distinct ui layout
    ui_layouts: Vec<UiLayout>,
    /// contains data for each layout child
    layout_children: HashMap<taffy::node::Node, Vec<Entity>>,
}


#[derive(SystemParam)]
pub struct UiSurface<'w, 's> {
    data: ResMut<'w, UiData>,
    taffy: ResMut<'w, UiLayoutTree>,
    #[system_param(ignore)]
    phantom: PhantomData<fn() -> &'s ()>
}

#[derive(Resource, Deref, DerefMut)]
pub struct UiLayoutTree {
    taffy: Taffy,
}

fn _assert_send_sync_ui_surface_impl_safe() {
    fn _assert_send_sync<T: Send + Sync>() {}
    _assert_send_sync::<HashMap<Entity, taffy::node::Node>>();
    _assert_send_sync::<Taffy>();
    _assert_send_sync::<UiSurface>();
}

pub fn ui_setup_system(
    mut commands: Commands,
) {
    let mut taffy = Taffy::new();
        let default_layout = taffy.new_leaf(taffy::prelude::Style::default()).unwrap();
        let default_layout_entity = commands
            .spawn(UiLayoutBundle {
                order: UiLayoutOrder(0),
                data: UiLayoutData {
                    node_key: default_layout,
                },
                ..Default::default()
            })
            .id();
        
        commands.insert_resource(UiData {
            entity_to_taffy: Default::default(),
            default_layout: Some(default_layout),
            ui_layouts: vec![UiLayout {
                layout_entity: default_layout_entity,
                taffy_root: default_layout,
                order: 0,
            }],
            layout_children: [(default_layout, vec![])].into_iter().collect(),
        });

        commands.insert_resource(UiLayoutTree { taffy });
}

impl <'w, 's> UiSurface<'w, 's> {
    fn insert_lookup(&mut self, entity: Entity, node: taffy::node::Node) {
        trace!("inserting lookup {entity:?} -> {node:?}");
        if let Some(old_key) = self.data.entity_to_taffy.insert(entity, node) {
            trace!("\tremoving {old_key:?}");
            self.taffy.remove(old_key).ok();
        }
    }

    fn insert_ui_layout(&mut self, layout_entity: Entity, order: i32) -> taffy::node::Node {
        debug!("insert ui layout {layout_entity:?}");
        let layout_node = self.taffy.new_leaf(taffy::style::Style::default()).unwrap();
        self.data.ui_layouts.push(UiLayout {
            layout_entity,
            taffy_root: layout_node,
            order,
        });
        debug!("Inserted layout: {layout_entity:?} -> {layout_node:?}, order: {order}");
        self.insert_lookup(layout_entity, layout_node);
        layout_node
    }

    fn update_style(
        &mut self,
        taffy_node: taffy::node::Node,
        style: &Style,
        context: &LayoutContext,
    ) {
        trace!("Update style -> {taffy_node:?}");
        self.taffy
            .set_style(taffy_node, convert::from_style(context, style))
            .ok();
    }

    /// Update the `MeasureFunc` of the taffy node corresponding to the given [`Entity`].
    fn update_measure(
        &mut self,
        taffy_node: taffy::node::Node,
        measure_func: taffy::node::MeasureFunc,
    ) {
        trace!("Update measure func -> {taffy_node:?}");
        self.taffy.set_measure(taffy_node, Some(measure_func)).ok();
    }

    /// Update the children of the taffy node corresponding to the given [`Entity`].
    fn update_children(&mut self, parent: taffy::node::Node, children: &Children) {
        let mut taffy_children = Vec::with_capacity(children.len());
        debug!("Update children for parent -> {parent:?}");
        for child in children {
            if let Some(taffy_node) = self.data.entity_to_taffy.get(child) {
                taffy_children.push(*taffy_node);
                debug!("\tpush child {child:?} -> {taffy_node:?}");
            } else {
                warn!(
                    "Unstyled child in a UI entity hierarchy. You are using an entity \
without UI components as a child of an entity with UI components, results may be unexpected."
                );
            }
        }

        self.taffy.set_children(parent, &taffy_children).unwrap();
        debug!("Set children.");
    }

    /// Removes children from the entity's taffy node if it exists. Does nothing otherwise.
    fn try_remove_children(&mut self, entity: Entity) {
        trace!("try remove corresponding taffy children for {entity:?}");
        if let Some(taffy_node) = self.data.entity_to_taffy.get(&entity) {
            trace!("\ttaffy_node found: {taffy_node:?}");
            self.taffy.set_children(*taffy_node, &[]).unwrap();
            trace!("\tremoved all children");
        }
    }

    /// Removes the measure from the entity's taffy node if it exists. Does nothing otherwise.
    fn try_remove_measure(&mut self, entity: Entity) {
        if let Some(taffy_node) = self.data.entity_to_taffy.get(&entity) {
            trace!("Try remove measure for {entity:?}");
            self.taffy.set_measure(*taffy_node, None).unwrap();
        }
    }

    /// Update the size of each layout node to match the size of the window.
    fn update_layout_nodes(&mut self, size: Vec2) {
        let taffy = &mut self.taffy;
        for UiLayout { taffy_root, .. } in &self.data.ui_layouts {
            debug!("Update layout node: {taffy_root:?}, res: {size}");
            taffy
                .set_style(
                    *taffy_root,
                    taffy::style::Style {
                        size: taffy::geometry::Size {
                            width: taffy::style::Dimension::Points(size.x),
                            height: taffy::style::Dimension::Points(size.y),
                        },
                        ..Default::default()
                    },
                )
                .unwrap();
        }
    }

<<<<<<< HEAD
    /// Set the ui node entities without a [`Parent`] as children to the default root node in the taffy layout.
    fn set_default_layout_children(&mut self, children: impl Iterator<Item = Entity>) {
        debug!("set default layout children");
        if let Some(node) = self.data.default_layout {
            debug!("\tdefault_layout: {node:?}");
            let data = self.data.as_mut();
            let UiData { layout_children, entity_to_taffy, .. }  = data;
            
            let childs = layout_children.get_mut(&node).unwrap();
            
            *childs = children.collect();
            let child_nodes = childs
                .iter()
                .map(|e| *entity_to_taffy.get(e).unwrap())
                .collect::<Vec<taffy::node::Node>>();
            for (e, n) in childs.iter().zip(child_nodes.iter()) {
                debug!("\t{e:?} -> {n:?}");
            }
            self.taffy.set_children(node, &child_nodes).unwrap();
        }
        debug!("default layout children set");
    }

    fn set_layout_children(&mut self, layout: taffy::node::Node, children: &Children) {
        debug!("set layout children for {layout:?}");
        self.data.layout_children
            .insert(layout, children.iter().copied().collect());
        let child_nodes = children
            .iter()
            .map(|e| *self.data.entity_to_taffy.get(e).unwrap())
            .collect::<Vec<taffy::node::Node>>();
        self.taffy.set_children(layout, &child_nodes).unwrap();
=======
    /// Set the ui node entities without a [`Parent`] as children to the root node in the taffy layout.
    pub fn set_window_children<'a>(
        &mut self,
        parent_window: Entity,
        orphaned_nodes: impl Iterator<Item = (Entity, &'a NodeOrder)>,
    ) {
        let taffy_node = self.window_nodes.get(&parent_window).unwrap();
        let mut unordered_orphans = orphaned_nodes
            .map(|(e, node_order)| (*self.entity_to_taffy.get(&e).unwrap(), node_order.0))
            .collect::<Vec<_>>();
        unordered_orphans.sort_by_key(|(_, order)| *order);
        let ordered_orphans = unordered_orphans
            .into_iter()
            .map(|(key, _)| key)
            .collect::<Vec<_>>();
        self.taffy
            .set_children(*taffy_node, &ordered_orphans)
            .unwrap();
>>>>>>> 45cadd21
    }

    /// Compute the layout for each window entity's corresponding root node in the layout.
    fn compute_all_layouts(&mut self) {
        debug!("compute layouts");
        for UiLayout { taffy_root, .. } in &self.data.ui_layouts {
            self.taffy
                .compute_layout(*taffy_root, Size::MAX_CONTENT)
                .unwrap();
        }
    }

    /// Removes each entity from the internal map and then removes their associated node from taffy
    fn remove_nodes(&mut self, entities: impl IntoIterator<Item = Entity>) {
        for entity in entities {
            if let Some(node) = self.data.entity_to_taffy.remove(&entity) {
                self.taffy.remove(node).unwrap();
            }
        }
    }

    /// Removes layouts and set a new default if necessary
    fn remove_layouts(
        &mut self,
        removed_entities: impl IntoIterator<Item = Entity>,
        maybe_next_default_layout_entity: Option<Entity>,
    ) {
        debug!("remove_layouts, next default: {maybe_next_default_layout_entity:?}");
        for entity in removed_entities {
            debug!("\tremoving {entity:?}");
            if let Some(node_to_delete) = self.data.entity_to_taffy.get(&entity).copied() {
                self.taffy.remove(node_to_delete).unwrap();
                self.data.layout_children.remove(&node_to_delete);
                if self.data.default_layout == Some(node_to_delete) {
                    self.data.default_layout =
                        maybe_next_default_layout_entity.and_then(|next_default_layout_entity| {
                            self.data.ui_layouts
                                .iter()
                                .find(|UiLayout { layout_entity, .. }| {
                                    *layout_entity == next_default_layout_entity
                                })
                                .map(|UiLayout { taffy_root, .. }| *taffy_root)
                        });
                }
                self.data.ui_layouts
                    .retain(|UiLayout { layout_entity, .. }| *layout_entity != entity);
            }
        }
    }
}

#[derive(Debug)]
pub enum LayoutError {
    InvalidHierarchy,
    TaffyError(taffy::error::TaffyError),
}

pub fn sort_children_by_node_order_system(
    mut sorted: Local<HashSet<Entity>>,
    order_query: Query<(Ref<NodeOrder>, &Parent)>,
    mut children_query: Query<&mut Children>,
) {
    debug!("sort_children_by_node_order_system");
    sorted.clear();
    for (order, parent) in order_query.iter() {
        if order.is_changed() && !sorted.contains(&parent.get()) {
            children_query
                .get_mut(parent.get())
                .unwrap()
                .sort_by(|c, d| {
                    let c_ord = order_query.get_component(*c).unwrap_or(&NodeOrder(0)).0;
                    let d_ord = order_query.get_component(*d).unwrap_or(&NodeOrder(0)).0;
                    c_ord.cmp(&d_ord)
                });
        }
    }
    debug!("sort_children_by_node_order_system finished");
}

/// Remove the corresponding taffy node for any entity that has its `Node` component removed.
pub fn clean_up_removed_ui_nodes_system(
    mut ui_surface: UiSurface,
    mut removed_nodes: RemovedComponents<NodeKey>,
    mut removed_calculated_sizes: RemovedComponents<ContentSize>,
) {
    debug!("clean_up_removed_ui_nodes_system");
    // clean up removed nodes
    ui_surface.remove_nodes(removed_nodes.iter());

    // When a `ContentSize` component is removed from an entity, we need to remove the measure from the corresponding taffy node.
    for entity in removed_calculated_sizes.iter() {
        ui_surface.try_remove_measure(entity);
    }
    debug!("clean_up_removed_ui_nodes_system finished");
}

/// Insert a new taffy node into the layout for any entity that had a `Node` component added.
pub fn insert_new_ui_nodes_system(
    mut ui_surface: UiSurface,
    mut new_node_query: Query<(Entity, &mut NodeKey), Added<NodeKey>>,
) {
    debug!("insert_new_ui_nodes_system");
    for (entity, mut node) in new_node_query.iter_mut() {
        node.key = ui_surface
            .taffy
            .new_leaf(taffy::style::Style::DEFAULT)
            .unwrap();
        trace!("\tInserted new taffy leaf: {:?} => {:?}", entity, node.key);
        // if let Some(old_key) = ui_surface.entity_to_taffy.insert(entity, node.key) {
        //     ui_surface.taffy.remove(old_key).ok();
        // }
        ui_surface.insert_lookup(entity, node.key);
    }
    debug!("\tinsert_new_ui_nodes_system finished");
}

/// Synchonise the Bevy and Taffy Parent-Children trees
pub fn synchonise_ui_children_system(
    mut ui_surface: UiSurface,
    mut removed_children: RemovedComponents<Children>,
    children_query: Query<(&NodeKey, Ref<Children>)>,
) {
    debug!("synchonise_ui_children_system");
    // Iterate through all entities with a removed `Children` component and if they have a corresponding Taffy node, remove their children from the Taffy tree.
    for entity in removed_children.iter() {
        ui_surface.try_remove_children(entity);
    }

    // Update the corresponding Taffy children of Bevy entities with changed `Children`
    for (node, children) in &children_query {
        if children.is_changed() {
            ui_surface.update_children(node.key, &children);
        }
    }
    debug!("synchonise_ui_children_system finished");
}

pub fn update_ui_windows_system(
    mut resize_events: EventReader<bevy_window::WindowResized>,
    primary_window: Query<(Entity, &Window), With<PrimaryWindow>>,
    ui_scale: Res<UiScale>,
    mut ui_context: ResMut<UiContext>,
    mut scale_factor_events: EventReader<WindowScaleFactorChanged>,
<<<<<<< HEAD
=======
    mut resize_events: EventReader<bevy_window::WindowResized>,
    mut ui_surface: ResMut<UiSurface>,
    root_node_query: Query<(Entity, &NodeOrder), (With<Node>, Without<Parent>)>,
    style_query: Query<(Entity, Ref<Style>), With<Node>>,
    mut measure_query: Query<(Entity, &mut ContentSize)>,
    mut children_query: Query<(Entity, &mut Children), With<Node>>,
    mut removed_children: RemovedComponents<Children>,
    mut removed_content_sizes: RemovedComponents<ContentSize>,
    mut node_transform_query: Query<(Entity, &mut Node, &mut Transform, Option<&Parent>)>,
    mut removed_nodes: RemovedComponents<Node>,
    changed_order_query: Query<&Parent, Changed<NodeOrder>>,
    node_order_query: Query<&NodeOrder>,
>>>>>>> 45cadd21
) {
    debug!("update_ui_windows_system");
    // assume one window for time being...
    // TODO: Support window-independent scaling: https://github.com/bevyengine/bevy/issues/5621
    let (primary_window_entity, logical_to_physical_factor, window_physical_size) =
        if let Ok((entity, primary_window)) = primary_window.get_single() {
            (
                entity,
                primary_window.resolution.scale_factor(),
                Vec2::new(
                    primary_window.resolution.physical_width() as f32,
                    primary_window.resolution.physical_height() as f32,
                ),
            )
        } else {
            ui_context.0 = None;
            return;
        };

    let require_full_update = ui_context.0.is_none()
        || resize_events
            .iter()
            .any(|resized_window| resized_window.window == primary_window_entity)
        || !scale_factor_events.is_empty()
        || ui_scale.is_changed();
    scale_factor_events.clear();

    let scale_factor = logical_to_physical_factor * ui_scale.scale;
    let context = LayoutContext::new(scale_factor, window_physical_size, require_full_update);
    ui_context.0 = Some(context);
    debug!("update_ui_windows_system finished");
}

/// Updates the UI's layout tree, computes the new layout geometry and then updates the sizes and transforms of all the UI nodes.
#[allow(clippy::too_many_arguments)]
pub fn update_ui_layouts_system(
    ui_context: ResMut<UiContext>,
    mut ui_surface: UiSurface,
    orphaned_node_query: Query<Entity, (With<NodeSize>, With<NodeKey>, Without<Parent>)>,
    style_query: Query<(&NodeKey, Ref<Style>)>,
    full_style_query: Query<(&NodeKey, &Style)>,
    mut measure_query: Query<(&NodeKey, &mut ContentSize)>,
    mut removed_layouts: RemovedComponents<UiLayoutOrder>,
    mut layouts_query: Query<
        (Entity, &mut UiLayoutData, &UiLayoutOrder, Option<&Children>),
        Without<NodeSize>,
    >,
) {
    debug!("update_ui_layouts_system");
    let Some(ref layout_context) = ui_context.0 else {
        return
    };

    if layout_context.require_full_update {
        // update all nodes        
        for (node, style) in full_style_query.iter() {
            ui_surface.update_style(node.key, style, layout_context);
        }
    } else {
        for (node, style) in style_query.iter() {
            if style.is_changed() {
                ui_surface.update_style(node.key, &style, layout_context);
            }
        }
    }

    // insert new ui layouts
    for (layout_entity, mut layout_data, &UiLayoutOrder(order), _) in layouts_query.iter_mut() {
        if layout_data.node_key == taffy::node::Node::default() {
            layout_data.node_key = ui_surface.insert_ui_layout(layout_entity, order);
        }
    }

    // clean up removed layouts
    ui_surface.remove_layouts(
        removed_layouts.iter(),
        layouts_query.iter().next().map(|(entity, ..)| entity),
    );

    for (node, mut content_size) in measure_query.iter_mut() {
        if let Some(measure_func) = content_size.measure_func.take() {
            ui_surface.update_measure(node.key, measure_func);
        }
    }

    // update layout nodes so their size matches the size of the primary window
    ui_surface.update_layout_nodes(layout_context.physical_size);

<<<<<<< HEAD
    // sort layouts by order
    ui_surface
        .data.ui_layouts
        .sort_by_key(|UiLayout { order, .. }| *order);

    // update orphaned nodes as children of the default layout (for now assuming all Nodes live in the primary window)
    ui_surface.set_default_layout_children(orphaned_node_query.iter());

    for (_, data, _, children) in layouts_query.iter() {
        if let Some(children) = children {
            ui_surface.set_layout_children(data.node_key, children);
=======
    // update and remove children
    for entity in removed_children.iter() {
        ui_surface.try_remove_children(entity);
    }

    for parent in changed_order_query.iter() {
        let (_, mut children) = children_query.get_mut(parent.get()).unwrap();
        children.set_changed();
    }

    for (entity, mut children) in children_query.iter_mut() {
        if children.is_changed() {
            children.sort_by(|c, d| {
                let c_ord = node_order_query
                    .get_component(*c)
                    .map(|n: &NodeOrder| n.0)
                    .unwrap_or(0);
                let d_ord = node_order_query
                    .get_component(*d)
                    .map(|n: &NodeOrder| n.0)
                    .unwrap_or(0);
                c_ord.cmp(&d_ord)
            });
            ui_surface.update_children(entity, &children);
>>>>>>> 45cadd21
        }
    }

    // compute layouts
    ui_surface.compute_all_layouts();
    debug!("update_ui_layouts_system finished");
}

pub fn update_nodes_iteratively(
    mut stack: Local<Vec<(Entity, Vec2)>>,
    ui_surface: UiSurface,
    ui_context: Res<UiContext>,
    mut node_geometry_query: Query<(&NodeKey, &mut NodeSize, &mut NodePosition, &mut ZIndex)>,
    just_children_query: Query<&Children>,
) {
    debug!("update_nodes_iteratively");
    let Some(physical_to_logical_factor) = ui_context
        .0
        .as_ref()
        .map(|context|  context.physical_to_logical_factor)
    else {
        return;
    };

    stack.clear();

    let mut order: u32 = 0;

    for UiLayout { taffy_root, .. } in ui_surface.data.ui_layouts.iter() {
        for child in ui_surface.data.layout_children.get(taffy_root).unwrap() {
            stack.push((*child, Vec2::ZERO));

            while let Some((node_entity, inherited_position)) = stack.pop() {
                if let Ok((node, mut node_size, mut position, mut z_index)) = node_geometry_query.get_mut(node_entity)
                {
                    z_index.0 = order;
                    order += 1;
                    let layout = ui_surface.taffy.layout(node.key).unwrap();
                    let new_size = Vec2::new(
                        (layout.size.width as f64 * physical_to_logical_factor) as f32,
                        (layout.size.height as f64 * physical_to_logical_factor) as f32,
                    );
                    let half_size = 0.5 * new_size;
                    if node_size.calculated_size != new_size {
                        node_size.calculated_size = new_size;
                    }
                    position.0 = inherited_position + half_size + Vec2::new(
                        (layout.location.x as f64 * physical_to_logical_factor) as f32,
                        (layout.location.y as f64 * physical_to_logical_factor) as f32,
                    );

                    if let Ok(children) = just_children_query.get(node_entity) {
                
                        // Push the children nodes onto the stack.
                        for child in children {
                            stack.push((*child, position.0 - half_size));
                        }
                    }
                }
            }
        }
    }
    debug!("update_nodes_iteratively finished");
}

pub fn update_nodes_recursively(
    ui_surface: UiSurface,
    ui_context: Res<UiContext>,
    mut node_geometry_query: Query<(&NodeKey, &mut NodeSize, &mut NodePosition, &mut ZIndex)>,
    just_children_query: Query<&Children>,
) {
    let Some(physical_to_logical_factor) = ui_context
            .0
            .as_ref()
            .map(|context|  context.physical_to_logical_factor)
        else {
            return;
        };

    fn update_node_geometry_recursively(
        ui_surface: &UiSurface,
        inherited_position: Vec2,
        node_entity: Entity,
        node_geometry_query: &mut Query<(&NodeKey, &mut NodeSize, &mut NodePosition, &mut ZIndex)>,
        children_query: &Query<&Children>,
        physical_to_logical_factor: f64,
        order: &mut u32,
    ) {
        if let Ok((node, mut node_size, mut node_position, mut z_index)) =
            node_geometry_query.get_mut(node_entity)
        {
            z_index.0 = *order;
            *order += 1;
            let layout = ui_surface.taffy.layout(node.key).unwrap();
            let new_size = Vec2::new(
                (layout.size.width as f64 * physical_to_logical_factor) as f32,
                (layout.size.height as f64 * physical_to_logical_factor) as f32,
            );
            let half_size = 0.5 * new_size;
            if node_size.calculated_size != new_size {
                node_size.calculated_size = new_size;
            }
            node_position.0 = inherited_position + half_size + Vec2::new(
                (layout.location.x as f64 * physical_to_logical_factor) as f32,
                (layout.location.y as f64 * physical_to_logical_factor) as f32,
            );

            if let Ok(children) = children_query.get(node_entity) {
                let next_position = node_position.0 - half_size;
                for child in children {
                    update_node_geometry_recursively(
                        ui_surface,
                        next_position,
                        *child,
                        node_geometry_query,
                        children_query,
                        physical_to_logical_factor,
                        order,
                    );
                }
            }
        }
    }

    let mut order: u32 = 0;

    for UiLayout { taffy_root, .. } in ui_surface.data.ui_layouts.iter() {
        for child in ui_surface.data.layout_children.get(taffy_root).unwrap() {
            update_node_geometry_recursively(
                &ui_surface,
                Vec2::ZERO,
                *child,
                &mut node_geometry_query,
                &just_children_query,
                physical_to_logical_factor,
                &mut order,
            );
        }
    }
}

#[cfg(test)]
mod tests {
    use crate::clean_up_removed_ui_nodes_system;
    use crate::insert_new_ui_nodes_system;
    use crate::synchonise_ui_children_system;
    use crate::update_ui_layouts_system;
    use crate::AlignItems;
    use crate::LayoutContext;
    use crate::NodeKey;
    use crate::NodeSize;
    use crate::Style;
    use crate::UiContext;
    use crate::UiSurface;
    use bevy_ecs::prelude::*;
    use bevy_math::Vec2;
    use taffy::tree::LayoutTree;

    fn node_bundle() -> (NodeKey, NodeSize, Style) {
        (NodeKey::default(), NodeSize::default(), Style::default())
    }

    fn ui_schedule() -> Schedule {
        let mut ui_schedule = Schedule::default();
        ui_schedule.add_systems((
            clean_up_removed_ui_nodes_system.before(insert_new_ui_nodes_system),
            insert_new_ui_nodes_system.before(synchonise_ui_children_system),
            synchonise_ui_children_system.before(update_ui_layouts_system),
            update_ui_layouts_system,
        ));
        ui_schedule
    }

    #[test]
    fn test_insert_and_remove_node() {
        let mut world = World::new();
        world.init_resource::<UiSurface>();
        world.insert_resource(UiContext(Some(LayoutContext::new(
            3.0,
            Vec2::new(1000., 500.),
            true,
        ))));
        let mut ui_schedule = ui_schedule();

        // add ui node entity to world
        let entity = world.spawn(node_bundle()).id();

        // ui update
        ui_schedule.run(&mut world);

        let key = world.get::<NodeKey>(entity).unwrap().key;
        let surface = world.resource::<UiSurface>();

        // ui node entity should be associated with a taffy node
        assert_eq!(surface.entity_to_taffy[&entity], key);

        // taffy node should be a child of the window node
        assert_eq!(surface.taffy.parent(key), surface.default_layout);

        // despawn the ui node entity
        world.entity_mut(entity).despawn();

        ui_schedule.run(&mut world);

        let surface = world.resource::<UiSurface>();

        // the despawned entity's associated taffy node should also be removed
        assert!(!surface.entity_to_taffy.contains_key(&entity));

        // window node should have no children
        assert!(surface
            .taffy
            .children(surface.default_layout.unwrap())
            .unwrap()
            .is_empty());
    }

    #[test]
    fn test_node_style_update() {
        let mut world = World::new();
        world.init_resource::<UiSurface>();
        world.insert_resource(UiContext(Some(LayoutContext::new(
            3.0,
            Vec2::new(1000., 500.),
            true,
        ))));
        let mut ui_schedule = ui_schedule();

        // add a ui node entity to the world and run the ui schedule to add a corresponding node to the taffy layout tree
        let entity = world.spawn(node_bundle()).id();
        ui_schedule.run(&mut world);

        // modify the ui node's style component and rerun the schedule
        world.get_mut::<Style>(entity).unwrap().align_items = AlignItems::Baseline;

        // don't want a full update
        world.insert_resource(UiContext(Some(LayoutContext::new(
            3.0,
            Vec2::new(1000., 500.),
            false,
        ))));

        ui_schedule.run(&mut world);

        // check the corresponding taffy node's style is also updated
        let ui_surface = world.resource::<UiSurface>();
        let key = ui_surface.entity_to_taffy[&entity];
        assert_eq!(
            ui_surface.taffy.style(key).unwrap().align_items,
            Some(taffy::style::AlignItems::Baseline)
        );
    }
}<|MERGE_RESOLUTION|>--- conflicted
+++ resolved
@@ -1,25 +1,19 @@
 mod convert;
 pub mod debug_output;
 
-<<<<<<< HEAD
 use crate::{ContentSize, NodeOrder, NodeSize, Style, UiScale, ZIndex, NodePosition};
 use bevy_derive::{DerefMut, Deref};
-=======
 use crate::{ContentSize, Node, NodeOrder, Style, UiScale};
->>>>>>> 45cadd21
 use bevy_ecs::{
     change_detection::DetectChanges,
     entity::Entity,
     event::EventReader,
-<<<<<<< HEAD
     prelude::{Bundle, Component},
     query::Added,
     query::{With, Without},
     reflect::ReflectComponent,
-=======
     prelude::DetectChangesMut,
     query::{Changed, With, Without},
->>>>>>> 45cadd21
     removal_detection::RemovedComponents,
     system::{Local, Query, Res, ResMut, Resource, SystemParam, Commands},
     world::Ref,
@@ -269,7 +263,6 @@
         }
     }
 
-<<<<<<< HEAD
     /// Set the ui node entities without a [`Parent`] as children to the default root node in the taffy layout.
     fn set_default_layout_children(&mut self, children: impl Iterator<Item = Entity>) {
         debug!("set default layout children");
@@ -302,26 +295,6 @@
             .map(|e| *self.data.entity_to_taffy.get(e).unwrap())
             .collect::<Vec<taffy::node::Node>>();
         self.taffy.set_children(layout, &child_nodes).unwrap();
-=======
-    /// Set the ui node entities without a [`Parent`] as children to the root node in the taffy layout.
-    pub fn set_window_children<'a>(
-        &mut self,
-        parent_window: Entity,
-        orphaned_nodes: impl Iterator<Item = (Entity, &'a NodeOrder)>,
-    ) {
-        let taffy_node = self.window_nodes.get(&parent_window).unwrap();
-        let mut unordered_orphans = orphaned_nodes
-            .map(|(e, node_order)| (*self.entity_to_taffy.get(&e).unwrap(), node_order.0))
-            .collect::<Vec<_>>();
-        unordered_orphans.sort_by_key(|(_, order)| *order);
-        let ordered_orphans = unordered_orphans
-            .into_iter()
-            .map(|(key, _)| key)
-            .collect::<Vec<_>>();
-        self.taffy
-            .set_children(*taffy_node, &ordered_orphans)
-            .unwrap();
->>>>>>> 45cadd21
     }
 
     /// Compute the layout for each window entity's corresponding root node in the layout.
@@ -379,27 +352,49 @@
     TaffyError(taffy::error::TaffyError),
 }
 
-pub fn sort_children_by_node_order_system(
-    mut sorted: Local<HashSet<Entity>>,
-    order_query: Query<(Ref<NodeOrder>, &Parent)>,
-    mut children_query: Query<&mut Children>,
-) {
-    debug!("sort_children_by_node_order_system");
-    sorted.clear();
-    for (order, parent) in order_query.iter() {
-        if order.is_changed() && !sorted.contains(&parent.get()) {
-            children_query
-                .get_mut(parent.get())
-                .unwrap()
-                .sort_by(|c, d| {
-                    let c_ord = order_query.get_component(*c).unwrap_or(&NodeOrder(0)).0;
-                    let d_ord = order_query.get_component(*d).unwrap_or(&NodeOrder(0)).0;
-                    c_ord.cmp(&d_ord)
-                });
-        }
-    }
-    debug!("sort_children_by_node_order_system finished");
-}
+// <<<<<<< HEAD
+// pub fn sort_children_by_node_order_system(
+//     mut sorted: Local<HashSet<Entity>>,
+//     order_query: Query<(Ref<NodeOrder>, &Parent)>,
+//     mut children_query: Query<&mut Children>,
+// =======
+// /// Updates the UI's layout tree, computes the new layout geometry and then updates the sizes and transforms of all the UI nodes.
+// #[allow(clippy::too_many_arguments)]
+// pub fn ui_layout_system(
+//     primary_window: Query<(Entity, &Window), With<PrimaryWindow>>,
+//     windows: Query<(Entity, &Window)>,
+//     ui_scale: Res<UiScale>,
+//     mut scale_factor_events: EventReader<WindowScaleFactorChanged>,
+//     mut resize_events: EventReader<bevy_window::WindowResized>,
+//     mut ui_surface: ResMut<UiSurface>,
+//     root_node_query: Query<(Entity, &NodeOrder), (With<Node>, Without<Parent>)>,
+//     style_query: Query<(Entity, Ref<Style>), With<Node>>,
+//     mut measure_query: Query<(Entity, &mut ContentSize)>,
+//     mut children_query: Query<(Entity, &mut Children), With<Node>>,
+//     mut removed_children: RemovedComponents<Children>,
+//     mut removed_content_sizes: RemovedComponents<ContentSize>,
+//     mut node_transform_query: Query<(Entity, &mut Node, &mut Transform, Option<&Parent>)>,
+//     mut removed_nodes: RemovedComponents<Node>,
+//     changed_order_query: Query<&Parent, Changed<NodeOrder>>,
+//     node_order_query: Query<&NodeOrder>,
+// >>>>>>> node-order
+// ) {
+//     debug!("sort_children_by_node_order_system");
+//     sorted.clear();
+//     for (order, parent) in order_query.iter() {
+//         if order.is_changed() && !sorted.contains(&parent.get()) {
+//             children_query
+//                 .get_mut(parent.get())
+//                 .unwrap()
+//                 .sort_by(|c, d| {
+//                     let c_ord = order_query.get_component(*c).unwrap_or(&NodeOrder(0)).0;
+//                     let d_ord = order_query.get_component(*d).unwrap_or(&NodeOrder(0)).0;
+//                     c_ord.cmp(&d_ord)
+//                 });
+//         }
+//     }
+//     debug!("sort_children_by_node_order_system finished");
+// }
 
 /// Remove the corresponding taffy node for any entity that has its `Node` component removed.
 pub fn clean_up_removed_ui_nodes_system(
@@ -465,21 +460,6 @@
     ui_scale: Res<UiScale>,
     mut ui_context: ResMut<UiContext>,
     mut scale_factor_events: EventReader<WindowScaleFactorChanged>,
-<<<<<<< HEAD
-=======
-    mut resize_events: EventReader<bevy_window::WindowResized>,
-    mut ui_surface: ResMut<UiSurface>,
-    root_node_query: Query<(Entity, &NodeOrder), (With<Node>, Without<Parent>)>,
-    style_query: Query<(Entity, Ref<Style>), With<Node>>,
-    mut measure_query: Query<(Entity, &mut ContentSize)>,
-    mut children_query: Query<(Entity, &mut Children), With<Node>>,
-    mut removed_children: RemovedComponents<Children>,
-    mut removed_content_sizes: RemovedComponents<ContentSize>,
-    mut node_transform_query: Query<(Entity, &mut Node, &mut Transform, Option<&Parent>)>,
-    mut removed_nodes: RemovedComponents<Node>,
-    changed_order_query: Query<&Parent, Changed<NodeOrder>>,
-    node_order_query: Query<&NodeOrder>,
->>>>>>> 45cadd21
 ) {
     debug!("update_ui_windows_system");
     // assume one window for time being...
@@ -527,6 +507,8 @@
         (Entity, &mut UiLayoutData, &UiLayoutOrder, Option<&Children>),
         Without<NodeSize>,
     >,
+    changed_order_query: Query<&Parent, (Changed<NodeOrder>, With<Node>)>,
+    node_order_query: Query<&NodeOrder>,
 ) {
     debug!("update_ui_layouts_system");
     let Some(ref layout_context) = ui_context.0 else {
@@ -568,7 +550,6 @@
     // update layout nodes so their size matches the size of the primary window
     ui_surface.update_layout_nodes(layout_context.physical_size);
 
-<<<<<<< HEAD
     // sort layouts by order
     ui_surface
         .data.ui_layouts
@@ -580,7 +561,9 @@
     for (_, data, _, children) in layouts_query.iter() {
         if let Some(children) = children {
             ui_surface.set_layout_children(data.node_key, children);
-=======
+        }
+    }
+
     // update and remove children
     for entity in removed_children.iter() {
         ui_surface.try_remove_children(entity);
@@ -605,9 +588,8 @@
                 c_ord.cmp(&d_ord)
             });
             ui_surface.update_children(entity, &children);
->>>>>>> 45cadd21
-        }
-    }
+        }
+    }       
 
     // compute layouts
     ui_surface.compute_all_layouts();
