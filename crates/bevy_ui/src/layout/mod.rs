mod convert;
mod layout_tree;
mod data;

<<<<<<< HEAD
use crate::{ContentSize, Node, Style, UiScale};
=======
use crate::{CalculatedSize, NodeSize, Style, UiScale};
>>>>>>> bd83803b
use bevy_ecs::{
    change_detection::DetectChanges,
    entity::Entity,
    event::EventReader,
<<<<<<< HEAD
    query::{Changed, With, Without},
=======
    prelude::Component,
    query::{Added, Changed, ReadOnlyWorldQuery, With, Without},
>>>>>>> bd83803b
    removal_detection::RemovedComponents,
    system::{Query, Res, ResMut, Resource},
    world::Ref,
};
use bevy_hierarchy::{Children, Parent};
use bevy_log::warn;
use bevy_math::Vec2;
use bevy_reflect::Reflect;
use bevy_transform::components::Transform;
use bevy_utils::HashMap;
use bevy_window::{PrimaryWindow, Window, WindowScaleFactorChanged};
use std::fmt;
<<<<<<< HEAD
use taffy::{node::Measurable, prelude::Size, style_helpers::TaffyMaxContent, Taffy};
=======
use taffy::{
    prelude::{AvailableSpace, Size},
    style_helpers::TaffyMaxContent,
    tree::LayoutTree,
    Taffy,
};
>>>>>>> bd83803b

#[derive(Component, Default, Debug, Reflect)]
pub struct Node {
    #[reflect(ignore)]
    key: taffy::node::Node,
}

#[derive(Resource, Default)]
pub struct UiContext(pub Option<LayoutContext>);

pub struct LayoutContext {
    pub require_full_update: bool,
    pub scale_factor: f64,
    pub logical_size: Vec2,
    pub physical_size: Vec2,
    pub physical_to_logical_factor: f64,
    pub min_size: f32,
    pub max_size: f32,
}

impl LayoutContext {
    /// create new a [`LayoutContext`] from the window's physical size and scale factor
    fn new(scale_factor: f64, physical_size: Vec2, require_full_update: bool) -> Self {
        let physical_to_logical_factor = 1. / scale_factor;
        Self {
            require_full_update,
            scale_factor,
            logical_size: physical_size * physical_to_logical_factor as f32,
            physical_size,
            min_size: physical_size.x.min(physical_size.y),
            max_size: physical_size.x.max(physical_size.y),
            physical_to_logical_factor,
        }
    }
}

#[derive(Resource)]
pub struct UiSurface {
    entity_to_taffy: HashMap<Entity, taffy::node::Node>,
    window_node: taffy::node::Node,
    taffy: Taffy,
}

fn _assert_send_sync_ui_surface_impl_safe() {
    fn _assert_send_sync<T: Send + Sync>() {}
    _assert_send_sync::<HashMap<Entity, taffy::node::Node>>();
    _assert_send_sync::<Taffy>();
    _assert_send_sync::<UiSurface>();
}

impl fmt::Debug for UiSurface {
    fn fmt(&self, f: &mut fmt::Formatter) -> fmt::Result {
        f.debug_struct("UiSurface")
            .field("entity_to_taffy", &self.entity_to_taffy)
            .field("window_node", &self.window_node)
            .finish()
    }
}

impl Default for UiSurface {
    fn default() -> Self {
        Self {
            entity_to_taffy: Default::default(),
            window_node: Default::default(),
            taffy: Taffy::new(),
        }
    }
}

impl UiSurface {
    pub fn insert_node(
        &mut self,
        entity: Entity,
        style: &Style,
        calculated_size: Option<&CalculatedSize>,
        context: &LayoutContext,
    ) -> taffy::node::Node {
        let style = convert::from_style(context, style);
        let taffy_node = if let Some(calculated_size) = calculated_size {
            let measure = calculated_size.measure.dyn_clone();
            let measure_func = taffy::node::MeasureFunc::Boxed(Box::new(
                move |constraints: Size<Option<f32>>, available: Size<AvailableSpace>| {
                    let size = measure.measure(
                        constraints.width,
                        constraints.height,
                        available.width,
                        available.height,
                    );
                    taffy::geometry::Size {
                        width: size.x,
                        height: size.y,
                    }
                },
            ));
            self.taffy.new_leaf_with_measure(style, measure_func).unwrap()
        } else {
            self.taffy.new_leaf(style).unwrap()
        };
        self.entity_to_taffy.insert(entity, taffy_node);
        taffy_node
    }

<<<<<<< HEAD
    pub fn update_measure(&mut self, entity: Entity, measure_func: Box<dyn Measurable>) {
        let taffy_node = self.entity_to_taffy.get(&entity).unwrap();
        self.taffy
            .set_measure(
                *taffy_node,
                Some(taffy::node::MeasureFunc::Boxed(measure_func)),
            )
            .ok();
=======
    pub fn update_node(
        &mut self,
        taffy_node: taffy::node::Node,
        style: &Style,
        context: &LayoutContext,
    ) {
        self.taffy
            .set_style(taffy_node, convert::from_style(context, style))
            .ok();
    }

    pub fn update_leaf(
        &mut self,
        taffy_node: taffy::node::Node,
        style: &Style,
        calculated_size: &CalculatedSize,
        context: &LayoutContext,
    ) {
        let taffy_style = convert::from_style(context, style);
        let measure = calculated_size.measure.dyn_clone();
        let measure_func = taffy::node::MeasureFunc::Boxed(Box::new(
            move |constraints: Size<Option<f32>>, available: Size<AvailableSpace>| {
                let size = measure.measure(
                    constraints.width,
                    constraints.height,
                    available.width,
                    available.height,
                );
                taffy::geometry::Size {
                    width: size.x,
                    height: size.y,
                }
            },
        ));
        self.taffy.set_style(taffy_node, taffy_style).unwrap();
        self.taffy.set_measure(taffy_node, Some(measure_func)).unwrap();
>>>>>>> bd83803b
    }

    pub fn update_children(&mut self, parent: taffy::node::Node, children: &Children) {
        let mut taffy_children = Vec::with_capacity(children.len());
        for child in children {
            if let Some(taffy_node) = self.entity_to_taffy.get(child) {
                taffy_children.push(*taffy_node);
            } else {
                warn!(
                    "Unstyled child in a UI entity hierarchy. You are using an entity \
without UI components as a child of an entity with UI components, results may be unexpected."
                );
            }
        }

        self.taffy.set_children(parent, &taffy_children).unwrap();
    }

    /// Removes children from the entity's taffy node if it exists. Does nothing otherwise.
    pub fn try_remove_children(&mut self, entity: Entity) {
        if let Some(taffy_node) = self.entity_to_taffy.get(&entity) {
            self.taffy.set_children(*taffy_node, &[]).unwrap();
        }
    }

    /// Removes the measure from the entity's taffy node if it exists. Does nothing otherwise.
    pub fn try_remove_measure(&mut self, entity: Entity) {
        if let Some(taffy_node) = self.entity_to_taffy.get(&entity) {
            self.taffy.set_measure(*taffy_node, None).unwrap();
        }
    }

    pub fn update_window(&mut self, window_resolution: Vec2) {
        if self.window_node == taffy::node::Node::default() {
            self.window_node = self.taffy.new_leaf(taffy::style::Style::default()).unwrap();
        }
        self.taffy
            .set_style(
                self.window_node,
                taffy::style::Style {
                    size: taffy::geometry::Size {
                        width: taffy::style::Dimension::Points(window_resolution.x),
                        height: taffy::style::Dimension::Points(window_resolution.y),
                    },
                    ..Default::default()
                },
            )
            .unwrap();
    }

    pub fn set_window_children(&mut self, children: impl Iterator<Item = taffy::node::Node>) {
        let child_nodes = children.collect::<Vec<taffy::node::Node>>();
        self.taffy
            .set_children(self.window_node, &child_nodes)
            .unwrap();
    }

    pub fn compute_window_layout(&mut self) {
        self.taffy
            .compute_layout(self.window_node, Size::MAX_CONTENT)
            .unwrap();
    }

    /// Removes each entity from the internal map and then removes their associated node from taffy
    pub fn remove_entities(&mut self, entities: impl IntoIterator<Item = Entity>) {
        for entity in entities {
            if let Some(node) = self.entity_to_taffy.remove(&entity) {
                self.taffy.remove(node).unwrap();
            }
        }
    }

    pub fn get_layout(&self, entity: Entity) -> Result<&taffy::layout::Layout, LayoutError> {
        if let Some(taffy_node) = self.entity_to_taffy.get(&entity) {
            self.taffy
                .layout(*taffy_node)
                .map_err(LayoutError::TaffyError)
        } else {
            warn!(
                "Styled child in a non-UI entity hierarchy. You are using an entity \
with UI components as a child of an entity without UI components, results may be unexpected."
            );
            Err(LayoutError::InvalidHierarchy)
        }
    }
}

#[derive(Debug)]
pub enum LayoutError {
    InvalidHierarchy,
    TaffyError(taffy::error::TaffyError),
}

/// Remove the corresponding taffy node for any entity that has its `Node` component removed.
pub fn clean_up_removed_ui_nodes(
    mut ui_surface: ResMut<UiSurface>,
    mut removed_nodes: RemovedComponents<Node>,
    mut removed_calculated_sizes: RemovedComponents<CalculatedSize>,
) {
    // clean up removed nodes
    ui_surface.remove_entities(removed_nodes.iter());

    // When a `CalculatedSize` component is removed from an entity, we need to remove the measure from the corresponding taffy node.
    for entity in removed_calculated_sizes.iter() {
        ui_surface.try_remove_measure(entity);
    }
}

/// Insert a new taffy node into the layout for any entity that had a `Node` component added.
pub fn insert_new_ui_nodes(
    mut ui_surface: ResMut<UiSurface>,
    mut new_node_query: Query<(Entity, &mut Node), Added<Node>>,
) {
    for (entity, mut node) in new_node_query.iter_mut() {
        node.key = ui_surface
            .taffy
            .new_leaf(taffy::style::Style::DEFAULT)
            .unwrap();
        if let Some(old_key) = ui_surface.entity_to_taffy.insert(entity, node.key) {
            ui_surface.taffy.remove(old_key).ok();
        }
    }
}

/// Synchonise the Bevy and Taffy Parent-Children trees
pub fn synchonise_ui_children(
    mut flex_surface: ResMut<UiSurface>,
    mut removed_children: RemovedComponents<Children>,
    children_query: Query<(&Node, &Children), Changed<Children>>,
) {
    // Iterate through all entities with a removed `Children` component and if they have a corresponding Taffy node, remove their children from the Taffy tree.
    for entity in removed_children.iter() {
        flex_surface.try_remove_children(entity);
    }

    // Update the corresponding Taffy children of Bevy entities with changed `Children`
    for (node, children) in &children_query {
        flex_surface.update_children(node.key, children);
    }
}

pub fn update_ui_windows(
    mut resize_events: EventReader<bevy_window::WindowResized>,
    primary_window: Query<(Entity, &Window), With<PrimaryWindow>>,
    ui_scale: Res<UiScale>,
    mut ui_context: ResMut<UiContext>,
    mut scale_factor_events: EventReader<WindowScaleFactorChanged>,
<<<<<<< HEAD
    mut resize_events: EventReader<bevy_window::WindowResized>,
    mut ui_surface: ResMut<UiSurface>,
    root_node_query: Query<Entity, (With<Node>, Without<Parent>)>,
    style_query: Query<(Entity, Ref<Style>), With<Node>>,
    mut measure_query: Query<(Entity, &mut ContentSize)>,
    children_query: Query<(Entity, &Children), (With<Node>, Changed<Children>)>,
    mut removed_children: RemovedComponents<Children>,
    mut removed_content_sizes: RemovedComponents<ContentSize>,
    mut node_transform_query: Query<(Entity, &mut Node, &mut Transform, Option<&Parent>)>,
    mut removed_nodes: RemovedComponents<Node>,
=======
>>>>>>> bd83803b
) {
    // assume one window for time being...
    // TODO: Support window-independent scaling: https://github.com/bevyengine/bevy/issues/5621
    let (primary_window_entity, logical_to_physical_factor, physical_size) =
        if let Ok((entity, primary_window)) = primary_window.get_single() {
            (
                entity,
                primary_window.resolution.scale_factor(),
                Vec2::new(
                    primary_window.resolution.physical_width() as f32,
                    primary_window.resolution.physical_height() as f32,
                ),
            )
        } else {
            ui_context.0 = None;
            return;
        };

    let require_full_update = ui_context.0.is_none()
        || resize_events
            .iter()
            .any(|resized_window| resized_window.window == primary_window_entity)
        || !scale_factor_events.is_empty()
        || ui_scale.is_changed();
    scale_factor_events.clear();

    let scale_factor = logical_to_physical_factor * ui_scale.scale;
    let context = LayoutContext::new(scale_factor, physical_size, require_full_update);
    ui_context.0 = Some(context);
}

<<<<<<< HEAD
    let layout_context = LayoutContext::new(scale_factor, physical_size);

    if !scale_factor_events.is_empty() || ui_scale.is_changed() || resized {
        scale_factor_events.clear();
        // update all nodes
        for (entity, style) in style_query.iter() {
            ui_surface.upsert_node(entity, &style, &layout_context);
        }
    } else {
        for (entity, style) in style_query.iter() {
            if style.is_changed() {
                ui_surface.upsert_node(entity, &style, &layout_context);
            }
        }
    }

    for (entity, mut content_size) in measure_query.iter_mut() {
        if let Some(measure_func) = content_size.measure_func.take() {
            ui_surface.update_measure(entity, measure_func);
        }
    }

    // clean up removed nodes
    ui_surface.remove_entities(removed_nodes.iter());

    // When a `ContentSize` component is removed from an entity, we need to remove the measure from the corresponding taffy node.
    for entity in removed_content_sizes.iter() {
        ui_surface.try_remove_measure(entity);
=======
#[allow(clippy::too_many_arguments)]
pub fn update_ui_layout(
    ui_context: ResMut<UiContext>,
    mut ui_surface: ResMut<UiSurface>,
    root_node_query: Query<&Node, (With<Style>, Without<Parent>)>,
    node_query: Query<(&Node, &Style, Option<&CalculatedSize>), Changed<Style>>,
    full_node_query: Query<(&Node, &Style, Option<&CalculatedSize>)>,
    changed_size_query: Query<(&Node, &Style, &CalculatedSize), Changed<CalculatedSize>>,
) {
    let Some(ref layout_context) = ui_context.0 else {
        return
    };

    fn update_changed<F: ReadOnlyWorldQuery>(
        ui_surface: &mut UiSurface,
        layout_context: &LayoutContext,
        query: Query<(&Node, &Style, Option<&CalculatedSize>), F>,
    ) {
        // update changed nodes
        for (node_key, style, calculated_size) in &query {
            // TODO: remove node from old hierarchy if its root has changed
            if let Some(calculated_size) = calculated_size {
                ui_surface.update_leaf(node_key.key, style, calculated_size, layout_context);
            } else {
                ui_surface.update_node(node_key.key, style, layout_context);
            }
        }
    }

    if layout_context.require_full_update {
        update_changed(&mut ui_surface, layout_context, full_node_query);
    } else {
        update_changed(&mut ui_surface, layout_context, node_query);
    }

    for (node, style, calculated_size) in &changed_size_query {
        ui_surface.update_leaf(node.key, style, calculated_size, layout_context);
>>>>>>> bd83803b
    }

    // update window root nodes
    ui_surface.update_window(layout_context.physical_size);

    // update window children
    ui_surface.set_window_children(root_node_query.iter().map(|node| node.key));

    // compute layouts
    ui_surface.compute_window_layout();
}

pub fn update_ui_node_transforms(
    ui_surface: Res<UiSurface>,
    ui_context: ResMut<UiContext>,
    mut node_transform_query: Query<(&Node, &mut NodeSize, &mut Transform)>,
) {
    let Some(physical_to_logical_factor) = ui_context
        .0
        .as_ref()
        .map(|context|  context.physical_to_logical_factor)
    else {
        return;
    };

    let to_logical = |v| (physical_to_logical_factor * v as f64) as f32;

    // PERF: try doing this incrementally
    for (node, mut node_size, mut transform) in &mut node_transform_query {
        let layout = ui_surface.taffy.layout(node.key).unwrap();
        let new_size = Vec2::new(
            to_logical(layout.size.width),
            to_logical(layout.size.height),
        );
        // only trigger change detection when the new value is different
<<<<<<< HEAD
        if node.content_size != new_size {
            node.content_size = new_size;
=======
        if node_size.calculated_size != new_size {
            node_size.calculated_size = new_size;
>>>>>>> bd83803b
        }
        let mut new_position = transform.translation;
        new_position.x = to_logical(layout.location.x + layout.size.width / 2.0);
        new_position.y = to_logical(layout.location.y + layout.size.height / 2.0);

        let parent_key = ui_surface.taffy.parent(node.key).unwrap();
        if parent_key != ui_surface.window_node {
            let parent_layout = ui_surface.taffy.layout(parent_key).unwrap();
            new_position.x -= to_logical(parent_layout.size.width / 2.0);
            new_position.y -= to_logical(parent_layout.size.height / 2.0);
        }

        // only trigger change detection when the new value is different
        if transform.translation != new_position {
            transform.translation = new_position;
        }
    }
}

#[cfg(test)]
mod tests {
    use crate::clean_up_removed_ui_nodes;
    use crate::insert_new_ui_nodes;
    use crate::synchonise_ui_children;
    use crate::update_ui_layout;
    use crate::AlignItems;
    use crate::LayoutContext;
    use crate::Node;
    use crate::NodeSize;
    use crate::Style;
    use crate::UiContext;
    use crate::UiSurface;
    use bevy_ecs::prelude::*;
    use bevy_math::Vec2;
    use taffy::tree::LayoutTree;

    fn node_bundle() -> (Node, NodeSize, Style) {
        (Node::default(), NodeSize::default(), Style::default())
    }

    fn ui_schedule() -> Schedule {
        let mut ui_schedule = Schedule::default();
        ui_schedule.add_systems((
            clean_up_removed_ui_nodes.before(insert_new_ui_nodes),
            insert_new_ui_nodes.before(synchonise_ui_children),
            synchonise_ui_children.before(update_ui_layout),
            update_ui_layout,
        ));
        ui_schedule
    }

    #[test]
    fn test_insert_and_remove_node() {
        let mut world = World::new();
        world.init_resource::<UiSurface>();
        world.insert_resource(UiContext(Some(LayoutContext::new(
            3.0,
            Vec2::new(1000., 500.),
            true,
        ))));
        let mut ui_schedule = ui_schedule();

        // add ui node entity to world
        let entity = world.spawn(node_bundle()).id();

        // ui update
        ui_schedule.run(&mut world);

        let key = world.get::<Node>(entity).unwrap().key;
        let surface = world.resource::<UiSurface>();

        // ui node entity should be associated with a taffy node
        assert_eq!(surface.entity_to_taffy[&entity], key);

        // taffy node should be a child of the window node
        assert_eq!(surface.taffy.parent(key).unwrap(), surface.window_node);

        // despawn the ui node entity
        world.entity_mut(entity).despawn();

        ui_schedule.run(&mut world);

        let surface = world.resource::<UiSurface>();

        // the despawned entity's associated taffy node should also be removed
        assert!(!surface.entity_to_taffy.contains_key(&entity));

        // window node should have no children
        assert!(surface
            .taffy
            .children(surface.window_node)
            .unwrap()
            .is_empty());
    }

    #[test]
    fn test_node_style_update() {
        let mut world = World::new();
        world.init_resource::<UiSurface>();
        world.insert_resource(UiContext(Some(LayoutContext::new(
            3.0,
            Vec2::new(1000., 500.),
            true,
        ))));
        let mut ui_schedule = ui_schedule();

        // add a ui node entity to the world and run the ui schedule to add a corresponding node to the taffy layout tree
        let entity = world.spawn(node_bundle()).id();
        ui_schedule.run(&mut world);

        // modify the ui node's style component and rerun the schedule
        world.get_mut::<Style>(entity).unwrap().align_items = AlignItems::Baseline;

        // don't want a full update
        world.insert_resource(UiContext(Some(LayoutContext::new(
            3.0,
            Vec2::new(1000., 500.),
            false,
        ))));

        ui_schedule.run(&mut world);

        // check the corresponding taffy node's style is also updated
        let ui_surface = world.resource::<UiSurface>();
        let key = ui_surface.entity_to_taffy[&entity];
        assert_eq!(
            ui_surface.taffy.style(key).unwrap().align_items,
            Some(taffy::style::AlignItems::Baseline)
        );
    }
}<|MERGE_RESOLUTION|>--- conflicted
+++ resolved
@@ -2,21 +2,13 @@
 mod layout_tree;
 mod data;
 
-<<<<<<< HEAD
-use crate::{ContentSize, Node, Style, UiScale};
-=======
-use crate::{CalculatedSize, NodeSize, Style, UiScale};
->>>>>>> bd83803b
+use crate::{ContentSize, NodeSize, Style, UiScale};
 use bevy_ecs::{
     change_detection::DetectChanges,
     entity::Entity,
     event::EventReader,
-<<<<<<< HEAD
-    query::{Changed, With, Without},
-=======
     prelude::Component,
     query::{Added, Changed, ReadOnlyWorldQuery, With, Without},
->>>>>>> bd83803b
     removal_detection::RemovedComponents,
     system::{Query, Res, ResMut, Resource},
     world::Ref,
@@ -29,16 +21,7 @@
 use bevy_utils::HashMap;
 use bevy_window::{PrimaryWindow, Window, WindowScaleFactorChanged};
 use std::fmt;
-<<<<<<< HEAD
-use taffy::{node::Measurable, prelude::Size, style_helpers::TaffyMaxContent, Taffy};
-=======
-use taffy::{
-    prelude::{AvailableSpace, Size},
-    style_helpers::TaffyMaxContent,
-    tree::LayoutTree,
-    Taffy,
-};
->>>>>>> bd83803b
+use taffy::{node::Measurable, style_helpers::TaffyMaxContent, Taffy, tree::LayoutTree,};
 
 #[derive(Component, Default, Debug, Reflect)]
 pub struct Node {
@@ -109,39 +92,21 @@
 }
 
 impl UiSurface {
-    pub fn insert_node(
-        &mut self,
-        entity: Entity,
-        style: &Style,
-        calculated_size: Option<&CalculatedSize>,
-        context: &LayoutContext,
-    ) -> taffy::node::Node {
-        let style = convert::from_style(context, style);
-        let taffy_node = if let Some(calculated_size) = calculated_size {
-            let measure = calculated_size.measure.dyn_clone();
-            let measure_func = taffy::node::MeasureFunc::Boxed(Box::new(
-                move |constraints: Size<Option<f32>>, available: Size<AvailableSpace>| {
-                    let size = measure.measure(
-                        constraints.width,
-                        constraints.height,
-                        available.width,
-                        available.height,
-                    );
-                    taffy::geometry::Size {
-                        width: size.x,
-                        height: size.y,
-                    }
-                },
-            ));
-            self.taffy.new_leaf_with_measure(style, measure_func).unwrap()
-        } else {
-            self.taffy.new_leaf(style).unwrap()
-        };
-        self.entity_to_taffy.insert(entity, taffy_node);
-        taffy_node
-    }
-
-<<<<<<< HEAD
+    pub fn upsert_node(&mut self, entity: Entity, style: &Style, context: &LayoutContext) {
+        let mut added = false;
+        let taffy = &mut self.taffy;
+        let taffy_node = self.entity_to_taffy.entry(entity).or_insert_with(|| {
+            added = true;
+            taffy.new_leaf(convert::from_style(context, style)).unwrap()
+        });
+
+        if !added {
+            self.taffy
+                .set_style(*taffy_node, convert::from_style(context, style))
+                .unwrap();
+        }
+    }
+
     pub fn update_measure(&mut self, entity: Entity, measure_func: Box<dyn Measurable>) {
         let taffy_node = self.entity_to_taffy.get(&entity).unwrap();
         self.taffy
@@ -150,7 +115,27 @@
                 Some(taffy::node::MeasureFunc::Boxed(measure_func)),
             )
             .ok();
-=======
+    }
+
+    pub fn insert_node(
+        &mut self,
+        entity: Entity,
+        style: &Style,
+        content_size: Option<&ContentSize>,
+        context: &LayoutContext,
+    ) -> taffy::node::Node {
+        let style = convert::from_style(context, style);
+        let taffy_node = if let Some(content_size) = content_size {
+            if let Some(measure_func) = content_size.measure_func.take() {
+                self.taffy.new_leaf_with_measure(style, measure_func).unwrap();
+            }
+        } else {
+            self.taffy.new_leaf(style).unwrap()
+        };
+        self.entity_to_taffy.insert(entity, taffy_node);
+        taffy_node
+    }
+
     pub fn update_node(
         &mut self,
         taffy_node: taffy::node::Node,
@@ -166,7 +151,7 @@
         &mut self,
         taffy_node: taffy::node::Node,
         style: &Style,
-        calculated_size: &CalculatedSize,
+        calculated_size: &ContentSize,
         context: &LayoutContext,
     ) {
         let taffy_style = convert::from_style(context, style);
@@ -187,7 +172,6 @@
         ));
         self.taffy.set_style(taffy_node, taffy_style).unwrap();
         self.taffy.set_measure(taffy_node, Some(measure_func)).unwrap();
->>>>>>> bd83803b
     }
 
     pub fn update_children(&mut self, parent: taffy::node::Node, children: &Children) {
@@ -285,12 +269,12 @@
 pub fn clean_up_removed_ui_nodes(
     mut ui_surface: ResMut<UiSurface>,
     mut removed_nodes: RemovedComponents<Node>,
-    mut removed_calculated_sizes: RemovedComponents<CalculatedSize>,
+    mut removed_calculated_sizes: RemovedComponents<ContentSize>,
 ) {
     // clean up removed nodes
     ui_surface.remove_entities(removed_nodes.iter());
 
-    // When a `CalculatedSize` component is removed from an entity, we need to remove the measure from the corresponding taffy node.
+    // When a `ContentSize` component is removed from an entity, we need to remove the measure from the corresponding taffy node.
     for entity in removed_calculated_sizes.iter() {
         ui_surface.try_remove_measure(entity);
     }
@@ -335,19 +319,6 @@
     ui_scale: Res<UiScale>,
     mut ui_context: ResMut<UiContext>,
     mut scale_factor_events: EventReader<WindowScaleFactorChanged>,
-<<<<<<< HEAD
-    mut resize_events: EventReader<bevy_window::WindowResized>,
-    mut ui_surface: ResMut<UiSurface>,
-    root_node_query: Query<Entity, (With<Node>, Without<Parent>)>,
-    style_query: Query<(Entity, Ref<Style>), With<Node>>,
-    mut measure_query: Query<(Entity, &mut ContentSize)>,
-    children_query: Query<(Entity, &Children), (With<Node>, Changed<Children>)>,
-    mut removed_children: RemovedComponents<Children>,
-    mut removed_content_sizes: RemovedComponents<ContentSize>,
-    mut node_transform_query: Query<(Entity, &mut Node, &mut Transform, Option<&Parent>)>,
-    mut removed_nodes: RemovedComponents<Node>,
-=======
->>>>>>> bd83803b
 ) {
     // assume one window for time being...
     // TODO: Support window-independent scaling: https://github.com/bevyengine/bevy/issues/5621
@@ -379,44 +350,14 @@
     ui_context.0 = Some(context);
 }
 
-<<<<<<< HEAD
-    let layout_context = LayoutContext::new(scale_factor, physical_size);
-
-    if !scale_factor_events.is_empty() || ui_scale.is_changed() || resized {
-        scale_factor_events.clear();
-        // update all nodes
-        for (entity, style) in style_query.iter() {
-            ui_surface.upsert_node(entity, &style, &layout_context);
-        }
-    } else {
-        for (entity, style) in style_query.iter() {
-            if style.is_changed() {
-                ui_surface.upsert_node(entity, &style, &layout_context);
-            }
-        }
-    }
-
-    for (entity, mut content_size) in measure_query.iter_mut() {
-        if let Some(measure_func) = content_size.measure_func.take() {
-            ui_surface.update_measure(entity, measure_func);
-        }
-    }
-
-    // clean up removed nodes
-    ui_surface.remove_entities(removed_nodes.iter());
-
-    // When a `ContentSize` component is removed from an entity, we need to remove the measure from the corresponding taffy node.
-    for entity in removed_content_sizes.iter() {
-        ui_surface.try_remove_measure(entity);
-=======
 #[allow(clippy::too_many_arguments)]
 pub fn update_ui_layout(
     ui_context: ResMut<UiContext>,
     mut ui_surface: ResMut<UiSurface>,
     root_node_query: Query<&Node, (With<Style>, Without<Parent>)>,
-    node_query: Query<(&Node, &Style, Option<&CalculatedSize>), Changed<Style>>,
-    full_node_query: Query<(&Node, &Style, Option<&CalculatedSize>)>,
-    changed_size_query: Query<(&Node, &Style, &CalculatedSize), Changed<CalculatedSize>>,
+    style_query: Query<(&Node, Ref<Style>)>,
+    full_style_query: Query<(&Node, &Style)>,
+    changed_size_query: Query<(&Node, &Style, &ContentSize), Changed<ContentSize>>,
 ) {
     let Some(ref layout_context) = ui_context.0 else {
         return
@@ -425,7 +366,7 @@
     fn update_changed<F: ReadOnlyWorldQuery>(
         ui_surface: &mut UiSurface,
         layout_context: &LayoutContext,
-        query: Query<(&Node, &Style, Option<&CalculatedSize>), F>,
+        query: Query<(&Node, &Style, Option<&ContentSize>), F>,
     ) {
         // update changed nodes
         for (node_key, style, calculated_size) in &query {
@@ -438,20 +379,40 @@
         }
     }
 
+    for (entity, mut content_size) in measure_query.iter_mut() {
+        if let Some(measure_func) = content_size.measure_func.take() {
+            ui_surface.update_measure(entity, measure_func);
+        }
+    }
+
     if layout_context.require_full_update {
-        update_changed(&mut ui_surface, layout_context, full_node_query);
+        update_changed(&mut ui_surface, layout_context, full_style_query);
     } else {
         update_changed(&mut ui_surface, layout_context, node_query);
     }
 
     for (node, style, calculated_size) in &changed_size_query {
         ui_surface.update_leaf(node.key, style, calculated_size, layout_context);
->>>>>>> bd83803b
     }
 
     // update window root nodes
     ui_surface.update_window(layout_context.physical_size);
 
+    // When a `ContentSize` component is removed from an entity, we need to remove the measure from the corresponding taffy node.
+    for entity in removed_content_sizes.iter() {
+        ui_surface.try_remove_measure(entity);
+    }
+
+    // update window children (for now assuming all Nodes live in the primary window)
+    ui_surface.set_window_children(primary_window_entity, root_node_query.iter().map(|node| node.key));
+
+    // update and remove children
+    for entity in removed_children.iter() {
+        ui_surface.try_remove_children(entity);
+    }
+    for (entity, children) in &children_query {
+        ui_surface.update_children(entity, children);
+    }
     // update window children
     ui_surface.set_window_children(root_node_query.iter().map(|node| node.key));
 
@@ -482,14 +443,11 @@
             to_logical(layout.size.height),
         );
         // only trigger change detection when the new value is different
-<<<<<<< HEAD
-        if node.content_size != new_size {
-            node.content_size = new_size;
-=======
+
         if node_size.calculated_size != new_size {
             node_size.calculated_size = new_size;
->>>>>>> bd83803b
-        }
+        }
+
         let mut new_position = transform.translation;
         new_position.x = to_logical(layout.location.x + layout.size.width / 2.0);
         new_position.y = to_logical(layout.location.y + layout.size.height / 2.0);
