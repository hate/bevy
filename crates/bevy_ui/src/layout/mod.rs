--- conflicted
+++ resolved
@@ -1,41 +1,26 @@
 mod convert;
 pub mod debug;
 
-<<<<<<< HEAD
-use crate::{ContentSize, Node, NodeOrder, Style, UiScale, UiTransform, ZIndex};
-=======
-use crate::{ContentSize, NodeSize, Style, UiScale};
->>>>>>> 92ec6e55
+use crate::{ContentSize, NodeOrder, Style, UiScale, UiTransform, ZIndex};
 use bevy_ecs::{
     change_detection::DetectChanges,
     entity::Entity,
     event::EventReader,
-<<<<<<< HEAD
     prelude::{Bundle, Component},
     query::{With, Without},
     reflect::ReflectComponent,
-=======
-    prelude::Component,
-    query::{Added, Changed, With, Without},
->>>>>>> 92ec6e55
+    query::{Added, Changed},
     removal_detection::RemovedComponents,
     system::{Local, Query, Res, ResMut, Resource},
     world::Ref,
 };
 use bevy_hierarchy::{Children, Parent};
 use bevy_log::warn;
-<<<<<<< HEAD
 use bevy_math::{Affine3A, Vec2};
 use bevy_reflect::{std_traits::ReflectDefault, Reflect};
 use bevy_render::view::{ComputedVisibility, Visibility};
 use bevy_transform::{components::Transform, prelude::GlobalTransform};
 use bevy_utils::{HashMap, HashSet};
-=======
-use bevy_math::Vec2;
-use bevy_reflect::Reflect;
-use bevy_transform::components::Transform;
-use bevy_utils::HashMap;
->>>>>>> 92ec6e55
 use bevy_window::{PrimaryWindow, Window, WindowScaleFactorChanged};
 use std::fmt;
 use taffy::{prelude::Size, style_helpers::TaffyMaxContent, tree::LayoutTree, Taffy};
@@ -112,7 +97,6 @@
 pub struct UiSurface {
     /// Ui Node entity to taffy layout tree node lookup map
     entity_to_taffy: HashMap<Entity, taffy::node::Node>,
-<<<<<<< HEAD
     /// default layout node, orphaned Ui entities attach to here
     default_layout: Option<taffy::node::Node>,
     /// contains data for each distinct ui layout
@@ -120,9 +104,6 @@
     /// contains data for each layout child
     layout_children: HashMap<taffy::node::Node, Vec<Entity>>,
     /// the taffy layout tree
-=======
-    window_node: taffy::node::Node,
->>>>>>> 92ec6e55
     taffy: Taffy,
 }
 
@@ -137,11 +118,7 @@
     fn fmt(&self, f: &mut fmt::Formatter) -> fmt::Result {
         f.debug_struct("UiSurface")
             .field("entity_to_taffy", &self.entity_to_taffy)
-<<<<<<< HEAD
             .field("ui_layouts", &self.ui_layouts)
-=======
-            .field("window_node", &self.window_node)
->>>>>>> 92ec6e55
             .finish()
     }
 }
@@ -161,7 +138,6 @@
             .id();
         Self {
             entity_to_taffy: Default::default(),
-<<<<<<< HEAD
             default_layout: Some(default_layout),
             ui_layouts: vec![UiLayout {
                 layout_entity: default_layout_entity,
@@ -170,16 +146,11 @@
             }],
             taffy,
             layout_children: [(default_layout, vec![])].into_iter().collect(),
-=======
-            window_node: Default::default(),
-            taffy: Taffy::new(),
->>>>>>> 92ec6e55
         }
     }
 }
 
 impl UiSurface {
-<<<<<<< HEAD
     pub fn no_ui_layouts(&self) -> bool {
         self.ui_layouts.is_empty()
     }
@@ -209,7 +180,8 @@
                 .set_style(*taffy_node, convert::from_style(context, style))
                 .unwrap();
         }
-=======
+    }
+    
     pub fn update_style(
         &mut self,
         taffy_node: taffy::node::Node,
@@ -219,7 +191,6 @@
         self.taffy
             .set_style(taffy_node, convert::from_style(context, style))
             .ok();
->>>>>>> 92ec6e55
     }
 
     /// Update the `MeasureFunc` of the taffy node corresponding to the given [`Entity`].
@@ -262,7 +233,6 @@
         }
     }
 
-<<<<<<< HEAD
     /// Update the size of each layout node to match the size of the window.
     pub fn update_layout_nodes(&mut self, size: Vec2) {
         let taffy = &mut self.taffy;
@@ -276,27 +246,12 @@
                             height: taffy::style::Dimension::Points(size.y),
                         },
                         ..Default::default()
-=======
-    /// Update window node so its size matches the resolution of the corresponding window
-    pub fn update_window(&mut self, window_resolution: Vec2) {
-        if self.window_node == taffy::node::Node::default() {
-            self.window_node = self.taffy.new_leaf(taffy::style::Style::default()).unwrap();
-        }
-        self.taffy
-            .set_style(
-                self.window_node,
-                taffy::style::Style {
-                    size: taffy::geometry::Size {
-                        width: taffy::style::Dimension::Points(window_resolution.x),
-                        height: taffy::style::Dimension::Points(window_resolution.y),
->>>>>>> 92ec6e55
                     },
                 )
                 .unwrap();
         }
     }
 
-<<<<<<< HEAD
     /// Set the ui node entities without a [`Parent`] as children to the default root node in the taffy layout.
     pub fn set_default_layout_children(&mut self, children: impl Iterator<Item = Entity>) {
         if let Some(node) = self.default_layout {
@@ -327,21 +282,6 @@
                 .compute_layout(*taffy_root, Size::MAX_CONTENT)
                 .unwrap();
         }
-=======
-    /// Set the ui node entities without a [`Parent`] as children to the root node in the taffy layout.
-    pub fn set_window_children(&mut self, children: impl Iterator<Item = taffy::node::Node>) {
-        let child_nodes = children.collect::<Vec<taffy::node::Node>>();
-        self.taffy
-            .set_children(self.window_node, &child_nodes)
-            .unwrap();
-    }
-
-    /// Compute the layout for each window entity's corresponding root node in the layout.
-    pub fn compute_window_layout(&mut self) {
-        self.taffy
-            .compute_layout(self.window_node, Size::MAX_CONTENT)
-            .unwrap();
->>>>>>> 92ec6e55
     }
 
     /// Removes each entity from the internal map and then removes their associated node from taffy
@@ -403,7 +343,7 @@
     TaffyError(taffy::error::TaffyError),
 }
 
-<<<<<<< HEAD
+
 pub fn sort_children_by_node_order(
     mut sorted: Local<HashSet<Entity>>,
     order_query: Query<(Ref<NodeOrder>, &Parent)>,
@@ -424,10 +364,6 @@
     }
 }
 
-/// Updates the UI's layout tree, computes the new layout geometry and then updates the sizes and transforms of all the UI nodes.
-#[allow(clippy::too_many_arguments)]
-pub fn ui_layout_system(
-=======
 /// Remove the corresponding taffy node for any entity that has its `Node` component removed.
 pub fn clean_up_removed_ui_nodes(
     mut ui_surface: ResMut<UiSurface>,
@@ -478,28 +414,10 @@
 
 pub fn update_ui_windows(
     mut resize_events: EventReader<bevy_window::WindowResized>,
->>>>>>> 92ec6e55
     primary_window: Query<(Entity, &Window), With<PrimaryWindow>>,
     ui_scale: Res<UiScale>,
     mut ui_context: ResMut<UiContext>,
     mut scale_factor_events: EventReader<WindowScaleFactorChanged>,
-<<<<<<< HEAD
-    mut resize_events: EventReader<bevy_window::WindowResized>,
-    mut ui_surface: ResMut<UiSurface>,
-    orphaned_node_query: Query<Entity, (With<Node>, Without<Parent>)>,
-    style_query: Query<(Entity, Ref<Style>), With<Node>>,
-    mut measure_query: Query<(Entity, &mut ContentSize)>,
-    mut removed_children: RemovedComponents<Children>,
-    mut removed_content_sizes: RemovedComponents<ContentSize>,
-    mut removed_nodes: RemovedComponents<Node>,
-    mut removed_layouts: RemovedComponents<UiLayoutOrder>,
-    children_query: Query<(Entity, Ref<Children>), With<Node>>,
-    mut layouts_query: Query<
-        (Entity, &mut UiLayoutData, &UiLayoutOrder, Option<&Children>),
-        Without<Node>,
-    >,
-=======
->>>>>>> 92ec6e55
 ) {
     // assume one window for time being...
     // TODO: Support window-independent scaling: https://github.com/bevyengine/bevy/issues/5621
@@ -518,18 +436,6 @@
             return;
         };
 
-<<<<<<< HEAD
-    let resized = resize_events
-        .iter()
-        .any(|resized_window| resized_window.window == primary_window_entity);
-
-    // add new layouts
-    for (layout_entity, mut layout_data, &UiLayoutOrder(order), _) in layouts_query.iter_mut() {
-        if layout_data.node_key == taffy::node::Node::default() {
-            layout_data.node_key = ui_surface.insert_ui_layout(layout_entity, order);
-        }
-    }
-=======
     let require_full_update = ui_context.0.is_none()
         || resize_events
             .iter()
@@ -537,7 +443,61 @@
         || !scale_factor_events.is_empty()
         || ui_scale.is_changed();
     scale_factor_events.clear();
->>>>>>> 92ec6e55
+
+    let scale_factor = logical_to_physical_factor * ui_scale.scale;
+    let context = LayoutContext::new(scale_factor, physical_size, require_full_update);
+    ui_context.0 = Some(context);
+}
+
+
+/// Updates the UI's layout tree, computes the new layout geometry and then updates the sizes and transforms of all the UI nodes.
+#[allow(clippy::too_many_arguments)]
+pub fn ui_layout_system(
+    primary_window: Query<(Entity, &Window), With<PrimaryWindow>>,
+    ui_scale: Res<UiScale>,
+    mut scale_factor_events: EventReader<WindowScaleFactorChanged>,
+    mut resize_events: EventReader<bevy_window::WindowResized>,
+    mut ui_surface: ResMut<UiSurface>,
+    orphaned_node_query: Query<Entity, (With<Node>, Without<Parent>)>,
+    style_query: Query<(Entity, Ref<Style>), With<Node>>,
+    mut measure_query: Query<(Entity, &mut ContentSize)>,
+    mut removed_children: RemovedComponents<Children>,
+    mut removed_content_sizes: RemovedComponents<ContentSize>,
+    mut removed_nodes: RemovedComponents<Node>,
+    mut removed_layouts: RemovedComponents<UiLayoutOrder>,
+    children_query: Query<(Entity, Ref<Children>), With<Node>>,
+    mut layouts_query: Query<
+        (Entity, &mut UiLayoutData, &UiLayoutOrder, Option<&Children>),
+        Without<Node>,
+    >,
+) {
+    // assume one window for time being...
+    // TODO: Support window-independent scaling: https://github.com/bevyengine/bevy/issues/5621
+    let (primary_window_entity, logical_to_physical_factor, window_physical_size) =
+        if let Ok((entity, primary_window)) = primary_window.get_single() {
+            (
+                entity,
+                primary_window.resolution.scale_factor(),
+                Vec2::new(
+                    primary_window.resolution.physical_width() as f32,
+                    primary_window.resolution.physical_height() as f32,
+                ),
+            )
+        } else {
+            ui_context.0 = None;
+            return;
+        };
+
+    let resized = resize_events
+        .iter()
+        .any(|resized_window| resized_window.window == primary_window_entity);
+
+    // add new layouts
+    for (layout_entity, mut layout_data, &UiLayoutOrder(order), _) in layouts_query.iter_mut() {
+        if layout_data.node_key == taffy::node::Node::default() {
+            layout_data.node_key = ui_surface.insert_ui_layout(layout_entity, order);
+        }
+    }
 
     // update layout nodes so their size matches the size of the primary window
     ui_surface.update_layout_nodes(window_physical_size);
@@ -550,83 +510,6 @@
     let scale_factor = logical_to_physical_factor * ui_scale.scale;
     let context = LayoutContext::new(scale_factor, physical_size, require_full_update);
     ui_context.0 = Some(context);
-}
-
-<<<<<<< HEAD
-    let layout_context = LayoutContext::new(scale_factor, window_physical_size);
-=======
-/// Updates the UI's layout tree, computes the new layout geometry and then updates the sizes and transforms of all the UI nodes.
-#[allow(clippy::too_many_arguments)]
-pub fn update_ui_layout(
-    ui_context: ResMut<UiContext>,
-    mut ui_surface: ResMut<UiSurface>,
-    root_node_query: Query<&Node, (With<Style>, Without<Parent>)>,
-    style_query: Query<(&Node, Ref<Style>)>,
-    full_style_query: Query<(&Node, &Style)>,
-    mut measure_query: Query<(&Node, &mut ContentSize)>,
-) {
-    let Some(ref layout_context) = ui_context.0 else {
-        return
-    };
->>>>>>> 92ec6e55
-
-    if layout_context.require_full_update {
-        // update all nodes
-        for (node, style) in full_style_query.iter() {
-            ui_surface.update_style(node.key, style, layout_context);
-        }
-    } else {
-        for (node, style) in style_query.iter() {
-            if style.is_changed() {
-                ui_surface.update_style(node.key, &style, layout_context);
-            }
-        }
-    }
-
-    for (node, mut content_size) in measure_query.iter_mut() {
-        if let Some(measure_func) = content_size.measure_func.take() {
-            ui_surface.update_measure(node.key, measure_func);
-        }
-    }
-
-<<<<<<< HEAD
-    // clean up removed layout nodes
-    ui_surface.remove_layouts(
-        removed_layouts.iter(),
-        layouts_query.iter().next().map(|(entity, ..)| entity),
-    );
-
-    // clean up removed nodes
-    ui_surface.remove_entities(removed_nodes.iter());
-
-    // When a `ContentSize` component is removed from an entity, we need to remove the measure from the corresponding taffy node.
-    for entity in removed_content_sizes.iter() {
-        ui_surface.try_remove_measure(entity);
-    }
-
-    // update root ui nodes
-
-    // update orphaned nodes as children of the default layout (for now assuming all Nodes live in the primary window)
-    ui_surface.set_default_layout_children(orphaned_node_query.iter());
-
-    for (_, data, _, children) in layouts_query.iter() {
-        if let Some(children) = children {
-            ui_surface.set_layout_children(data.node_key, children);
-        }
-    }
-
-    // update and remove children
-    for entity in removed_children.iter() {
-        ui_surface.try_remove_children(entity);
-    }
-    for (entity, children) in &children_query {
-        if children.is_changed() {
-            ui_surface.update_children(entity, &children);
-        }
-    }
-
-    // compute layouts
-    ui_surface.compute_all_layouts();
 }
 
 pub fn update_nodes(
@@ -646,23 +529,27 @@
         ui_surface: &UiSurface,
         inherited_transform: Affine3A,
         node_entity: Entity,
-        node_geometry_query: &mut Query<(&mut Node, &mut UiTransform, &mut ZIndex)>,
+        node_geometry_query: &mut Query<(&Node, &mut NodeSize, &mut UiTransform, &mut ZIndex)>,
         children_query: &Query<&Children>,
         physical_to_logical_factor: f64,
         order: &mut u32,
     ) {
-        if let Ok((mut node, mut transform, mut z_index)) = node_geometry_query.get_mut(node_entity)
+        if let Ok((
+            mut node, 
+            mut node_size,
+            mut transform, 
+            mut z_index)) = node_geometry_query.get_mut(node_entity)
         {
             z_index.0 = *order;
             *order += 1;
-            let layout = ui_surface.get_layout(node_entity).unwrap();
+            let layout = ui_surface.taffy.layout(node.key).unwrap();
             let new_size = Vec2::new(
                 (layout.size.width as f64 * physical_to_logical_factor) as f32,
                 (layout.size.height as f64 * physical_to_logical_factor) as f32,
             );
             let half_size = (0.5 * new_size).extend(0.);
-            if node.calculated_size != new_size {
-                node.calculated_size = new_size;
+            if node_size.calculated_size != new_size {
+                node_size.calculated_size = new_size;
             }
             let new_position = Vec2::new(
                 (layout.location.x as f64 * physical_to_logical_factor) as f32,
@@ -708,7 +595,46 @@
                 &mut order,
             );
         }
-=======
+    }
+
+    std::mem::swap(&mut ui_surface.ui_layouts, &mut layouts);
+    std::mem::swap(&mut ui_surface.layout_children, &mut layout_children);
+}
+
+
+/// Updates the UI's layout tree, computes the new layout geometry and then updates the sizes and transforms of all the UI nodes.
+#[allow(clippy::too_many_arguments)]
+pub fn update_ui_layout(
+    ui_context: ResMut<UiContext>,
+    mut ui_surface: ResMut<UiSurface>,
+    root_node_query: Query<&Node, (With<Style>, Without<Parent>)>,
+    style_query: Query<(&Node, Ref<Style>)>,
+    full_style_query: Query<(&Node, &Style)>,
+    mut measure_query: Query<(&Node, &mut ContentSize)>,
+) {
+    let Some(ref layout_context) = ui_context.0 else {
+        return
+    };
+
+    if layout_context.require_full_update {
+        // update all nodes
+        for (node, style) in full_style_query.iter() {
+            ui_surface.update_style(node.key, style, layout_context);
+        }
+    } else {
+        for (node, style) in style_query.iter() {
+            if style.is_changed() {
+                ui_surface.update_style(node.key, &style, layout_context);
+            }
+        }
+    }
+
+    for (node, mut content_size) in measure_query.iter_mut() {
+        if let Some(measure_func) = content_size.measure_func.take() {
+            ui_surface.update_measure(node.key, measure_func);
+        }
+    }
+
     // update window root nodes
     ui_surface.update_window(layout_context.physical_size);
 
@@ -732,7 +658,7 @@
         return;
     };
 
-    let to_logical = |v| (physical_to_logical_factor * v as f64) as f32;
+    let physical_to_logical_factor = scale_factor.recip();
 
     // PERF: try doing this incrementally
     //for (node, mut node_size, mut transform) in &mut node_transform_query {
@@ -876,9 +802,5 @@
             ui_surface.taffy.style(key).unwrap().align_items,
             Some(taffy::style::AlignItems::Baseline)
         );
->>>>>>> 92ec6e55
-    }
-
-    std::mem::swap(&mut ui_surface.ui_layouts, &mut layouts);
-    std::mem::swap(&mut ui_surface.layout_children, &mut layout_children);
+    }
 }