mod convert;
pub mod debug;

use crate::{ContentSize, Node, Style, UiScale};
use bevy_ecs::{
    change_detection::DetectChanges,
    entity::Entity,
    event::EventReader,
    query::{With, Without},
    removal_detection::RemovedComponents,
    system::{Query, Res, ResMut, Resource},
    world::Ref,
};
use bevy_hierarchy::{Children, Parent};
use bevy_log::warn;
use bevy_math::Vec2;
use bevy_transform::components::Transform;
use bevy_utils::HashMap;
use bevy_window::{PrimaryWindow, Window, WindowResolution, WindowScaleFactorChanged};
use std::fmt;
use taffy::{prelude::Size, style_helpers::TaffyMaxContent, Taffy};

pub struct LayoutContext {
    pub scale_factor: f64,
    pub physical_size: Vec2,
    pub min_size: f32,
    pub max_size: f32,
}

impl LayoutContext {
    /// create new a [`LayoutContext`] from the window's physical size and scale factor
    fn new(scale_factor: f64, physical_size: Vec2) -> Self {
        Self {
            scale_factor,
            physical_size,
            min_size: physical_size.x.min(physical_size.y),
            max_size: physical_size.x.max(physical_size.y),
        }
    }
}

#[derive(Resource)]
pub struct UiSurface {
    entity_to_taffy: HashMap<Entity, taffy::node::Node>,
    window_nodes: HashMap<Entity, taffy::node::Node>,
    taffy: Taffy,
}

fn _assert_send_sync_ui_surface_impl_safe() {
    fn _assert_send_sync<T: Send + Sync>() {}
    _assert_send_sync::<HashMap<Entity, taffy::node::Node>>();
    _assert_send_sync::<Taffy>();
    _assert_send_sync::<UiSurface>();
}

impl fmt::Debug for UiSurface {
    fn fmt(&self, f: &mut fmt::Formatter) -> fmt::Result {
        f.debug_struct("UiSurface")
            .field("entity_to_taffy", &self.entity_to_taffy)
            .field("window_nodes", &self.window_nodes)
            .finish()
    }
}

impl Default for UiSurface {
    fn default() -> Self {
        Self {
            entity_to_taffy: Default::default(),
            window_nodes: Default::default(),
            taffy: Taffy::new(),
        }
    }
}

impl UiSurface {
    /// Retrieves the Taffy node associated with the given UI node entity and updates its style.
    /// If no associated Taffy node exists a new Taffy node is inserted into the Taffy layout.
    pub fn upsert_node(&mut self, entity: Entity, style: &Style, context: &LayoutContext) {
        let style = convert::from_style(context, style);
        match self.entity_to_taffy.entry(entity) {
            bevy_utils::hashbrown::hash_map::Entry::Occupied(entry) => {
                self.taffy.set_style(*entry.get(), style).unwrap()
            }
            bevy_utils::hashbrown::hash_map::Entry::Vacant(entry) => {
<<<<<<< HEAD
                entry.insert(self.taffy.new_leaf(style).unwrap());
=======
                entry.insert(self.taffy.new_leaf(style).unwrap())
>>>>>>> 6f2ae08c
            }
        }
    }

    /// Update the `MeasureFunc` of the taffy node corresponding to the given [`Entity`].
    pub fn update_measure(&mut self, entity: Entity, measure_func: taffy::node::MeasureFunc) {
        let taffy_node = self.entity_to_taffy.get(&entity).unwrap();
        self.taffy.set_measure(*taffy_node, Some(measure_func)).ok();
    }

    /// Update the children of the taffy node corresponding to the given [`Entity`].
    pub fn update_children(&mut self, entity: Entity, children: &Children) {
        let mut taffy_children = Vec::with_capacity(children.len());
        for child in children {
            if let Some(taffy_node) = self.entity_to_taffy.get(child) {
                taffy_children.push(*taffy_node);
            } else {
                warn!(
                    "Unstyled child in a UI entity hierarchy. You are using an entity \
without UI components as a child of an entity with UI components, results may be unexpected."
                );
            }
        }

        let taffy_node = self.entity_to_taffy.get(&entity).unwrap();
        self.taffy
            .set_children(*taffy_node, &taffy_children)
            .unwrap();
    }

    /// Removes children from the entity's taffy node if it exists. Does nothing otherwise.
    pub fn try_remove_children(&mut self, entity: Entity) {
        if let Some(taffy_node) = self.entity_to_taffy.get(&entity) {
            self.taffy.set_children(*taffy_node, &[]).unwrap();
        }
    }

    /// Removes the measure from the entity's taffy node if it exists. Does nothing otherwise.
    pub fn try_remove_measure(&mut self, entity: Entity) {
        if let Some(taffy_node) = self.entity_to_taffy.get(&entity) {
            self.taffy.set_measure(*taffy_node, None).unwrap();
        }
    }

    /// Retrieve or insert the root layout node and update its size to match the size of the window.
    pub fn update_window(&mut self, window: Entity, window_resolution: &WindowResolution) {
        let taffy = &mut self.taffy;
        let node = self
            .window_nodes
            .entry(window)
            .or_insert_with(|| taffy.new_leaf(taffy::style::Style::default()).unwrap());

        taffy
            .set_style(
                *node,
                taffy::style::Style {
                    size: taffy::geometry::Size {
                        width: taffy::style::Dimension::Points(
                            window_resolution.physical_width() as f32
                        ),
                        height: taffy::style::Dimension::Points(
                            window_resolution.physical_height() as f32,
                        ),
                    },
                    ..Default::default()
                },
            )
            .unwrap();
    }

    /// Set the ui node entities without a [`Parent`] as children to the root node in the taffy layout.
    pub fn set_window_children(
        &mut self,
        parent_window: Entity,
        children: impl Iterator<Item = Entity>,
    ) {
        let taffy_node = self.window_nodes.get(&parent_window).unwrap();
        let child_nodes = children
            .map(|e| *self.entity_to_taffy.get(&e).unwrap())
            .collect::<Vec<taffy::node::Node>>();
        self.taffy.set_children(*taffy_node, &child_nodes).unwrap();
    }

    /// Compute the layout for each window entity's corresponding root node in the layout.
    pub fn compute_window_layouts(&mut self) {
        for window_node in self.window_nodes.values() {
            self.taffy
                .compute_layout(*window_node, Size::MAX_CONTENT)
                .unwrap();
        }
    }

    /// Removes each entity from the internal map and then removes their associated node from taffy
    pub fn remove_entities(&mut self, entities: impl IntoIterator<Item = Entity>) {
        for entity in entities {
            if let Some(node) = self.entity_to_taffy.remove(&entity) {
                self.taffy.remove(node).unwrap();
            }
        }
    }

    /// Get the layout geometry for the taffy node corresponding to the ui node [`Entity`].
    /// Does not compute the layout geometry, `compute_window_layouts` should be run before using this function.
    pub fn get_layout(&self, entity: Entity) -> Result<&taffy::layout::Layout, LayoutError> {
        if let Some(taffy_node) = self.entity_to_taffy.get(&entity) {
            self.taffy
                .layout(*taffy_node)
                .map_err(LayoutError::TaffyError)
        } else {
            warn!(
                "Styled child in a non-UI entity hierarchy. You are using an entity \
with UI components as a child of an entity without UI components, results may be unexpected."
            );
            Err(LayoutError::InvalidHierarchy)
        }
    }
}

#[derive(Debug)]
pub enum LayoutError {
    InvalidHierarchy,
    TaffyError(taffy::error::TaffyError),
}

/// Updates the UI's layout tree, computes the new layout geometry and then updates the sizes and transforms of all the UI nodes.
#[allow(clippy::too_many_arguments)]
pub fn ui_layout_system(
    primary_window: Query<(Entity, &Window), With<PrimaryWindow>>,
    windows: Query<(Entity, &Window)>,
    ui_scale: Res<UiScale>,
    mut scale_factor_events: EventReader<WindowScaleFactorChanged>,
    mut resize_events: EventReader<bevy_window::WindowResized>,
    mut ui_surface: ResMut<UiSurface>,
    root_node_query: Query<Entity, (With<Node>, Without<Parent>)>,
    style_query: Query<(Entity, Ref<Style>), With<Node>>,
    mut measure_query: Query<(Entity, &mut ContentSize)>,
    children_query: Query<(Entity, Ref<Children>), With<Node>>,
    mut removed_children: RemovedComponents<Children>,
    mut removed_content_sizes: RemovedComponents<ContentSize>,
    mut node_transform_query: Query<(Entity, &mut Node, &mut Transform, Option<&Parent>)>,
    mut removed_nodes: RemovedComponents<Node>,
) {
    // assume one window for time being...
    // TODO: Support window-independent scaling: https://github.com/bevyengine/bevy/issues/5621
    let (primary_window_entity, logical_to_physical_factor, physical_size) =
        if let Ok((entity, primary_window)) = primary_window.get_single() {
            (
                entity,
                primary_window.resolution.scale_factor(),
                Vec2::new(
                    primary_window.resolution.physical_width() as f32,
                    primary_window.resolution.physical_height() as f32,
                ),
            )
        } else {
            return;
        };

    let resized = resize_events
        .iter()
        .any(|resized_window| resized_window.window == primary_window_entity);

    // update window root nodes
    for (entity, window) in windows.iter() {
        ui_surface.update_window(entity, &window.resolution);
    }

    let scale_factor = logical_to_physical_factor * ui_scale.scale;

    let layout_context = LayoutContext::new(scale_factor, physical_size);

    if !scale_factor_events.is_empty() || ui_scale.is_changed() || resized {
        scale_factor_events.clear();
        // update all nodes
        for (entity, style) in style_query.iter() {
            ui_surface.upsert_node(entity, &style, &layout_context);
        }
    } else {
        for (entity, style) in style_query.iter() {
            if style.is_changed() {
                ui_surface.upsert_node(entity, &style, &layout_context);
            }
        }
    }

    for (entity, mut content_size) in measure_query.iter_mut() {
        if let Some(measure_func) = content_size.measure_func.take() {
            ui_surface.update_measure(entity, measure_func);
        }
    }

    // clean up removed nodes
    ui_surface.remove_entities(removed_nodes.iter());

    // When a `ContentSize` component is removed from an entity, we need to remove the measure from the corresponding taffy node.
    for entity in removed_content_sizes.iter() {
        ui_surface.try_remove_measure(entity);
    }

    // update window children (for now assuming all Nodes live in the primary window)
    ui_surface.set_window_children(primary_window_entity, root_node_query.iter());

    // update and remove children
    for entity in removed_children.iter() {
        ui_surface.try_remove_children(entity);
    }
    for (entity, children) in &children_query {
        if children.is_changed() {
            ui_surface.update_children(entity, &children);
        }
    }

    // compute layouts
    ui_surface.compute_window_layouts();

    let physical_to_logical_factor = 1. / logical_to_physical_factor;

    let to_logical = |v| (physical_to_logical_factor * v as f64) as f32;

    // PERF: try doing this incrementally
    for (entity, mut node, mut transform, parent) in &mut node_transform_query {
        let layout = ui_surface.get_layout(entity).unwrap();
        let new_size = Vec2::new(
            to_logical(layout.size.width),
            to_logical(layout.size.height),
        );
        // only trigger change detection when the new value is different
        if node.calculated_size != new_size {
            node.calculated_size = new_size;
        }
        let mut new_position = transform.translation;
        new_position.x = to_logical(layout.location.x + layout.size.width / 2.0);
        new_position.y = to_logical(layout.location.y + layout.size.height / 2.0);
        if let Some(parent) = parent {
            if let Ok(parent_layout) = ui_surface.get_layout(**parent) {
                new_position.x -= to_logical(parent_layout.size.width / 2.0);
                new_position.y -= to_logical(parent_layout.size.height / 2.0);
            }
        }
        // only trigger change detection when the new value is different
        if transform.translation != new_position {
            transform.translation = new_position;
        }
    }
}<|MERGE_RESOLUTION|>--- conflicted
+++ resolved
@@ -79,14 +79,10 @@
         let style = convert::from_style(context, style);
         match self.entity_to_taffy.entry(entity) {
             bevy_utils::hashbrown::hash_map::Entry::Occupied(entry) => {
-                self.taffy.set_style(*entry.get(), style).unwrap()
+                self.taffy.set_style(*entry.get(), style).unwrap();
             }
             bevy_utils::hashbrown::hash_map::Entry::Vacant(entry) => {
-<<<<<<< HEAD
                 entry.insert(self.taffy.new_leaf(style).unwrap());
-=======
-                entry.insert(self.taffy.new_leaf(style).unwrap())
->>>>>>> 6f2ae08c
             }
         }
     }
