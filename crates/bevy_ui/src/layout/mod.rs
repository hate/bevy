mod convert;

<<<<<<< HEAD
use crate::{CalculatedSize, NodeSize, Style, UiScale};
=======
use crate::{ContentSize, Node, Style, UiScale};
>>>>>>> a29d328f
use bevy_ecs::{
    change_detection::DetectChanges,
    entity::Entity,
    event::EventReader,
<<<<<<< HEAD
    prelude::Component,
    query::{Added, Changed, ReadOnlyWorldQuery, With, Without},
=======
    query::{Changed, With, Without},
>>>>>>> a29d328f
    removal_detection::RemovedComponents,
    system::{Query, Res, ResMut, Resource},
    world::Ref,
};
use bevy_hierarchy::{Children, Parent};
use bevy_log::warn;
use bevy_math::Vec2;
use bevy_reflect::Reflect;
use bevy_transform::components::Transform;
use bevy_utils::HashMap;
use bevy_window::{PrimaryWindow, Window, WindowScaleFactorChanged};
use std::fmt;
<<<<<<< HEAD
use taffy::{
    prelude::{AvailableSpace, Size},
    style_helpers::TaffyMaxContent,
    tree::LayoutTree,
    Taffy,
};
=======
use taffy::{prelude::Size, style_helpers::TaffyMaxContent, Taffy};
>>>>>>> a29d328f

#[derive(Component, Default, Debug, Reflect)]
pub struct Node {
    #[reflect(ignore)]
    key: taffy::node::Node,
}

#[derive(Resource, Default)]
pub struct UiContext(pub Option<LayoutContext>);

pub struct LayoutContext {
    pub require_full_update: bool,
    pub scale_factor: f64,
    pub logical_size: Vec2,
    pub physical_size: Vec2,
    pub physical_to_logical_factor: f64,
    pub min_size: f32,
    pub max_size: f32,
}

impl LayoutContext {
    /// create new a [`LayoutContext`] from the window's physical size and scale factor
    fn new(scale_factor: f64, physical_size: Vec2, require_full_update: bool) -> Self {
        let physical_to_logical_factor = 1. / scale_factor;
        Self {
            require_full_update,
            scale_factor,
            logical_size: physical_size * physical_to_logical_factor as f32,
            physical_size,
            min_size: physical_size.x.min(physical_size.y),
            max_size: physical_size.x.max(physical_size.y),
            physical_to_logical_factor,
        }
    }
}

#[derive(Resource)]
pub struct UiSurface {
    entity_to_taffy: HashMap<Entity, taffy::node::Node>,
    window_node: taffy::node::Node,
    taffy: Taffy,
}

fn _assert_send_sync_ui_surface_impl_safe() {
    fn _assert_send_sync<T: Send + Sync>() {}
    _assert_send_sync::<HashMap<Entity, taffy::node::Node>>();
    _assert_send_sync::<Taffy>();
    _assert_send_sync::<UiSurface>();
}

impl fmt::Debug for UiSurface {
    fn fmt(&self, f: &mut fmt::Formatter) -> fmt::Result {
        f.debug_struct("UiSurface")
            .field("entity_to_taffy", &self.entity_to_taffy)
            .field("window_node", &self.window_node)
            .finish()
    }
}

impl Default for UiSurface {
    fn default() -> Self {
        Self {
            entity_to_taffy: Default::default(),
            window_node: Default::default(),
            taffy: Taffy::new(),
        }
    }
}

impl UiSurface {
<<<<<<< HEAD
    pub fn insert_node(
        &mut self,
        entity: Entity,
        style: &Style,
        calculated_size: Option<&CalculatedSize>,
        context: &LayoutContext,
    ) -> taffy::node::Node {
        let style = convert::from_style(context, style);
        let taffy_node = if let Some(calculated_size) = calculated_size {
            let measure = calculated_size.measure.dyn_clone();
            let measure_func = taffy::node::MeasureFunc::Boxed(Box::new(
                move |constraints: Size<Option<f32>>, available: Size<AvailableSpace>| {
                    let size = measure.measure(
                        constraints.width,
                        constraints.height,
                        available.width,
                        available.height,
                    );
                    taffy::geometry::Size {
                        width: size.x,
                        height: size.y,
                    }
                },
            ));
=======
    /// Retrieves the taffy node corresponding to given entity exists, or inserts a new taffy node into the layout if no corresponding node exists.
    /// Then convert the given `Style` and use it update the taffy node's style.
    pub fn upsert_node(&mut self, entity: Entity, style: &Style, context: &LayoutContext) {
        let mut added = false;
        let taffy = &mut self.taffy;
        let taffy_node = self.entity_to_taffy.entry(entity).or_insert_with(|| {
            added = true;
            taffy.new_leaf(convert::from_style(context, style)).unwrap()
        });

        if !added {
>>>>>>> a29d328f
            self.taffy
                .new_leaf_with_measure(style, measure_func)
                .unwrap()
        } else {
            self.taffy.new_leaf(style).unwrap()
        };
        self.entity_to_taffy.insert(entity, taffy_node);
        taffy_node
    }

<<<<<<< HEAD
    pub fn update_node(
        &mut self,
        taffy_node: taffy::node::Node,
        style: &Style,
        context: &LayoutContext,
    ) {
        self.taffy
            .set_style(taffy_node, convert::from_style(context, style))
            .ok();
    }

    pub fn update_leaf(
        &mut self,
        taffy_node: taffy::node::Node,
        style: &Style,
        calculated_size: &CalculatedSize,
        context: &LayoutContext,
    ) {
        let taffy_style = convert::from_style(context, style);
        let measure = calculated_size.measure.dyn_clone();
        let measure_func = taffy::node::MeasureFunc::Boxed(Box::new(
            move |constraints: Size<Option<f32>>, available: Size<AvailableSpace>| {
                let size = measure.measure(
                    constraints.width,
                    constraints.height,
                    available.width,
                    available.height,
                );
                taffy::geometry::Size {
                    width: size.x,
                    height: size.y,
                }
            },
        ));
        self.taffy.set_style(taffy_node, taffy_style).unwrap();
        self.taffy
            .set_measure(taffy_node, Some(measure_func))
            .unwrap();
    }

    pub fn update_children(&mut self, parent: taffy::node::Node, children: &Children) {
=======
    /// Update the `MeasureFunc` of the taffy node corresponding to the given [`Entity`].
    pub fn update_measure(&mut self, entity: Entity, measure_func: taffy::node::MeasureFunc) {
        let taffy_node = self.entity_to_taffy.get(&entity).unwrap();
        self.taffy.set_measure(*taffy_node, Some(measure_func)).ok();
    }

    /// Update the children of the taffy node corresponding to the given [`Entity`].
    pub fn update_children(&mut self, entity: Entity, children: &Children) {
>>>>>>> a29d328f
        let mut taffy_children = Vec::with_capacity(children.len());
        for child in children {
            if let Some(taffy_node) = self.entity_to_taffy.get(child) {
                taffy_children.push(*taffy_node);
            } else {
                warn!(
                    "Unstyled child in a UI entity hierarchy. You are using an entity \
without UI components as a child of an entity with UI components, results may be unexpected."
                );
            }
        }

        self.taffy.set_children(parent, &taffy_children).unwrap();
    }

    /// Removes children from the entity's taffy node if it exists. Does nothing otherwise.
    pub fn try_remove_children(&mut self, entity: Entity) {
        if let Some(taffy_node) = self.entity_to_taffy.get(&entity) {
            self.taffy.set_children(*taffy_node, &[]).unwrap();
        }
    }

    /// Removes the measure from the entity's taffy node if it exists. Does nothing otherwise.
    pub fn try_remove_measure(&mut self, entity: Entity) {
        if let Some(taffy_node) = self.entity_to_taffy.get(&entity) {
            self.taffy.set_measure(*taffy_node, None).unwrap();
        }
    }

<<<<<<< HEAD
    pub fn update_window(&mut self, window_resolution: Vec2) {
        if self.window_node == taffy::node::Node::default() {
            self.window_node = self.taffy.new_leaf(taffy::style::Style::default()).unwrap();
        }
        self.taffy
=======
    /// Retrieve or insert the root layout node and update its size to match the size of the window.
    pub fn update_window(&mut self, window: Entity, window_resolution: &WindowResolution) {
        let taffy = &mut self.taffy;
        let node = self
            .window_nodes
            .entry(window)
            .or_insert_with(|| taffy.new_leaf(taffy::style::Style::default()).unwrap());

        taffy
>>>>>>> a29d328f
            .set_style(
                self.window_node,
                taffy::style::Style {
                    size: taffy::geometry::Size {
                        width: taffy::style::Dimension::Points(window_resolution.x),
                        height: taffy::style::Dimension::Points(window_resolution.y),
                    },
                    ..Default::default()
                },
            )
            .unwrap();
    }

<<<<<<< HEAD
    pub fn set_window_children(&mut self, children: impl Iterator<Item = taffy::node::Node>) {
        let child_nodes = children.collect::<Vec<taffy::node::Node>>();
        self.taffy
            .set_children(self.window_node, &child_nodes)
            .unwrap();
    }

    pub fn compute_window_layout(&mut self) {
        self.taffy
            .compute_layout(self.window_node, Size::MAX_CONTENT)
            .unwrap();
=======
    /// Set the ui node entities without a [`Parent`] as children to the root node in the taffy layout.
    pub fn set_window_children(
        &mut self,
        parent_window: Entity,
        children: impl Iterator<Item = Entity>,
    ) {
        let taffy_node = self.window_nodes.get(&parent_window).unwrap();
        let child_nodes = children
            .map(|e| *self.entity_to_taffy.get(&e).unwrap())
            .collect::<Vec<taffy::node::Node>>();
        self.taffy.set_children(*taffy_node, &child_nodes).unwrap();
    }

    /// Compute the layout for each window entity's corresponding root node in the layout.
    pub fn compute_window_layouts(&mut self) {
        for window_node in self.window_nodes.values() {
            self.taffy
                .compute_layout(*window_node, Size::MAX_CONTENT)
                .unwrap();
        }
>>>>>>> a29d328f
    }

    /// Removes each entity from the internal map and then removes their associated node from taffy
    pub fn remove_entities(&mut self, entities: impl IntoIterator<Item = Entity>) {
        for entity in entities {
            if let Some(node) = self.entity_to_taffy.remove(&entity) {
                self.taffy.remove(node).unwrap();
            }
        }
    }

    /// Get the layout geometry for the taffy node corresponding to the ui node [`Entity`].
    /// Does not compute the layout geometry, `compute_window_layouts` should be run before using this function.
    pub fn get_layout(&self, entity: Entity) -> Result<&taffy::layout::Layout, LayoutError> {
        if let Some(taffy_node) = self.entity_to_taffy.get(&entity) {
            self.taffy
                .layout(*taffy_node)
                .map_err(LayoutError::TaffyError)
        } else {
            warn!(
                "Styled child in a non-UI entity hierarchy. You are using an entity \
with UI components as a child of an entity without UI components, results may be unexpected."
            );
            Err(LayoutError::InvalidHierarchy)
        }
    }
}

#[derive(Debug)]
pub enum LayoutError {
    InvalidHierarchy,
    TaffyError(taffy::error::TaffyError),
}

<<<<<<< HEAD
/// Remove the corresponding taffy node for any entity that has its `Node` component removed.
pub fn clean_up_removed_ui_nodes(
    mut ui_surface: ResMut<UiSurface>,
    mut removed_nodes: RemovedComponents<Node>,
    mut removed_calculated_sizes: RemovedComponents<CalculatedSize>,
) {
    // clean up removed nodes
    ui_surface.remove_entities(removed_nodes.iter());

    // When a `CalculatedSize` component is removed from an entity, we need to remove the measure from the corresponding taffy node.
    for entity in removed_calculated_sizes.iter() {
        ui_surface.try_remove_measure(entity);
    }
}

/// Insert a new taffy node into the layout for any entity that had a `Node` component added.
pub fn insert_new_ui_nodes(
    mut ui_surface: ResMut<UiSurface>,
    mut new_node_query: Query<(Entity, &mut Node), Added<Node>>,
) {
    for (entity, mut node) in new_node_query.iter_mut() {
        node.key = ui_surface
            .taffy
            .new_leaf(taffy::style::Style::DEFAULT)
            .unwrap();
        if let Some(old_key) = ui_surface.entity_to_taffy.insert(entity, node.key) {
            ui_surface.taffy.remove(old_key).ok();
        }
    }
}

/// Synchonise the Bevy and Taffy Parent-Children trees
pub fn synchonise_ui_children(
    mut flex_surface: ResMut<UiSurface>,
    mut removed_children: RemovedComponents<Children>,
    children_query: Query<(&Node, &Children), Changed<Children>>,
) {
    // Iterate through all entities with a removed `Children` component and if they have a corresponding Taffy node, remove their children from the Taffy tree.
    for entity in removed_children.iter() {
        flex_surface.try_remove_children(entity);
    }

    // Update the corresponding Taffy children of Bevy entities with changed `Children`
    for (node, children) in &children_query {
        flex_surface.update_children(node.key, children);
    }
}

pub fn update_ui_windows(
    mut resize_events: EventReader<bevy_window::WindowResized>,
=======
/// Updates the UI's layout tree, computes the new layout geometry and then updates the sizes and transforms of all the UI nodes.
#[allow(clippy::too_many_arguments)]
pub fn ui_layout_system(
>>>>>>> a29d328f
    primary_window: Query<(Entity, &Window), With<PrimaryWindow>>,
    ui_scale: Res<UiScale>,
    mut ui_context: ResMut<UiContext>,
    mut scale_factor_events: EventReader<WindowScaleFactorChanged>,
<<<<<<< HEAD
=======
    mut resize_events: EventReader<bevy_window::WindowResized>,
    mut ui_surface: ResMut<UiSurface>,
    root_node_query: Query<Entity, (With<Node>, Without<Parent>)>,
    style_query: Query<(Entity, Ref<Style>), With<Node>>,
    mut measure_query: Query<(Entity, &mut ContentSize)>,
    children_query: Query<(Entity, &Children), (With<Node>, Changed<Children>)>,
    mut removed_children: RemovedComponents<Children>,
    mut removed_content_sizes: RemovedComponents<ContentSize>,
    mut node_transform_query: Query<(Entity, &mut Node, &mut Transform, Option<&Parent>)>,
    mut removed_nodes: RemovedComponents<Node>,
>>>>>>> a29d328f
) {
    // assume one window for time being...
    // TODO: Support window-independent scaling: https://github.com/bevyengine/bevy/issues/5621
    let (primary_window_entity, logical_to_physical_factor, physical_size) =
        if let Ok((entity, primary_window)) = primary_window.get_single() {
            (
                entity,
                primary_window.resolution.scale_factor(),
                Vec2::new(
                    primary_window.resolution.physical_width() as f32,
                    primary_window.resolution.physical_height() as f32,
                ),
            )
        } else {
            ui_context.0 = None;
            return;
        };

    let require_full_update = ui_context.0.is_none()
        || resize_events
            .iter()
            .any(|resized_window| resized_window.window == primary_window_entity)
        || !scale_factor_events.is_empty()
        || ui_scale.is_changed();
    scale_factor_events.clear();

    let scale_factor = logical_to_physical_factor * ui_scale.scale;
    let context = LayoutContext::new(scale_factor, physical_size, require_full_update);
    ui_context.0 = Some(context);
}

<<<<<<< HEAD
#[allow(clippy::too_many_arguments)]
pub fn update_ui_layout(
    ui_context: ResMut<UiContext>,
    mut ui_surface: ResMut<UiSurface>,
    root_node_query: Query<&Node, (With<Style>, Without<Parent>)>,
    node_query: Query<(&Node, &Style, Option<&CalculatedSize>), Changed<Style>>,
    full_node_query: Query<(&Node, &Style, Option<&CalculatedSize>)>,
    changed_size_query: Query<(&Node, &Style, &CalculatedSize), Changed<CalculatedSize>>,
) {
    let Some(ref layout_context) = ui_context.0 else {
        return
    };

    fn update_changed<F: ReadOnlyWorldQuery>(
        ui_surface: &mut UiSurface,
        layout_context: &LayoutContext,
        query: Query<(&Node, &Style, Option<&CalculatedSize>), F>,
    ) {
        // update changed nodes
        for (node_key, style, calculated_size) in &query {
            // TODO: remove node from old hierarchy if its root has changed
            if let Some(calculated_size) = calculated_size {
                ui_surface.update_leaf(node_key.key, style, calculated_size, layout_context);
            } else {
                ui_surface.update_node(node_key.key, style, layout_context);
            }
        }
    }

    if layout_context.require_full_update {
        update_changed(&mut ui_surface, layout_context, full_node_query);
    } else {
        update_changed(&mut ui_surface, layout_context, node_query);
    }

    for (node, style, calculated_size) in &changed_size_query {
        ui_surface.update_leaf(node.key, style, calculated_size, layout_context);
=======
    let layout_context = LayoutContext::new(scale_factor, physical_size);

    if !scale_factor_events.is_empty() || ui_scale.is_changed() || resized {
        scale_factor_events.clear();
        // update all nodes
        for (entity, style) in style_query.iter() {
            ui_surface.upsert_node(entity, &style, &layout_context);
        }
    } else {
        for (entity, style) in style_query.iter() {
            if style.is_changed() {
                ui_surface.upsert_node(entity, &style, &layout_context);
            }
        }
    }

    for (entity, mut content_size) in measure_query.iter_mut() {
        if let Some(measure_func) = content_size.measure_func.take() {
            ui_surface.update_measure(entity, measure_func);
        }
    }

    // clean up removed nodes
    ui_surface.remove_entities(removed_nodes.iter());

    // When a `ContentSize` component is removed from an entity, we need to remove the measure from the corresponding taffy node.
    for entity in removed_content_sizes.iter() {
        ui_surface.try_remove_measure(entity);
>>>>>>> a29d328f
    }

    // update window root nodes
    ui_surface.update_window(layout_context.physical_size);

    // update window children
    ui_surface.set_window_children(root_node_query.iter().map(|node| node.key));

    // compute layouts
    ui_surface.compute_window_layout();
}

pub fn update_ui_node_transforms(
    ui_surface: Res<UiSurface>,
    ui_context: ResMut<UiContext>,
    mut node_transform_query: Query<(&Node, &mut NodeSize, &mut Transform)>,
) {
    let Some(physical_to_logical_factor) = ui_context
        .0
        .as_ref()
        .map(|context|  context.physical_to_logical_factor)
    else {
        return;
    };

    let to_logical = |v| (physical_to_logical_factor * v as f64) as f32;

    // PERF: try doing this incrementally
    //for (node, mut node_size, mut transform) in &mut node_transform_query {
    node_transform_query
        .par_iter_mut()
        .for_each_mut(|(node, mut node_size, mut transform)| {
            let layout = ui_surface.taffy.layout(node.key).unwrap();
            let new_size = Vec2::new(
                to_logical(layout.size.width),
                to_logical(layout.size.height),
            );
            // only trigger change detection when the new value is different
            if node_size.calculated_size != new_size {
                node_size.calculated_size = new_size;
            }
            let mut new_position = transform.translation;
            new_position.x = to_logical(layout.location.x + layout.size.width / 2.0);
            new_position.y = to_logical(layout.location.y + layout.size.height / 2.0);

            let parent_key = ui_surface.taffy.parent(node.key).unwrap();
            if parent_key != ui_surface.window_node {
                let parent_layout = ui_surface.taffy.layout(parent_key).unwrap();
                new_position.x -= to_logical(parent_layout.size.width / 2.0);
                new_position.y -= to_logical(parent_layout.size.height / 2.0);
            }

            // only trigger change detection when the new value is different
            if transform.translation != new_position {
                transform.translation = new_position;
            }
        });
}

#[cfg(test)]
mod tests {
    use crate::clean_up_removed_ui_nodes;
    use crate::insert_new_ui_nodes;
    use crate::synchonise_ui_children;
    use crate::update_ui_layout;
    use crate::AlignItems;
    use crate::LayoutContext;
    use crate::Node;
    use crate::NodeSize;
    use crate::Style;
    use crate::UiContext;
    use crate::UiSurface;
    use bevy_ecs::prelude::*;
    use bevy_math::Vec2;
    use taffy::tree::LayoutTree;

    fn node_bundle() -> (Node, NodeSize, Style) {
        (Node::default(), NodeSize::default(), Style::default())
    }

    fn ui_schedule() -> Schedule {
        let mut ui_schedule = Schedule::default();
        ui_schedule.add_systems((
            clean_up_removed_ui_nodes.before(insert_new_ui_nodes),
            insert_new_ui_nodes.before(synchonise_ui_children),
            synchonise_ui_children.before(update_ui_layout),
            update_ui_layout,
        ));
        ui_schedule
    }

    #[test]
    fn test_insert_and_remove_node() {
        let mut world = World::new();
        world.init_resource::<UiSurface>();
        world.insert_resource(UiContext(Some(LayoutContext::new(
            3.0,
            Vec2::new(1000., 500.),
            true,
        ))));
        let mut ui_schedule = ui_schedule();

        // add ui node entity to world
        let entity = world.spawn(node_bundle()).id();

        // ui update
        ui_schedule.run(&mut world);

        let key = world.get::<Node>(entity).unwrap().key;
        let surface = world.resource::<UiSurface>();

        // ui node entity should be associated with a taffy node
        assert_eq!(surface.entity_to_taffy[&entity], key);

        // taffy node should be a child of the window node
        assert_eq!(surface.taffy.parent(key).unwrap(), surface.window_node);

        // despawn the ui node entity
        world.entity_mut(entity).despawn();

        ui_schedule.run(&mut world);

        let surface = world.resource::<UiSurface>();

        // the despawned entity's associated taffy node should also be removed
        assert!(!surface.entity_to_taffy.contains_key(&entity));

        // window node should have no children
        assert!(surface
            .taffy
            .children(surface.window_node)
            .unwrap()
            .is_empty());
    }

    #[test]
    fn test_node_style_update() {
        let mut world = World::new();
        world.init_resource::<UiSurface>();
        world.insert_resource(UiContext(Some(LayoutContext::new(
            3.0,
            Vec2::new(1000., 500.),
            true,
        ))));
        let mut ui_schedule = ui_schedule();

        // add a ui node entity to the world and run the ui schedule to add a corresponding node to the taffy layout tree
        let entity = world.spawn(node_bundle()).id();
        ui_schedule.run(&mut world);

        // modify the ui node's style component and rerun the schedule
        world.get_mut::<Style>(entity).unwrap().align_items = AlignItems::Baseline;

        // don't want a full update
        world.insert_resource(UiContext(Some(LayoutContext::new(
            3.0,
            Vec2::new(1000., 500.),
            false,
        ))));

        ui_schedule.run(&mut world);

        // check the corresponding taffy node's style is also updated
        let ui_surface = world.resource::<UiSurface>();
        let key = ui_surface.entity_to_taffy[&entity];
        assert_eq!(
            ui_surface.taffy.style(key).unwrap().align_items,
            Some(taffy::style::AlignItems::Baseline)
        );
    }
}<|MERGE_RESOLUTION|>--- conflicted
+++ resolved
@@ -1,20 +1,12 @@
 mod convert;
 
-<<<<<<< HEAD
-use crate::{CalculatedSize, NodeSize, Style, UiScale};
-=======
-use crate::{ContentSize, Node, Style, UiScale};
->>>>>>> a29d328f
+use crate::{ContentSize, NodeSize, Style, UiScale};
 use bevy_ecs::{
     change_detection::DetectChanges,
     entity::Entity,
     event::EventReader,
-<<<<<<< HEAD
     prelude::Component,
     query::{Added, Changed, ReadOnlyWorldQuery, With, Without},
-=======
-    query::{Changed, With, Without},
->>>>>>> a29d328f
     removal_detection::RemovedComponents,
     system::{Query, Res, ResMut, Resource},
     world::Ref,
@@ -27,16 +19,12 @@
 use bevy_utils::HashMap;
 use bevy_window::{PrimaryWindow, Window, WindowScaleFactorChanged};
 use std::fmt;
-<<<<<<< HEAD
 use taffy::{
     prelude::{AvailableSpace, Size},
     style_helpers::TaffyMaxContent,
     tree::LayoutTree,
     Taffy,
 };
-=======
-use taffy::{prelude::Size, style_helpers::TaffyMaxContent, Taffy};
->>>>>>> a29d328f
 
 #[derive(Component, Default, Debug, Reflect)]
 pub struct Node {
@@ -107,12 +95,11 @@
 }
 
 impl UiSurface {
-<<<<<<< HEAD
     pub fn insert_node(
         &mut self,
         entity: Entity,
         style: &Style,
-        calculated_size: Option<&CalculatedSize>,
+        calculated_size: Option<&ContentSize>,
         context: &LayoutContext,
     ) -> taffy::node::Node {
         let style = convert::from_style(context, style);
@@ -132,19 +119,6 @@
                     }
                 },
             ));
-=======
-    /// Retrieves the taffy node corresponding to given entity exists, or inserts a new taffy node into the layout if no corresponding node exists.
-    /// Then convert the given `Style` and use it update the taffy node's style.
-    pub fn upsert_node(&mut self, entity: Entity, style: &Style, context: &LayoutContext) {
-        let mut added = false;
-        let taffy = &mut self.taffy;
-        let taffy_node = self.entity_to_taffy.entry(entity).or_insert_with(|| {
-            added = true;
-            taffy.new_leaf(convert::from_style(context, style)).unwrap()
-        });
-
-        if !added {
->>>>>>> a29d328f
             self.taffy
                 .new_leaf_with_measure(style, measure_func)
                 .unwrap()
@@ -155,7 +129,6 @@
         taffy_node
     }
 
-<<<<<<< HEAD
     pub fn update_node(
         &mut self,
         taffy_node: taffy::node::Node,
@@ -171,7 +144,7 @@
         &mut self,
         taffy_node: taffy::node::Node,
         style: &Style,
-        calculated_size: &CalculatedSize,
+        calculated_size: &ContentSize,
         context: &LayoutContext,
     ) {
         let taffy_style = convert::from_style(context, style);
@@ -196,8 +169,24 @@
             .unwrap();
     }
 
-    pub fn update_children(&mut self, parent: taffy::node::Node, children: &Children) {
-=======
+    
+    /// Retrieves the taffy node corresponding to given entity exists, or inserts a new taffy node into the layout if no corresponding node exists.
+    /// Then convert the given `Style` and use it update the taffy node's style.
+    pub fn upsert_node(&mut self, entity: Entity, style: &Style, context: &LayoutContext) {
+        let mut added = false;
+        let taffy = &mut self.taffy;
+        let taffy_node = self.entity_to_taffy.entry(entity).or_insert_with(|| {
+            added = true;
+            taffy.new_leaf(convert::from_style(context, style)).unwrap()
+        });
+
+        if !added {
+            self.taffy
+                .set_style(*taffy_node, convert::from_style(context, style))
+                .unwrap();
+        }
+    }
+
     /// Update the `MeasureFunc` of the taffy node corresponding to the given [`Entity`].
     pub fn update_measure(&mut self, entity: Entity, measure_func: taffy::node::MeasureFunc) {
         let taffy_node = self.entity_to_taffy.get(&entity).unwrap();
@@ -205,8 +194,7 @@
     }
 
     /// Update the children of the taffy node corresponding to the given [`Entity`].
-    pub fn update_children(&mut self, entity: Entity, children: &Children) {
->>>>>>> a29d328f
+    pub fn update_children(&mut self, parent: taffy::node::Node, children: &Children) {
         let mut taffy_children = Vec::with_capacity(children.len());
         for child in children {
             if let Some(taffy_node) = self.entity_to_taffy.get(child) {
@@ -236,23 +224,13 @@
         }
     }
 
-<<<<<<< HEAD
+    /// Update window node so its size matches the resolution of the corresponding window
     pub fn update_window(&mut self, window_resolution: Vec2) {
         if self.window_node == taffy::node::Node::default() {
             self.window_node = self.taffy.new_leaf(taffy::style::Style::default()).unwrap();
         }
         self.taffy
-=======
-    /// Retrieve or insert the root layout node and update its size to match the size of the window.
-    pub fn update_window(&mut self, window: Entity, window_resolution: &WindowResolution) {
-        let taffy = &mut self.taffy;
-        let node = self
-            .window_nodes
-            .entry(window)
-            .or_insert_with(|| taffy.new_leaf(taffy::style::Style::default()).unwrap());
-
-        taffy
->>>>>>> a29d328f
+
             .set_style(
                 self.window_node,
                 taffy::style::Style {
@@ -266,7 +244,7 @@
             .unwrap();
     }
 
-<<<<<<< HEAD
+    /// Set the ui node entities without a [`Parent`] as children to the root node in the taffy layout.
     pub fn set_window_children(&mut self, children: impl Iterator<Item = taffy::node::Node>) {
         let child_nodes = children.collect::<Vec<taffy::node::Node>>();
         self.taffy
@@ -274,32 +252,11 @@
             .unwrap();
     }
 
+    /// Compute the layout for each window entity's corresponding root node in the layout.
     pub fn compute_window_layout(&mut self) {
         self.taffy
             .compute_layout(self.window_node, Size::MAX_CONTENT)
             .unwrap();
-=======
-    /// Set the ui node entities without a [`Parent`] as children to the root node in the taffy layout.
-    pub fn set_window_children(
-        &mut self,
-        parent_window: Entity,
-        children: impl Iterator<Item = Entity>,
-    ) {
-        let taffy_node = self.window_nodes.get(&parent_window).unwrap();
-        let child_nodes = children
-            .map(|e| *self.entity_to_taffy.get(&e).unwrap())
-            .collect::<Vec<taffy::node::Node>>();
-        self.taffy.set_children(*taffy_node, &child_nodes).unwrap();
-    }
-
-    /// Compute the layout for each window entity's corresponding root node in the layout.
-    pub fn compute_window_layouts(&mut self) {
-        for window_node in self.window_nodes.values() {
-            self.taffy
-                .compute_layout(*window_node, Size::MAX_CONTENT)
-                .unwrap();
-        }
->>>>>>> a29d328f
     }
 
     /// Removes each entity from the internal map and then removes their associated node from taffy
@@ -334,21 +291,21 @@
     TaffyError(taffy::error::TaffyError),
 }
 
-<<<<<<< HEAD
+
 /// Remove the corresponding taffy node for any entity that has its `Node` component removed.
 pub fn clean_up_removed_ui_nodes(
     mut ui_surface: ResMut<UiSurface>,
     mut removed_nodes: RemovedComponents<Node>,
-    mut removed_calculated_sizes: RemovedComponents<CalculatedSize>,
+    mut removed_calculated_sizes: RemovedComponents<ContentSize>,
 ) {
-    // clean up removed nodes
-    ui_surface.remove_entities(removed_nodes.iter());
-
-    // When a `CalculatedSize` component is removed from an entity, we need to remove the measure from the corresponding taffy node.
-    for entity in removed_calculated_sizes.iter() {
-        ui_surface.try_remove_measure(entity);
-    }
-}
+     // clean up removed nodes
+     ui_surface.remove_entities(removed_nodes.iter());
+
+     // When a `ContentSize` component is removed from an entity, we need to remove the measure from the corresponding taffy node.
+     for entity in removed_calculated_sizes.iter() {
+         ui_surface.try_remove_measure(entity);
+     }
+}   
 
 /// Insert a new taffy node into the layout for any entity that had a `Node` component added.
 pub fn insert_new_ui_nodes(
@@ -385,28 +342,10 @@
 
 pub fn update_ui_windows(
     mut resize_events: EventReader<bevy_window::WindowResized>,
-=======
-/// Updates the UI's layout tree, computes the new layout geometry and then updates the sizes and transforms of all the UI nodes.
-#[allow(clippy::too_many_arguments)]
-pub fn ui_layout_system(
->>>>>>> a29d328f
     primary_window: Query<(Entity, &Window), With<PrimaryWindow>>,
     ui_scale: Res<UiScale>,
     mut ui_context: ResMut<UiContext>,
     mut scale_factor_events: EventReader<WindowScaleFactorChanged>,
-<<<<<<< HEAD
-=======
-    mut resize_events: EventReader<bevy_window::WindowResized>,
-    mut ui_surface: ResMut<UiSurface>,
-    root_node_query: Query<Entity, (With<Node>, Without<Parent>)>,
-    style_query: Query<(Entity, Ref<Style>), With<Node>>,
-    mut measure_query: Query<(Entity, &mut ContentSize)>,
-    children_query: Query<(Entity, &Children), (With<Node>, Changed<Children>)>,
-    mut removed_children: RemovedComponents<Children>,
-    mut removed_content_sizes: RemovedComponents<ContentSize>,
-    mut node_transform_query: Query<(Entity, &mut Node, &mut Transform, Option<&Parent>)>,
-    mut removed_nodes: RemovedComponents<Node>,
->>>>>>> a29d328f
 ) {
     // assume one window for time being...
     // TODO: Support window-independent scaling: https://github.com/bevyengine/bevy/issues/5621
@@ -438,49 +377,22 @@
     ui_context.0 = Some(context);
 }
 
-<<<<<<< HEAD
+/// Updates the UI's layout tree, computes the new layout geometry and then updates the sizes and transforms of all the UI nodes.
 #[allow(clippy::too_many_arguments)]
 pub fn update_ui_layout(
     ui_context: ResMut<UiContext>,
     mut ui_surface: ResMut<UiSurface>,
     root_node_query: Query<&Node, (With<Style>, Without<Parent>)>,
-    node_query: Query<(&Node, &Style, Option<&CalculatedSize>), Changed<Style>>,
-    full_node_query: Query<(&Node, &Style, Option<&CalculatedSize>)>,
-    changed_size_query: Query<(&Node, &Style, &CalculatedSize), Changed<CalculatedSize>>,
+    node_query: Query<(&Node, &Style, Option<&ContentSize>), Changed<Style>>,
+    full_node_query: Query<(&Node, &Style, Option<&ContentSize>)>,
+    changed_size_query: Query<(&Node, &Style, &ContentSize), Changed<ContentSize>>,
 ) {
     let Some(ref layout_context) = ui_context.0 else {
         return
     };
 
-    fn update_changed<F: ReadOnlyWorldQuery>(
-        ui_surface: &mut UiSurface,
-        layout_context: &LayoutContext,
-        query: Query<(&Node, &Style, Option<&CalculatedSize>), F>,
-    ) {
-        // update changed nodes
-        for (node_key, style, calculated_size) in &query {
-            // TODO: remove node from old hierarchy if its root has changed
-            if let Some(calculated_size) = calculated_size {
-                ui_surface.update_leaf(node_key.key, style, calculated_size, layout_context);
-            } else {
-                ui_surface.update_node(node_key.key, style, layout_context);
-            }
-        }
-    }
 
     if layout_context.require_full_update {
-        update_changed(&mut ui_surface, layout_context, full_node_query);
-    } else {
-        update_changed(&mut ui_surface, layout_context, node_query);
-    }
-
-    for (node, style, calculated_size) in &changed_size_query {
-        ui_surface.update_leaf(node.key, style, calculated_size, layout_context);
-=======
-    let layout_context = LayoutContext::new(scale_factor, physical_size);
-
-    if !scale_factor_events.is_empty() || ui_scale.is_changed() || resized {
-        scale_factor_events.clear();
         // update all nodes
         for (entity, style) in style_query.iter() {
             ui_surface.upsert_node(entity, &style, &layout_context);
@@ -497,15 +409,6 @@
         if let Some(measure_func) = content_size.measure_func.take() {
             ui_surface.update_measure(entity, measure_func);
         }
-    }
-
-    // clean up removed nodes
-    ui_surface.remove_entities(removed_nodes.iter());
-
-    // When a `ContentSize` component is removed from an entity, we need to remove the measure from the corresponding taffy node.
-    for entity in removed_content_sizes.iter() {
-        ui_surface.try_remove_measure(entity);
->>>>>>> a29d328f
     }
 
     // update window root nodes
