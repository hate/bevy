#![allow(clippy::type_complexity)]

//! This crate contains Bevy's UI system, which can be used to create UI for both 2D and 3D games
//! # Basic usage
//! Spawn UI elements with [`node_bundles::ButtonBundle`], [`node_bundles::ImageBundle`], [`node_bundles::TextBundle`] and [`node_bundles::NodeBundle`]
//! This UI is laid out with the Flexbox and CSS Grid layout models (see <https://cssreference.io/flexbox/>)
mod focus;
mod geometry;
mod layout;
mod render;
mod ui_node;

#[cfg(feature = "bevy_text")]
mod accessibility;
pub mod camera_config;
pub mod measurement;
pub mod node_bundles;
pub mod update;
pub mod widget;

#[cfg(feature = "bevy_text")]
use bevy_render::camera::CameraUpdateSystem;
use bevy_render::{extract_component::ExtractComponentPlugin, RenderApp};
pub use focus::*;
pub use geometry::*;
pub use layout::*;
pub use measurement::*;
pub use render::*;
pub use ui_node::*;
use widget::UiImageSize;

#[doc(hidden)]
pub mod prelude {
    #[doc(hidden)]
    pub use crate::{
        camera_config::*, geometry::*, node_bundles::*, ui_node::*, widget::Button, widget::Label,
        Interaction, UiLayoutBundle, UiLayoutData, UiLayoutOrder, UiScale, UiTransform,
    };
}

use crate::prelude::UiCameraConfig;
use bevy_app::prelude::*;
use bevy_ecs::prelude::*;
use bevy_input::InputSystem;
use update::update_clipping_system;

/// The basic plugin for Bevy UI
#[derive(Default)]
pub struct UiPlugin;

/// The label enum labeling the types of systems in the Bevy UI
#[derive(Debug, Hash, PartialEq, Eq, Clone, SystemSet)]
pub enum UiSystem {
    /// After this label, window events have been handled and windows have been associated to taffy nodes
    Windows,
    /// After this label, removed ui nodes have been removed from the layout tree
    Removal,
    /// After this label, new ui nodes have been added to the layout tree
    Insertion,
    /// After this label, the Bevy and Taffy Parent-Children trees have been synchonised
    Children,
    /// After this label, the ui node transforms have been updated
    Transforms,
    /// After this label, the ui layout state has been updated
    Layout,
    /// After this label, input interactions with UI entities have been updated for this frame
    Focus,
    Update,
    Order,
}

/// The current scale of the UI.
///
/// A multiplier to fixed-sized ui values.
/// **Note:** This will only affect fixed ui values like [`Val::Px`]
#[derive(Debug, Resource)]
pub struct UiScale {
    /// The scale to be applied.
    pub scale: f64,
}

impl Default for UiScale {
    fn default() -> Self {
        Self { scale: 1.0 }
    }
}

impl Plugin for UiPlugin {
    fn build(&self, app: &mut App) {
        app.add_plugin(ExtractComponentPlugin::<UiCameraConfig>::default())
            .init_resource::<UiSurface>()
            .init_resource::<UiScale>()
<<<<<<< HEAD
=======
            .init_resource::<UiStack>()
            .init_resource::<UiContext>()
>>>>>>> 92ec6e55
            .register_type::<AlignContent>()
            .register_type::<AlignItems>()
            .register_type::<AlignSelf>()
            .register_type::<ContentSize>()
            .register_type::<Direction>()
            .register_type::<Display>()
            .register_type::<FlexDirection>()
            .register_type::<FlexWrap>()
            .register_type::<GridAutoFlow>()
            .register_type::<GridPlacement>()
            .register_type::<GridTrack>()
            .register_type::<RepeatedGridTrack>()
            .register_type::<FocusPolicy>()
            .register_type::<Interaction>()
            .register_type::<JustifyContent>()
            .register_type::<NodeSize>()
            .register_type::<JustifyItems>()
            .register_type::<JustifySelf>()
            // NOTE: used by Style::aspect_ratio
            .register_type::<Option<f32>>()
            .register_type::<Overflow>()
            .register_type::<OverflowAxis>()
            .register_type::<PositionType>()
            .register_type::<Size>()
            .register_type::<UiRect>()
            .register_type::<Style>()
            .register_type::<BackgroundColor>()
            .register_type::<UiImage>()
            .register_type::<UiImageSize>()
            .register_type::<Val>()
            .register_type::<widget::Button>()
            .register_type::<widget::Label>()
<<<<<<< HEAD
            .register_type::<UiTransform>()
            .register_type::<UiLayoutData>()
            .register_type::<UiLayoutOrder>()
=======
            .register_type::<Node>()
>>>>>>> 92ec6e55
            .add_systems(
                PreUpdate,
                ui_focus_system.in_set(UiSystem::Focus).after(InputSystem),
            );
        // add these systems to front because these must run before transform update systems
        #[cfg(feature = "bevy_text")]
        app.add_systems(
            PostUpdate,
            (
                widget::measure_text_system
                    .before(UiSystem::Layout)
                    // Potential conflict: `Assets<Image>`
                    // In practice, they run independently since `bevy_render::camera_update_system`
                    // will only ever observe its own render target, and `widget::measure_text_system`
                    // will never modify a pre-existing `Image` asset.
                    .ambiguous_with(CameraUpdateSystem)
                    // Potential conflict: `Assets<Image>`
                    // Since both systems will only ever insert new [`Image`] assets,
                    // they will never observe each other's effects.
                    .ambiguous_with(bevy_text::update_text2d_layout),
                widget::text_system.after(UiSystem::Layout),
            ),
        );
        #[cfg(feature = "bevy_text")]
        app.add_plugin(accessibility::AccessibilityPlugin);
        app.add_systems(PostUpdate, {
            let system = widget::update_image_content_size_system.before(UiSystem::Layout);
            // Potential conflicts: `Assets<Image>`
            // They run independently since `widget::image_node_system` will only ever observe
            // its own UiImage, and `widget::text_system` & `bevy_text::update_text2d_layout`
            // will never modify a pre-existing `Image` asset.
            #[cfg(feature = "bevy_text")]
            let system = system
                .ambiguous_with(bevy_text::update_text2d_layout)
                .ambiguous_with(widget::text_system);

            system
        })
        .add_systems(
            PostUpdate,
            (
<<<<<<< HEAD
                sort_children_by_node_order
                    .in_set(UiSystem::Order)
                    .before(UiSystem::Layout),
                ui_layout_system
                    .in_set(UiSystem::Layout)
                    .before(UiSystem::Update),
                update_nodes.in_set(UiSystem::Update),
                update_clipping_system.after(UiSystem::Update),
=======
                update_ui_windows
                    .in_set(UiSystem::Windows)
                    .before(UiSystem::Layout),
                clean_up_removed_ui_nodes
                    .in_set(UiSystem::Removal)
                    .before(UiSystem::Insertion),
                insert_new_ui_nodes
                    .in_set(UiSystem::Insertion)
                    .before(UiSystem::Children),
                synchonise_ui_children
                    .in_set(UiSystem::Children)
                    .before(UiSystem::Layout),
                update_ui_layout
                    .in_set(UiSystem::Layout)
                    .before(UiSystem::Transforms),
                update_ui_node_transforms.in_set(UiSystem::Transforms),
                ui_stack_system.in_set(UiSystem::Stack),
                update_clipping_system.after(TransformSystem::TransformPropagate),
>>>>>>> 92ec6e55
            ),
        );

        crate::render::build_ui_render(app);
    }

    fn finish(&self, app: &mut App) {
        let render_app = match app.get_sub_app_mut(RenderApp) {
            Ok(render_app) => render_app,
            Err(_) => return,
        };

        render_app.init_resource::<UiPipeline>();
    }
}<|MERGE_RESOLUTION|>--- conflicted
+++ resolved
@@ -21,6 +21,7 @@
 #[cfg(feature = "bevy_text")]
 use bevy_render::camera::CameraUpdateSystem;
 use bevy_render::{extract_component::ExtractComponentPlugin, RenderApp};
+use bevy_transform::TransformSystem;
 pub use focus::*;
 pub use geometry::*;
 pub use layout::*;
@@ -90,11 +91,7 @@
         app.add_plugin(ExtractComponentPlugin::<UiCameraConfig>::default())
             .init_resource::<UiSurface>()
             .init_resource::<UiScale>()
-<<<<<<< HEAD
-=======
-            .init_resource::<UiStack>()
             .init_resource::<UiContext>()
->>>>>>> 92ec6e55
             .register_type::<AlignContent>()
             .register_type::<AlignItems>()
             .register_type::<AlignSelf>()
@@ -127,13 +124,10 @@
             .register_type::<Val>()
             .register_type::<widget::Button>()
             .register_type::<widget::Label>()
-<<<<<<< HEAD
             .register_type::<UiTransform>()
             .register_type::<UiLayoutData>()
             .register_type::<UiLayoutOrder>()
-=======
             .register_type::<Node>()
->>>>>>> 92ec6e55
             .add_systems(
                 PreUpdate,
                 ui_focus_system.in_set(UiSystem::Focus).after(InputSystem),
@@ -175,16 +169,9 @@
         .add_systems(
             PostUpdate,
             (
-<<<<<<< HEAD
                 sort_children_by_node_order
                     .in_set(UiSystem::Order)
                     .before(UiSystem::Layout),
-                ui_layout_system
-                    .in_set(UiSystem::Layout)
-                    .before(UiSystem::Update),
-                update_nodes.in_set(UiSystem::Update),
-                update_clipping_system.after(UiSystem::Update),
-=======
                 update_ui_windows
                     .in_set(UiSystem::Windows)
                     .before(UiSystem::Layout),
@@ -201,9 +188,7 @@
                     .in_set(UiSystem::Layout)
                     .before(UiSystem::Transforms),
                 update_ui_node_transforms.in_set(UiSystem::Transforms),
-                ui_stack_system.in_set(UiSystem::Stack),
                 update_clipping_system.after(TransformSystem::TransformPropagate),
->>>>>>> 92ec6e55
             ),
         );
 
