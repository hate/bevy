#![allow(clippy::type_complexity)]

//! This crate contains Bevy's UI system, which can be used to create UI for both 2D and 3D games
//! # Basic usage
//! Spawn UI elements with [`node_bundles::ButtonBundle`], [`node_bundles::ImageBundle`], [`node_bundles::TextBundle`] and [`node_bundles::NodeBundle`]
//! This UI is laid out with the Flexbox and CSS Grid layout models (see <https://cssreference.io/flexbox/>)
mod focus;
mod geometry;
mod layout;
mod render;
mod ui_node;

#[cfg(feature = "bevy_text")]
mod accessibility;
pub mod camera_config;
pub mod measurement;
pub mod node_bundles;
pub mod update;
pub mod widget;

#[cfg(feature = "bevy_text")]
use bevy_render::camera::CameraUpdateSystem;
use bevy_render::{extract_component::ExtractComponentPlugin, RenderApp};
use bevy_transform::TransformSystem;
pub use focus::*;
pub use geometry::*;
pub use layout::*;
pub use measurement::*;
pub use render::*;
pub use ui_node::*;
use widget::UiImageSize;

#[doc(hidden)]
pub mod prelude {
    #[doc(hidden)]
    pub use crate::{
        camera_config::*, geometry::*, node_bundles::*, ui_node::*, widget::Button, widget::Label,
        Interaction, UiLayoutBundle, UiLayoutData, UiLayoutOrder, UiScale, NodePosition,
    };
}

use crate::prelude::UiCameraConfig;
use bevy_app::prelude::*;
use bevy_ecs::prelude::*;
use bevy_input::InputSystem;
use update::update_clipping_system;

/// The basic plugin for Bevy UI
#[derive(Default)]
pub struct UiPlugin;

/// The label enum labeling the types of systems in the Bevy UI
#[derive(Debug, Hash, PartialEq, Eq, Clone, SystemSet)]
pub enum UiSystem {
    /// After this label, window events have been handled and windows have been associated to taffy nodes
    Windows,
    /// After this label, removed ui nodes have been removed from the layout tree
    Removal,
    /// After this label, new ui nodes have been added to the layout tree
    Insertion,
    /// After this label, the Bevy and Taffy Parent-Children trees have been synchonised
    Children,
    /// After this label, the ui node transforms have been updated
    Transforms,
    /// After this label, the ui layout state has been updated
    Layout,
    /// After this label, input interactions with UI entities have been updated for this frame
    Focus,
    Update,
    Order,
}

/// The current scale of the UI.
///
/// A multiplier to fixed-sized ui values.
/// **Note:** This will only affect fixed ui values like [`Val::Px`]
#[derive(Debug, Resource)]
pub struct UiScale {
    /// The scale to be applied.
    pub scale: f64,
}

impl Default for UiScale {
    fn default() -> Self {
        Self { scale: 1.0 }
    }
}

impl Plugin for UiPlugin {
    fn build(&self, app: &mut App) {
        app.add_plugin(ExtractComponentPlugin::<UiCameraConfig>::default())
            .init_resource::<UiScale>()
            .init_resource::<UiContext>()
            .register_type::<AlignContent>()
            .register_type::<AlignItems>()
            .register_type::<AlignSelf>()
            .register_type::<ContentSize>()
            .register_type::<Direction>()
            .register_type::<Display>()
            .register_type::<FlexDirection>()
            .register_type::<FlexWrap>()
            .register_type::<GridAutoFlow>()
            .register_type::<GridPlacement>()
            .register_type::<GridTrack>()
            .register_type::<RepeatedGridTrack>()
            .register_type::<FocusPolicy>()
            .register_type::<Interaction>()
            .register_type::<JustifyContent>()
            .register_type::<NodeSize>()
            .register_type::<JustifyItems>()
            .register_type::<JustifySelf>()
<<<<<<< HEAD
=======
            .register_type::<Node>()
            .register_type::<NodeOrder>()
            .register_type::<ZIndex>()
>>>>>>> 45cadd21
            // NOTE: used by Style::aspect_ratio
            .register_type::<Option<f32>>()
            .register_type::<Overflow>()
            .register_type::<OverflowAxis>()
            .register_type::<PositionType>()
            .register_type::<Size>()
            .register_type::<UiRect>()
            .register_type::<Style>()
            .register_type::<BackgroundColor>()
            .register_type::<UiImage>()
            .register_type::<UiImageSize>()
            .register_type::<Val>()
            .register_type::<widget::Button>()
            .register_type::<widget::Label>()
            .register_type::<NodePosition>()
            .register_type::<UiLayoutData>()
            .register_type::<UiLayoutOrder>()
            .register_type::<NodeKey>()
            .add_systems(
                PreUpdate,
                ui_focus_system.in_set(UiSystem::Focus).after(InputSystem),
            );
        // add these systems to front because these must run before transform update systems
        #[cfg(feature = "bevy_text")]
        app.add_systems(
            PostUpdate,
            (
                widget::measure_text_system
                    .before(UiSystem::Layout)
                    // Potential conflict: `Assets<Image>`
                    // In practice, they run independently since `bevy_render::camera_update_system`
                    // will only ever observe its own render target, and `widget::measure_text_system`
                    // will never modify a pre-existing `Image` asset.
                    .ambiguous_with(CameraUpdateSystem)
                    // Potential conflict: `Assets<Image>`
                    // Since both systems will only ever insert new [`Image`] assets,
                    // they will never observe each other's effects.
                    .ambiguous_with(bevy_text::update_text2d_layout),
                widget::text_system.after(UiSystem::Layout),
            ),
        );
        #[cfg(feature = "bevy_text")]
        app.add_plugin(accessibility::AccessibilityPlugin);
        app.add_systems(PostUpdate, {
            let system = widget::update_image_content_size_system.before(UiSystem::Layout);
            // Potential conflicts: `Assets<Image>`
            // They run independently since `widget::image_node_system` will only ever observe
            // its own UiImage, and `widget::text_system` & `bevy_text::update_text2d_layout`
            // will never modify a pre-existing `Image` asset.
            #[cfg(feature = "bevy_text")]
            let system = system
                .ambiguous_with(bevy_text::update_text2d_layout)
                .ambiguous_with(widget::text_system);

            system
        })
        .add_systems(Startup, ui_setup_system)
        .add_systems(
            PostUpdate,
            (
                sort_children_by_node_order_system
                    .in_set(UiSystem::Order)
                    .before(UiSystem::Layout),
                update_ui_windows_system
                    .in_set(UiSystem::Windows)
                    .before(UiSystem::Layout),
                clean_up_removed_ui_nodes_system
                    .in_set(UiSystem::Removal)
                    .before(UiSystem::Insertion),
                insert_new_ui_nodes_system
                    .in_set(UiSystem::Insertion)
                    .before(UiSystem::Children),
                synchonise_ui_children_system
                    .in_set(UiSystem::Children)
                    .before(UiSystem::Layout),
                update_ui_layouts_system
                    .in_set(UiSystem::Layout)
                    .before(UiSystem::Transforms),
                update_nodes_iteratively.in_set(UiSystem::Transforms),
                //update_nodes_recursively.in_set(UiSystem::Transforms),
                update_clipping_system.after(TransformSystem::TransformPropagate),
            ),
        );

        crate::render::build_ui_render(app);
    }

    fn finish(&self, app: &mut App) {
        let render_app = match app.get_sub_app_mut(RenderApp) {
            Ok(render_app) => render_app,
            Err(_) => return,
        };

        render_app.init_resource::<UiPipeline>();
    }
}<|MERGE_RESOLUTION|>--- conflicted
+++ resolved
@@ -109,12 +109,8 @@
             .register_type::<NodeSize>()
             .register_type::<JustifyItems>()
             .register_type::<JustifySelf>()
-<<<<<<< HEAD
-=======
-            .register_type::<Node>()
             .register_type::<NodeOrder>()
             .register_type::<ZIndex>()
->>>>>>> 45cadd21
             // NOTE: used by Style::aspect_ratio
             .register_type::<Option<f32>>()
             .register_type::<Overflow>()
