--- conflicted
+++ resolved
@@ -2,11 +2,7 @@
 
 use crate::{
     widget::Button, BackgroundColor, CalculatedSize, FocusPolicy, Interaction, Node, Style,
-<<<<<<< HEAD
-    UiImage, ZIndex, NodeOrder,
-=======
-    UiImage, ZIndex, NodePosition,
->>>>>>> d0796431
+    UiImage, ZIndex, NodeOrder, NodePosition,
 };
 use bevy_ecs::bundle::Bundle;
 use bevy_render::{
@@ -24,14 +20,11 @@
 pub struct NodeBundle {
     /// Describes the logical size of the node
     pub node: Node,
-<<<<<<< HEAD
-    /// Nodes with a higher order will be rendered on top of those with a lower order. 
-    /// This field is automatically managed by the UI layout system.
-    pub node_order: NodeOrder,
-=======
-    /// Describes the position of the node
-    pub node_position: NodePosition,
->>>>>>> d0796431
+    /// Nodes with a higher order will be rendered on top of those with a lower order. 
+    /// This field is automatically managed by the UI layout system.
+    pub node_order: NodeOrder,
+    /// Describes the position of the node
+    pub node_position: NodePosition,
     /// Describes the style including flexbox settings
     pub style: Style,
     /// The background color, which serves as a "fill" for this node
@@ -62,11 +55,8 @@
             // Transparent background
             background_color: Color::NONE.into(),
             node: Default::default(),
-<<<<<<< HEAD
             node_order: Default::default(),
-=======
             node_position: Default::default(),
->>>>>>> d0796431
             style: Default::default(),
             focus_policy: Default::default(),
             transform: Default::default(),
@@ -85,14 +75,11 @@
 pub struct ImageBundle {
     /// Describes the logical size of the node
     pub node: Node,
-<<<<<<< HEAD
-    /// Nodes with a higher order will be rendered on top of those with a lower order. 
-    /// This field is automatically managed by the UI layout system.
-    pub node_order: NodeOrder,
-=======
-    /// Describes the position of the node
-    pub node_position: NodePosition,
->>>>>>> d0796431
+    /// Nodes with a higher order will be rendered on top of those with a lower order. 
+    /// This field is automatically managed by the UI layout system.
+    pub node_order: NodeOrder,
+    /// Describes the position of the node
+    pub node_position: NodePosition,
     /// Describes the style including flexbox settings
     pub style: Style,
     /// The calculated size based on the given image
@@ -131,14 +118,11 @@
 pub struct TextBundle {
     /// Describes the logical size of the node
     pub node: Node,
-<<<<<<< HEAD
-    /// Nodes with a higher order will be rendered on top of those with a lower order. 
-    /// This field is automatically managed by the UI layout system.
-    pub node_order: NodeOrder,
-=======
-    /// Describes the position of the node
-    pub node_position: NodePosition,
->>>>>>> d0796431
+    /// Nodes with a higher order will be rendered on top of those with a lower order. 
+    /// This field is automatically managed by the UI layout system.
+    pub node_order: NodeOrder,
+    /// Describes the position of the node
+    pub node_position: NodePosition,
     /// Describes the style including flexbox settings
     pub style: Style,
     /// Contains the text of the node
@@ -176,11 +160,8 @@
             // Transparent background
             background_color: BackgroundColor(Color::NONE),
             node: Default::default(),
-<<<<<<< HEAD
             node_order: Default::default(),
-=======
             node_position: Default::default(),
->>>>>>> d0796431
             style: Default::default(),
             focus_policy: Default::default(),
             transform: Default::default(),
@@ -238,14 +219,11 @@
 pub struct ButtonBundle {
     /// Describes the logical size of the node
     pub node: Node,
-<<<<<<< HEAD
-    /// Nodes with a higher order will be rendered on top of those with a lower order. 
-    /// This field is automatically managed by the UI layout system.
-    pub node_order: NodeOrder,
-=======
-    /// Describes the position of the node
-    pub node_position: NodePosition,
->>>>>>> d0796431
+    /// Nodes with a higher order will be rendered on top of those with a lower order. 
+    /// This field is automatically managed by the UI layout system.
+    pub node_order: NodeOrder,
+    /// Describes the position of the node
+    pub node_position: NodePosition,
     /// Marker component that signals this node is a button
     pub button: Button,
     /// Describes the style including flexbox settings
@@ -283,11 +261,8 @@
         Self {
             focus_policy: FocusPolicy::Block,
             node: Default::default(),
-<<<<<<< HEAD
             node_order: Default::default(),
-=======
             node_position: Default::default(),
->>>>>>> d0796431
             button: Default::default(),
             style: Default::default(),
             interaction: Default::default(),
