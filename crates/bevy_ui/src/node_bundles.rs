--- conflicted
+++ resolved
@@ -1,13 +1,9 @@
 //! This module contains basic node bundles used to build UIs
 
 use crate::{
-<<<<<<< HEAD
-    widget::{Button, UiImageSize},
-    BackgroundColor, ContentSize, FocusPolicy, Interaction, Node, Style, UiImage, ZIndex,
-=======
-    widget::{Button, UiImageSize}, BackgroundColor, CalculatedSize, FocusPolicy, Interaction, Node, NodeSize,
+    widget::{Button, UiImageSize}, BackgroundColor, ContentSize, FocusPolicy, Interaction, Node, NodeSize,
         Style, UiImage, ZIndex,
->>>>>>> bd83803b
+
 };
 use bevy_ecs::bundle::Bundle;
 use bevy_render::{
