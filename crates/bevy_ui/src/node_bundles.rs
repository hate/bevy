//! This module contains basic node bundles used to build UIs

use crate::{
    widget::{Button, TextFlags, UiImageSize},
<<<<<<< HEAD
    BackgroundColor, ContentSize, FocusPolicy, Interaction, NodeKey, NodeOrder, NodeSize, Style,
    UiImage, ZIndex, NodePosition,
=======
    BackgroundColor, ContentSize, FocusPolicy, Interaction, Node, NodeOrder, Style, UiImage,
    ZIndex,
>>>>>>> 45cadd21
};
use bevy_ecs::bundle::Bundle;
use bevy_render::{
    prelude::{Color, ComputedVisibility},
    view::Visibility,
};
#[cfg(feature = "bevy_text")]
use bevy_text::{Text, TextAlignment, TextLayoutInfo, TextSection, TextStyle};

/// The basic UI node
///
/// Useful as a container for a variety of child nodes.
#[derive(Bundle, Debug)]
pub struct NodeBundle {
    /// Identifier for the Node in the layout.
    pub node: NodeKey,
    /// Describes the logical size of the node
<<<<<<< HEAD
    pub node_size: NodeSize,
=======
    pub node: Node,
    /// Controls the order in which items are displayed.
    pub order: NodeOrder,
>>>>>>> 45cadd21
    /// Styles which control the layout (size and position) of the node and it's children
    /// In some cases these styles also affect how the node drawn/painted.
    pub style: Style,
    /// The background color, which serves as a "fill" for this nodet
    pub background_color: BackgroundColor,
    /// Whether this node should block interaction with lower nodes
    pub focus_policy: FocusPolicy,
    pub node_position: NodePosition,
    /// Describes the visibility properties of the node
    pub visibility: Visibility,
    /// Algorithmically-computed indication of whether an entity is visible and should be extracted for rendering
    pub computed_visibility: ComputedVisibility,
    /// Indicates the depth at which the node should appear in the UI
    pub z_index: ZIndex,
    //pub node_order: NodeOrder,
}

impl Default for NodeBundle {
    fn default() -> Self {
        NodeBundle {
            // Transparent background
            background_color: Color::NONE.into(),
            node: Default::default(),
<<<<<<< HEAD
            node_size: Default::default(),
=======
            order: Default::default(),
>>>>>>> 45cadd21
            style: Default::default(),
            focus_policy: Default::default(),
            node_position: Default::default(),
            visibility: Default::default(),
            computed_visibility: Default::default(),
            z_index: Default::default(),
            //node_order: Default::default(),
        }
    }
}

/// A UI node that is an image
#[derive(Bundle, Debug, Default)]
pub struct ImageBundle {
    /// Identifier for the Node in the layout.
    pub node: NodeKey,
    /// Describes the logical size of the node
    ///
    /// This field is automatically managed by the UI layout system.
    /// To alter the position of the `NodeBundle`, use the properties of the [`Style`] component.
<<<<<<< HEAD
    pub node_size: NodeSize,
    /// Describes the style including flexbox settings
=======
    pub node: Node,
    /// Controls the order in which items are displayed.
    pub order: NodeOrder,
>>>>>>> 45cadd21
    /// Styles which control the layout (size and position) of the node and it's children
    /// In some cases these styles also affect how the node drawn/painted.
    pub style: Style,
    /// The calculated size based on the given image
    pub calculated_size: ContentSize,
    /// The background color, which serves as a "fill" for this node
    ///
    /// Combines with `UiImage` to tint the provided image.
    pub background_color: BackgroundColor,
    /// The image of the node
    pub image: UiImage,
    /// The size of the image in pixels
    ///
    /// This field is set automatically
    pub image_size: UiImageSize,
    /// Whether this node should block interaction with lower nodes
    pub focus_policy: FocusPolicy,
    /// The global transform of the node
    ///
    /// This field is automatically managed by the UI layout system.
    /// To alter the position of the `NodeBundle`, use the properties of the [`Style`] component.
    pub node_position: NodePosition,
    /// Describes the visibility properties of the node
    pub visibility: Visibility,
    /// Algorithmically-computed indication of whether an entity is visible and should be extracted for rendering
    pub computed_visibility: ComputedVisibility,
    /// Indicates the depth at which the node should appear in the UI
    pub z_index: ZIndex,
    //pub node_order: NodeOrder,
}

#[cfg(feature = "bevy_text")]
/// A UI node that is text
#[derive(Bundle, Debug)]
pub struct TextBundle {
    /// Identifier for the Node in the layout.
    pub node: NodeKey,
    /// Describes the logical size of the node
<<<<<<< HEAD
    pub node_size: NodeSize,
    /// Describes the style including flexbox settings
=======
    pub node: Node,
    /// Controls the order in which items are displayed.
    pub order: NodeOrder,
>>>>>>> 45cadd21
    /// Styles which control the layout (size and position) of the node and it's children
    /// In some cases these styles also affect how the node drawn/painted.
    pub style: Style,
    /// Contains the text of the node
    pub text: Text,
    /// Text layout information
    pub text_layout_info: TextLayoutInfo,
    /// Text system flags
    pub text_flags: TextFlags,
    /// The calculated size based on the given image
    pub calculated_size: ContentSize,
    /// Whether this node should block interaction with lower nodes
    pub focus_policy: FocusPolicy,
    /// The global transform of the node
    ///
    /// This field is automatically managed by the UI layout system.
    /// To alter the position of the `NodeBundle`, use the properties of the [`Style`] component.
    pub node_position: NodePosition,
    /// Describes the visibility properties of the node
    pub visibility: Visibility,
    /// Algorithmically-computed indication of whether an entity is visible and should be extracted for rendering
    pub computed_visibility: ComputedVisibility,
    /// Indicates the depth at which the node should appear in the UI
    pub z_index: ZIndex,
    /// The background color that will fill the containing node
    pub background_color: BackgroundColor,
    //pub node_order: NodeOrder,
}

#[cfg(feature = "bevy_text")]
impl Default for TextBundle {
    fn default() -> Self {
        Self {
            node: Default::default(),
            text: Default::default(),
            text_layout_info: Default::default(),
            text_flags: Default::default(),
            calculated_size: Default::default(),
            // Transparent background
            background_color: BackgroundColor(Color::NONE),
<<<<<<< HEAD
            node_size: Default::default(),
=======
            node: Default::default(),
            order: Default::default(),
>>>>>>> 45cadd21
            style: Default::default(),
            focus_policy: Default::default(),
            node_position: Default::default(),
            visibility: Default::default(),
            computed_visibility: Default::default(),
            z_index: Default::default(),
            //node_order: Default::default(),
        }
    }
}

#[cfg(feature = "bevy_text")]
impl TextBundle {
    /// Create a [`TextBundle`] from a single section.
    ///
    /// See [`Text::from_section`] for usage.
    pub fn from_section(value: impl Into<String>, style: TextStyle) -> Self {
        Self {
            text: Text::from_section(value, style),
            ..Default::default()
        }
    }

    /// Create a [`TextBundle`] from a list of sections.
    ///
    /// See [`Text::from_sections`] for usage.
    pub fn from_sections(sections: impl IntoIterator<Item = TextSection>) -> Self {
        Self {
            text: Text::from_sections(sections),
            ..Default::default()
        }
    }

    /// Returns this [`TextBundle`] with a new [`TextAlignment`] on [`Text`].
    pub const fn with_text_alignment(mut self, alignment: TextAlignment) -> Self {
        self.text.alignment = alignment;
        self
    }

    /// Returns this [`TextBundle`] with a new [`Style`].
    pub fn with_style(mut self, style: Style) -> Self {
        self.style = style;
        self
    }

    /// Returns this [`TextBundle`] with a new [`BackgroundColor`].
    pub const fn with_background_color(mut self, color: Color) -> Self {
        self.background_color = BackgroundColor(color);
        self
    }
}

/// A UI node that is a button
#[derive(Bundle, Debug)]
pub struct ButtonBundle {
    /// Identifier for the Node in the layout.
    pub node: NodeKey,
    /// Describes the logical size of the node
<<<<<<< HEAD
    pub node_size: NodeSize,
=======
    pub node: Node,
    /// Controls the order in which items are displayed.
    pub order: NodeOrder,
>>>>>>> 45cadd21
    /// Marker component that signals this node is a button
    pub button: Button,
    /// Styles which control the layout (size and position) of the node and it's children
    /// In some cases these styles also affect how the node drawn/painted.
    pub style: Style,
    /// Describes whether and how the button has been interacted with by the input
    pub interaction: Interaction,
    /// Whether this node should block interaction with lower nodes
    pub focus_policy: FocusPolicy,
    /// The background color, which serves as a "fill" for this node
    ///
    /// When combined with `UiImage`, tints the provided image.
    pub background_color: BackgroundColor,
    /// The image of the node
    pub image: UiImage,
    /// The global transform of the node
    ///
    /// This field is automatically managed by the UI layout system.
    /// To alter the position of the `NodeBundle`, use the properties of the [`Style`] component.
    pub node_position: NodePosition,
    /// Describes the visibility properties of the node
    pub visibility: Visibility,
    /// Algorithmically-computed indication of whether an entity is visible and should be extracted for rendering
    pub computed_visibility: ComputedVisibility,
    /// Indicates the depth at which the node should appear in the UI
    pub z_index: ZIndex,
    //pub node_order: NodeOrder,
}

impl Default for ButtonBundle {
    fn default() -> Self {
        Self {
            focus_policy: FocusPolicy::Block,
            node: Default::default(),
<<<<<<< HEAD
            node_size: Default::default(),
=======
            order: Default::default(),
>>>>>>> 45cadd21
            button: Default::default(),
            style: Default::default(),
            interaction: Default::default(),
            background_color: Default::default(),
            image: Default::default(),
            node_position: Default::default(),
            visibility: Default::default(),
            computed_visibility: Default::default(),
            z_index: Default::default(),
            //node_order: Default::default(),
        }
    }
}<|MERGE_RESOLUTION|>--- conflicted
+++ resolved
@@ -2,13 +2,10 @@
 
 use crate::{
     widget::{Button, TextFlags, UiImageSize},
-<<<<<<< HEAD
     BackgroundColor, ContentSize, FocusPolicy, Interaction, NodeKey, NodeOrder, NodeSize, Style,
     UiImage, ZIndex, NodePosition,
-=======
     BackgroundColor, ContentSize, FocusPolicy, Interaction, Node, NodeOrder, Style, UiImage,
     ZIndex,
->>>>>>> 45cadd21
 };
 use bevy_ecs::bundle::Bundle;
 use bevy_render::{
@@ -26,13 +23,9 @@
     /// Identifier for the Node in the layout.
     pub node: NodeKey,
     /// Describes the logical size of the node
-<<<<<<< HEAD
-    pub node_size: NodeSize,
-=======
-    pub node: Node,
-    /// Controls the order in which items are displayed.
-    pub order: NodeOrder,
->>>>>>> 45cadd21
+    pub node_size: NodeSize,
+    /// Controls the order in which items are displayed.
+    pub order: NodeOrder,
     /// Styles which control the layout (size and position) of the node and it's children
     /// In some cases these styles also affect how the node drawn/painted.
     pub style: Style,
@@ -54,13 +47,10 @@
     fn default() -> Self {
         NodeBundle {
             // Transparent background
+            node: Default::default(),
             background_color: Color::NONE.into(),
-            node: Default::default(),
-<<<<<<< HEAD
             node_size: Default::default(),
-=======
             order: Default::default(),
->>>>>>> 45cadd21
             style: Default::default(),
             focus_policy: Default::default(),
             node_position: Default::default(),
@@ -81,14 +71,9 @@
     ///
     /// This field is automatically managed by the UI layout system.
     /// To alter the position of the `NodeBundle`, use the properties of the [`Style`] component.
-<<<<<<< HEAD
-    pub node_size: NodeSize,
-    /// Describes the style including flexbox settings
-=======
-    pub node: Node,
-    /// Controls the order in which items are displayed.
-    pub order: NodeOrder,
->>>>>>> 45cadd21
+    pub node_size: NodeSize,
+    /// Controls the order in which items are displayed.
+    pub order: NodeOrder,
     /// Styles which control the layout (size and position) of the node and it's children
     /// In some cases these styles also affect how the node drawn/painted.
     pub style: Style,
@@ -127,14 +112,9 @@
     /// Identifier for the Node in the layout.
     pub node: NodeKey,
     /// Describes the logical size of the node
-<<<<<<< HEAD
-    pub node_size: NodeSize,
-    /// Describes the style including flexbox settings
-=======
-    pub node: Node,
-    /// Controls the order in which items are displayed.
-    pub order: NodeOrder,
->>>>>>> 45cadd21
+    pub node_size: NodeSize,
+    /// Controls the order in which items are displayed.
+    pub order: NodeOrder,
     /// Styles which control the layout (size and position) of the node and it's children
     /// In some cases these styles also affect how the node drawn/painted.
     pub style: Style,
@@ -175,12 +155,8 @@
             calculated_size: Default::default(),
             // Transparent background
             background_color: BackgroundColor(Color::NONE),
-<<<<<<< HEAD
             node_size: Default::default(),
-=======
-            node: Default::default(),
             order: Default::default(),
->>>>>>> 45cadd21
             style: Default::default(),
             focus_policy: Default::default(),
             node_position: Default::default(),
@@ -239,13 +215,9 @@
     /// Identifier for the Node in the layout.
     pub node: NodeKey,
     /// Describes the logical size of the node
-<<<<<<< HEAD
-    pub node_size: NodeSize,
-=======
-    pub node: Node,
-    /// Controls the order in which items are displayed.
-    pub order: NodeOrder,
->>>>>>> 45cadd21
+    pub node_size: NodeSize,
+    /// Controls the order in which items are displayed.
+    pub order: NodeOrder,
     /// Marker component that signals this node is a button
     pub button: Button,
     /// Styles which control the layout (size and position) of the node and it's children
@@ -280,11 +252,8 @@
         Self {
             focus_policy: FocusPolicy::Block,
             node: Default::default(),
-<<<<<<< HEAD
             node_size: Default::default(),
-=======
             order: Default::default(),
->>>>>>> 45cadd21
             button: Default::default(),
             style: Default::default(),
             interaction: Default::default(),
