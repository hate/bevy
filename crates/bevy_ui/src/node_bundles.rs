//! This module contains basic node bundles used to build UIs

use crate::{
<<<<<<< HEAD
    widget::{Button, UiImageSize},
    BackgroundColor, ContentSize, FocusPolicy, Interaction, Node, NodeSize, Style, UiImage, ZIndex,
=======
    widget::{Button, TextFlags, UiImageSize},
    BackgroundColor, ContentSize, FocusPolicy, Interaction, Node, Style, UiImage, ZIndex,
>>>>>>> 8581f607
};
use bevy_ecs::bundle::Bundle;
use bevy_render::{
    prelude::{Color, ComputedVisibility},
    view::Visibility,
};
#[cfg(feature = "bevy_text")]
use bevy_text::{Text, TextAlignment, TextLayoutInfo, TextSection, TextStyle};
use bevy_transform::prelude::{GlobalTransform, Transform};

/// The basic UI node
///
/// Useful as a container for a variety of child nodes.
#[derive(Bundle, Debug)]
pub struct NodeBundle {
    /// Identifier for the Node in the layout.
    pub node: Node,
    /// Describes the logical size of the node
    pub node_size: NodeSize,
    /// Styles which control the layout (size and position) of the node and it's children
    /// In some cases these styles also affect how the node drawn/painted.
    pub style: Style,
    /// The background color, which serves as a "fill" for this nodet
    pub background_color: BackgroundColor,
    /// Whether this node should block interaction with lower nodes
    pub focus_policy: FocusPolicy,
    /// The transform of the node
    ///
    /// This field is automatically managed by the UI layout system.
    /// To alter the position of the `NodeBundle`, use the properties of the [`Style`] component.
    pub transform: Transform,
    /// The global transform of the node
    ///
    /// This field is automatically managed by the UI layout system.
    /// To alter the position of the `NodeBundle`, use the properties of the [`Style`] component.
    pub global_transform: GlobalTransform,
    /// Describes the visibility properties of the node
    pub visibility: Visibility,
    /// Algorithmically-computed indication of whether an entity is visible and should be extracted for rendering
    pub computed_visibility: ComputedVisibility,
    /// Indicates the depth at which the node should appear in the UI
    pub z_index: ZIndex,
}

impl Default for NodeBundle {
    fn default() -> Self {
        NodeBundle {
            // Transparent background
            background_color: Color::NONE.into(),
            node: Default::default(),
            node_size: Default::default(),
            style: Default::default(),
            focus_policy: Default::default(),
            transform: Default::default(),
            global_transform: Default::default(),
            visibility: Default::default(),
            computed_visibility: Default::default(),
            z_index: Default::default(),
        }
    }
}

/// A UI node that is an image
#[derive(Bundle, Debug, Default)]
pub struct ImageBundle {
    /// Identifier for the Node in the layout.
    pub node: Node,
    /// Describes the logical size of the node
    ///
    /// This field is automatically managed by the UI layout system.
    /// To alter the position of the `NodeBundle`, use the properties of the [`Style`] component.
    pub node_size: NodeSize,
    /// Describes the style including flexbox settings
    /// Styles which control the layout (size and position) of the node and it's children
    /// In some cases these styles also affect how the node drawn/painted.
    pub style: Style,
    /// The calculated size based on the given image
    pub calculated_size: ContentSize,
    /// The background color, which serves as a "fill" for this node
    ///
    /// Combines with `UiImage` to tint the provided image.
    pub background_color: BackgroundColor,
    /// The image of the node
    pub image: UiImage,
    /// The size of the image in pixels
    ///
    /// This field is set automatically
    pub image_size: UiImageSize,
    /// Whether this node should block interaction with lower nodes
    pub focus_policy: FocusPolicy,
    /// The transform of the node
    ///
    /// This field is automatically managed by the UI layout system.
    /// To alter the position of the `NodeBundle`, use the properties of the [`Style`] component.
    pub transform: Transform,
    /// The global transform of the node
    ///
    /// This field is automatically managed by the UI layout system.
    /// To alter the position of the `NodeBundle`, use the properties of the [`Style`] component.
    pub global_transform: GlobalTransform,
    /// Describes the visibility properties of the node
    pub visibility: Visibility,
    /// Algorithmically-computed indication of whether an entity is visible and should be extracted for rendering
    pub computed_visibility: ComputedVisibility,
    /// Indicates the depth at which the node should appear in the UI
    pub z_index: ZIndex,
}

#[cfg(feature = "bevy_text")]
/// A UI node that is text
#[derive(Bundle, Debug)]
pub struct TextBundle {
    /// Identifier for the Node in the layout.
    pub node: Node,
    /// Describes the logical size of the node
    pub node_size: NodeSize,
    /// Describes the style including flexbox settings
    /// Styles which control the layout (size and position) of the node and it's children
    /// In some cases these styles also affect how the node drawn/painted.
    pub style: Style,
    /// Contains the text of the node
    pub text: Text,
    /// Text layout information
    pub text_layout_info: TextLayoutInfo,
    /// Text system flags
    pub text_flags: TextFlags,
    /// The calculated size based on the given image
    pub calculated_size: ContentSize,
    /// Whether this node should block interaction with lower nodes
    pub focus_policy: FocusPolicy,
    /// The transform of the node
    ///
    /// This field is automatically managed by the UI layout system.
    /// To alter the position of the `NodeBundle`, use the properties of the [`Style`] component.
    pub transform: Transform,
    /// The global transform of the node
    ///
    /// This field is automatically managed by the UI layout system.
    /// To alter the position of the `NodeBundle`, use the properties of the [`Style`] component.
    pub global_transform: GlobalTransform,
    /// Describes the visibility properties of the node
    pub visibility: Visibility,
    /// Algorithmically-computed indication of whether an entity is visible and should be extracted for rendering
    pub computed_visibility: ComputedVisibility,
    /// Indicates the depth at which the node should appear in the UI
    pub z_index: ZIndex,
    /// The background color that will fill the containing node
    pub background_color: BackgroundColor,
}

#[cfg(feature = "bevy_text")]
impl Default for TextBundle {
    fn default() -> Self {
        Self {
            node: Default::default(),
            text: Default::default(),
            text_layout_info: Default::default(),
            text_flags: Default::default(),
            calculated_size: Default::default(),
            // Transparent background
            background_color: BackgroundColor(Color::NONE),
            node_size: Default::default(),
            style: Default::default(),
            focus_policy: Default::default(),
            transform: Default::default(),
            global_transform: Default::default(),
            visibility: Default::default(),
            computed_visibility: Default::default(),
            z_index: Default::default(),
        }
    }
}

#[cfg(feature = "bevy_text")]
impl TextBundle {
    /// Create a [`TextBundle`] from a single section.
    ///
    /// See [`Text::from_section`] for usage.
    pub fn from_section(value: impl Into<String>, style: TextStyle) -> Self {
        Self {
            text: Text::from_section(value, style),
            ..Default::default()
        }
    }

    /// Create a [`TextBundle`] from a list of sections.
    ///
    /// See [`Text::from_sections`] for usage.
    pub fn from_sections(sections: impl IntoIterator<Item = TextSection>) -> Self {
        Self {
            text: Text::from_sections(sections),
            ..Default::default()
        }
    }

    /// Returns this [`TextBundle`] with a new [`TextAlignment`] on [`Text`].
    pub const fn with_text_alignment(mut self, alignment: TextAlignment) -> Self {
        self.text.alignment = alignment;
        self
    }

    /// Returns this [`TextBundle`] with a new [`Style`].
    pub fn with_style(mut self, style: Style) -> Self {
        self.style = style;
        self
    }

    /// Returns this [`TextBundle`] with a new [`BackgroundColor`].
    pub const fn with_background_color(mut self, color: Color) -> Self {
        self.background_color = BackgroundColor(color);
        self
    }
}

/// A UI node that is a button
#[derive(Bundle, Debug)]
pub struct ButtonBundle {
    /// Identifier for the Node in the layout.
    pub node: Node,
    /// Describes the logical size of the node
    pub node_size: NodeSize,
    /// Marker component that signals this node is a button
    pub button: Button,
    /// Styles which control the layout (size and position) of the node and it's children
    /// In some cases these styles also affect how the node drawn/painted.
    pub style: Style,
    /// Describes whether and how the button has been interacted with by the input
    pub interaction: Interaction,
    /// Whether this node should block interaction with lower nodes
    pub focus_policy: FocusPolicy,
    /// The background color, which serves as a "fill" for this node
    ///
    /// When combined with `UiImage`, tints the provided image.
    pub background_color: BackgroundColor,
    /// The image of the node
    pub image: UiImage,
    /// The transform of the node
    ///
    /// This field is automatically managed by the UI layout system.
    /// To alter the position of the `NodeBundle`, use the properties of the [`Style`] component.
    pub transform: Transform,
    /// The global transform of the node
    ///
    /// This field is automatically managed by the UI layout system.
    /// To alter the position of the `NodeBundle`, use the properties of the [`Style`] component.
    pub global_transform: GlobalTransform,
    /// Describes the visibility properties of the node
    pub visibility: Visibility,
    /// Algorithmically-computed indication of whether an entity is visible and should be extracted for rendering
    pub computed_visibility: ComputedVisibility,
    /// Indicates the depth at which the node should appear in the UI
    pub z_index: ZIndex,
}

impl Default for ButtonBundle {
    fn default() -> Self {
        Self {
            focus_policy: FocusPolicy::Block,
            node: Default::default(),
            node_size: Default::default(),
            button: Default::default(),
            style: Default::default(),
            interaction: Default::default(),
            background_color: Default::default(),
            image: Default::default(),
            transform: Default::default(),
            global_transform: Default::default(),
            visibility: Default::default(),
            computed_visibility: Default::default(),
            z_index: Default::default(),
        }
    }
}<|MERGE_RESOLUTION|>--- conflicted
+++ resolved
@@ -1,13 +1,8 @@
 //! This module contains basic node bundles used to build UIs
 
 use crate::{
-<<<<<<< HEAD
-    widget::{Button, UiImageSize},
+    widget::{Button, TextFlags, UiImageSize},
     BackgroundColor, ContentSize, FocusPolicy, Interaction, Node, NodeSize, Style, UiImage, ZIndex,
-=======
-    widget::{Button, TextFlags, UiImageSize},
-    BackgroundColor, ContentSize, FocusPolicy, Interaction, Node, Style, UiImage, ZIndex,
->>>>>>> 8581f607
 };
 use bevy_ecs::bundle::Bundle;
 use bevy_render::{
