--- conflicted
+++ resolved
@@ -96,11 +96,7 @@
 }
 
 /// A UI node that is text
-<<<<<<< HEAD
-#[derive(Bundle, Clone, Debug)]
-=======
-#[derive(Bundle, Debug, Default)]
->>>>>>> 8934a6f7
+#[derive(Bundle, Debug)]
 pub struct TextBundle {
     /// Describes the size of the node
     pub node: Node,
