//! This module contains basic node bundles used to build UIs

use crate::{
    widget::Button, BackgroundColor, CalculatedSize, FocusPolicy, Interaction, Node, Style,
    UiImage, ZIndex,
};
use bevy_ecs::bundle::Bundle;
use bevy_render::{
    prelude::{Color, ComputedVisibility},
    view::Visibility,
};
#[cfg(feature = "bevy_text")]
use bevy_text::{Text, TextAlignment, TextSection, TextStyle};
use bevy_transform::prelude::{GlobalTransform, Transform};

/// The basic UI node
///
/// Useful as a container for a variety of child nodes.
#[derive(Bundle, Clone, Debug)]
pub struct NodeBundle {
    /// Describes the logical size of the node
    pub node: Node,
    /// Describes the style including flexbox settings
    pub style: Style,
    /// The background color, which serves as a "fill" for this node
    pub background_color: BackgroundColor,
    /// Whether this node should block interaction with lower nodes
    pub focus_policy: FocusPolicy,
    /// The transform of the node
    ///
    /// This field is automatically managed by the UI layout system.
    /// To alter the position of the `nodebundle`, use the properties of the [`Style`] component.
    pub transform: Transform,
    /// The global transform of the node
    ///
    /// This field is automatically managed by the UI layout system.
    /// To alter the position of the `NodeBundle`, use the properties of the [`Style`] component.
    pub global_transform: GlobalTransform,
    /// Describes the visibility properties of the node
    pub visibility: Visibility,
    /// Algorithmically-computed indication of whether an entity is visible and should be extracted for rendering
    pub computed_visibility: ComputedVisibility,
    /// Indicates the depth at which the node should appear in the UI
    pub z_index: ZIndex,
}

impl Default for NodeBundle {
    fn default() -> Self {
        NodeBundle {
            // Transparent background
            background_color: Color::NONE.into(),
            node: Default::default(),
            style: Default::default(),
            focus_policy: Default::default(),
            transform: Default::default(),
            global_transform: Default::default(),
            visibility: Default::default(),
            computed_visibility: Default::default(),
            z_index: Default::default(),
        }
    }
}

/// A UI node that is an image
#[derive(Bundle, Debug, Default)]
pub struct ImageBundle {
    /// Describes the logical size of the node
    pub node: Node,
    /// Describes the style including flexbox settings
    pub style: Style,
    /// The calculated size based on the given image
    pub calculated_size: CalculatedSize,
    /// The background color, which serves as a "fill" for this node
    ///
    /// Combines with `UiImage` to tint the provided image.
    pub background_color: BackgroundColor,
    /// The image of the node
    pub image: UiImage,
    /// Whether this node should block interaction with lower nodes
    pub focus_policy: FocusPolicy,
    /// The transform of the node
    ///
    /// This field is automatically managed by the UI layout system.
    /// To alter the position of the `NodeBundle`, use the properties of the [`Style`] component.
    pub transform: Transform,
    /// The global transform of the node
    ///
    /// This field is automatically managed by the UI layout system.
    /// To alter the position of the `NodeBundle`, use the properties of the [`Style`] component.
    pub global_transform: GlobalTransform,
    /// Describes the visibility properties of the node
    pub visibility: Visibility,
    /// Algorithmically-computed indication of whether an entity is visible and should be extracted for rendering
    pub computed_visibility: ComputedVisibility,
    /// Indicates the depth at which the node should appear in the UI
    pub z_index: ZIndex,
}

#[cfg(feature = "bevy_text")]
/// A UI node that is text
<<<<<<< HEAD
#[derive(Bundle, Debug, Default)]
=======
#[derive(Bundle, Clone, Debug)]
>>>>>>> 2ec38d14
pub struct TextBundle {
    /// Describes the logical size of the node
    pub node: Node,
    /// Describes the style including flexbox settings
    pub style: Style,
    /// Contains the text of the node
    pub text: Text,
    /// The calculated size based on the given image
    pub calculated_size: CalculatedSize,
    /// Whether this node should block interaction with lower nodes
    pub focus_policy: FocusPolicy,
    /// The transform of the node
    ///
    /// This field is automatically managed by the UI layout system.
    /// To alter the position of the `NodeBundle`, use the properties of the [`Style`] component.
    pub transform: Transform,
    /// The global transform of the node
    ///
    /// This field is automatically managed by the UI layout system.
    /// To alter the position of the `NodeBundle`, use the properties of the [`Style`] component.
    pub global_transform: GlobalTransform,
    /// Describes the visibility properties of the node
    pub visibility: Visibility,
    /// Algorithmically-computed indication of whether an entity is visible and should be extracted for rendering
    pub computed_visibility: ComputedVisibility,
    /// Indicates the depth at which the node should appear in the UI
    pub z_index: ZIndex,
    /// The background color that will fill the containing node
    pub background_color: BackgroundColor,
}

#[cfg(feature = "bevy_text")]
impl Default for TextBundle {
    fn default() -> Self {
        Self {
            text: Default::default(),
            calculated_size: Default::default(),
            // Transparent background
            background_color: BackgroundColor(Color::NONE),
            node: Default::default(),
            style: Default::default(),
            focus_policy: Default::default(),
            transform: Default::default(),
            global_transform: Default::default(),
            visibility: Default::default(),
            computed_visibility: Default::default(),
            z_index: Default::default(),
        }
    }
}

#[cfg(feature = "bevy_text")]
impl TextBundle {
    /// Create a [`TextBundle`] from a single section.
    ///
    /// See [`Text::from_section`] for usage.
    pub fn from_section(value: impl Into<String>, style: TextStyle) -> Self {
        Self {
            text: Text::from_section(value, style),
            ..Default::default()
        }
    }

    /// Create a [`TextBundle`] from a list of sections.
    ///
    /// See [`Text::from_sections`] for usage.
    pub fn from_sections(sections: impl IntoIterator<Item = TextSection>) -> Self {
        Self {
            text: Text::from_sections(sections),
            ..Default::default()
        }
    }

    /// Returns this [`TextBundle`] with a new [`TextAlignment`] on [`Text`].
    pub const fn with_text_alignment(mut self, alignment: TextAlignment) -> Self {
        self.text.alignment = alignment;
        self
    }

    /// Returns this [`TextBundle`] with a new [`Style`].
    pub const fn with_style(mut self, style: Style) -> Self {
        self.style = style;
        self
    }

    /// Returns this [`TextBundle`] with a new [`BackgroundColor`].
    pub const fn with_background_color(mut self, color: Color) -> Self {
        self.background_color = BackgroundColor(color);
        self
    }
}

/// A UI node that is a button
#[derive(Bundle, Clone, Debug)]
pub struct ButtonBundle {
    /// Describes the logical size of the node
    pub node: Node,
    /// Marker component that signals this node is a button
    pub button: Button,
    /// Describes the style including flexbox settings
    pub style: Style,
    /// Describes whether and how the button has been interacted with by the input
    pub interaction: Interaction,
    /// Whether this node should block interaction with lower nodes
    pub focus_policy: FocusPolicy,
    /// The background color, which serves as a "fill" for this node
    ///
    /// When combined with `UiImage`, tints the provided image.
    pub background_color: BackgroundColor,
    /// The image of the node
    pub image: UiImage,
    /// The transform of the node
    ///
    /// This field is automatically managed by the UI layout system.
    /// To alter the position of the `NodeBundle`, use the properties of the [`Style`] component.
    pub transform: Transform,
    /// The global transform of the node
    ///
    /// This field is automatically managed by the UI layout system.
    /// To alter the position of the `NodeBundle`, use the properties of the [`Style`] component.
    pub global_transform: GlobalTransform,
    /// Describes the visibility properties of the node
    pub visibility: Visibility,
    /// Algorithmically-computed indication of whether an entity is visible and should be extracted for rendering
    pub computed_visibility: ComputedVisibility,
    /// Indicates the depth at which the node should appear in the UI
    pub z_index: ZIndex,
}

impl Default for ButtonBundle {
    fn default() -> Self {
        Self {
            focus_policy: FocusPolicy::Block,
            node: Default::default(),
            button: Default::default(),
            style: Default::default(),
            interaction: Default::default(),
            background_color: Default::default(),
            image: Default::default(),
            transform: Default::default(),
            global_transform: Default::default(),
            visibility: Default::default(),
            computed_visibility: Default::default(),
            z_index: Default::default(),
        }
    }
}<|MERGE_RESOLUTION|>--- conflicted
+++ resolved
@@ -98,11 +98,7 @@
 
 #[cfg(feature = "bevy_text")]
 /// A UI node that is text
-<<<<<<< HEAD
-#[derive(Bundle, Debug, Default)]
-=======
 #[derive(Bundle, Clone, Debug)]
->>>>>>> 2ec38d14
 pub struct TextBundle {
     /// Describes the logical size of the node
     pub node: Node,
