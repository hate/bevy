--- conflicted
+++ resolved
@@ -94,6 +94,7 @@
         .get_single()
         .map(|window| window.resolution.scale_factor() as f32)
         .unwrap_or(1.0);
+    let scaling = GlobalTransform::from_scale(Vec3::splat(scale_factor.recip()));
 
     for (entity, computed_visibility, text, text_layout_info, anchor, global_transform) in
         text2d_query.iter()
@@ -102,18 +103,11 @@
             continue;
         }
 
-<<<<<<< HEAD
-        let text_anchor = anchor.as_vec() * Vec2::new(1., -1.) - 0.5;
+        let text_anchor = -(anchor.as_vec() + 0.5);
         let alignment_translation = text_layout_info.size * text_anchor;
         let transform = *global_transform
-            * Transform::from_scale(Vec3::splat(scale_factor.recip()))
-            * Transform::from_translation(alignment_translation.extend(0.));
-
-=======
-        let text_glyphs = &text_layout_info.glyphs;
-        let text_anchor = -(anchor.as_vec() + 0.5);
-        let alignment_offset = text_layout_info.size * text_anchor;
->>>>>>> dcc0edf8
+            * scaling
+            * GlobalTransform::from_translation(alignment_translation.extend(0.));
         let mut color = Color::WHITE;
         let mut current_section = usize::MAX;
         for PositionedGlyph {
@@ -131,11 +125,11 @@
 
             extracted_sprites.sprites.push(ExtractedSprite {
                 entity,
-                transform: transform * Transform::from_translation(position.extend(0.)),
+                transform: transform * GlobalTransform::from_translation(position.extend(0.)),
                 color,
                 rect: Some(atlas.textures[atlas_info.glyph_index]),
                 custom_size: None,
-                image_handle_id: atlas.texture.clone_weak().id(),
+                image_handle_id: atlas.texture.id(),
                 flip_x: false,
                 flip_y: false,
                 anchor: Anchor::Center.as_vec(),
