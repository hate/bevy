--- conflicted
+++ resolved
@@ -1746,21 +1746,20 @@
 wasm = true
 
 [[example]]
-<<<<<<< HEAD
 name = "overflow"
 path = "examples/ui/overflow.rs"
 
 [package.metadata.example.overflow]
 name = "Overflow"
 description = "Simple example demonstrating overflow behavior"
-=======
+
+[[example]]
 name = "overflow_debug"
 path = "examples/ui/overflow_debug.rs"
 
 [package.metadata.example.overflow_debug]
 name = "Overflow and Clipping Debug"
 description = "An example to debug overflow and clipping behavior"
->>>>>>> d623731e
 category = "UI (User Interface)"
 wasm = true
 
