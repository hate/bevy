[package]
name = "bevy"
version = "0.11.0-dev"
edition = "2021"
categories = ["game-engines", "graphics", "gui", "rendering"]
description = "A refreshingly simple data-driven game engine and app framework"
exclude = ["assets/", "tools/", ".github/", "crates/", "examples/wasm/assets/"]
homepage = "https://bevyengine.org"
keywords = ["game", "engine", "gamedev", "graphics", "bevy"]
license = "MIT OR Apache-2.0"
readme = "README.md"
repository = "https://github.com/bevyengine/bevy"
rust-version = "1.67.0"

[workspace]
exclude = [
  "benches",
  "crates/bevy_ecs_compile_fail_tests",
  "crates/bevy_reflect_compile_fail_tests",
]
members = [
  "crates/*",
  "examples/mobile",
  "tools/ci",
  "tools/build-templated-pages",
  "tools/build-wasm-example",
  "errors",
]

[features]
default = [
  "animation",
  "bevy_asset",
  "bevy_audio",
  "bevy_gilrs",
  "bevy_scene",
  "bevy_winit",
  "bevy_core_pipeline",
  "bevy_pbr",
  "bevy_gltf",
  "bevy_render",
  "bevy_sprite",
  "bevy_text",
  "bevy_ui",
  "png",
  "hdr",
  "ktx2",
  "zstd",
  "vorbis",
  "x11",
  "filesystem_watcher",
  "bevy_gizmos",
  "android_shared_stdcxx",
  "tonemapping_luts",
  "default_font",
]

# Force dynamic linking, which improves iterative compile times
dynamic_linking = ["bevy_dylib", "bevy_internal/dynamic_linking"]

# Provides animation functionality
bevy_animation = ["bevy_internal/bevy_animation"]

# Provides asset functionality
bevy_asset = ["bevy_internal/bevy_asset"]

# Provides audio functionality
bevy_audio = ["bevy_internal/bevy_audio"]

# Provides cameras and other basic render pipeline features
bevy_core_pipeline = ["bevy_internal/bevy_core_pipeline", "bevy_asset", "bevy_render"]

# Plugin for dynamic loading (using [libloading](https://crates.io/crates/libloading))
bevy_dynamic_plugin = ["bevy_internal/bevy_dynamic_plugin"]

# Adds gamepad support
bevy_gilrs = ["bevy_internal/bevy_gilrs"]

# [glTF](https://www.khronos.org/gltf/) support
bevy_gltf = ["bevy_internal/bevy_gltf", "bevy_asset", "bevy_scene", "bevy_pbr"]

# Adds PBR rendering
bevy_pbr = ["bevy_internal/bevy_pbr", "bevy_asset", "bevy_render", "bevy_core_pipeline"]

# Provides rendering functionality
bevy_render = ["bevy_internal/bevy_render"]

# Provides scene functionality
bevy_scene = ["bevy_internal/bevy_scene", "bevy_asset"]

# Provides sprite functionality
bevy_sprite = ["bevy_internal/bevy_sprite", "bevy_render", "bevy_core_pipeline"]

# Provides text functionality
bevy_text = ["bevy_internal/bevy_text"]

# A custom ECS-driven UI framework
bevy_ui = ["bevy_internal/bevy_ui", "bevy_core_pipeline", "bevy_text", "bevy_sprite"]

# winit window and input backend
bevy_winit = ["bevy_internal/bevy_winit"]

# Adds support for rendering gizmos
bevy_gizmos = ["bevy_internal/bevy_gizmos"]

# Tracing support, saving a file in Chrome Tracing format
trace_chrome = ["trace", "bevy_internal/trace_chrome"]

# Tracing support, exposing a port for Tracy
trace_tracy = ["trace", "bevy_internal/trace_tracy"]

# Tracing support, with memory profiling, exposing a port for Tracy
trace_tracy_memory = ["trace", "bevy_internal/trace_tracy", "bevy_internal/trace_tracy_memory"]

# Tracing support
trace = ["bevy_internal/trace"]

# Save a trace of all wgpu calls
wgpu_trace = ["bevy_internal/wgpu_trace"]

# EXR image format support
exr = ["bevy_internal/exr"]

# HDR image format support
hdr = ["bevy_internal/hdr"]

# PNG image format support
png = ["bevy_internal/png"]

# TGA image format support
tga = ["bevy_internal/tga"]

# JPEG image format support
jpeg = ["bevy_internal/jpeg"]

# BMP image format support
bmp = ["bevy_internal/bmp"]

# WebP image format support
webp = ["bevy_internal/webp"]

# Basis Universal compressed texture support
basis-universal = ["bevy_internal/basis-universal"]

# DDS compressed texture support
dds = ["bevy_internal/dds"]

# KTX2 compressed texture support
ktx2 = ["bevy_internal/ktx2"]

# For KTX2 supercompression
zlib = ["bevy_internal/zlib"]

# For KTX2 supercompression
zstd = ["bevy_internal/zstd"]

# FLAC audio format support
flac = ["bevy_internal/flac"]

# MP3 audio format support
mp3 = ["bevy_internal/mp3"]

# OGG/VORBIS audio format support
vorbis = ["bevy_internal/vorbis"]

# WAV audio format support
wav = ["bevy_internal/wav"]

# MP3 audio format support (through minimp3)
minimp3 = ["bevy_internal/minimp3"]

# AAC audio format support (through symphonia)
symphonia-aac = ["bevy_internal/symphonia-aac"]

# AAC, FLAC, MP3, MP4, OGG/VORBIS, and WAV audio formats support (through symphonia)
symphonia-all = ["bevy_internal/symphonia-all"]

# FLAC audio format support (through symphonia)
symphonia-flac = ["bevy_internal/symphonia-flac"]

# MP4 audio format support (through symphonia)
symphonia-isomp4 = ["bevy_internal/symphonia-isomp4"]

# OGG/VORBIS audio format support (through symphonia)
symphonia-vorbis = ["bevy_internal/symphonia-vorbis"]

# WAV audio format support (through symphonia)
symphonia-wav = ["bevy_internal/symphonia-wav"]

# Enable watching file system for asset hot reload
filesystem_watcher = ["bevy_internal/filesystem_watcher"]

# Enable serialization support through serde
serialize = ["bevy_internal/serialize"]

# Wayland display server support
wayland = ["bevy_internal/wayland"]

# X11 display server support
x11 = ["bevy_internal/x11"]

# Enable rendering of font glyphs using subpixel accuracy
subpixel_glyph_atlas = ["bevy_internal/subpixel_glyph_atlas"]

# Enable systems that allow for automated testing on CI
bevy_ci_testing = ["bevy_internal/bevy_ci_testing"]

# Enable the "debug asset server" for hot reloading internal assets
debug_asset_server = ["bevy_internal/debug_asset_server"]

# Enable animation support, and glTF animation loading
animation = ["bevy_internal/animation", "bevy_animation"]

# Enable using a shared stdlib for cxx on Android
android_shared_stdcxx = ["bevy_internal/android_shared_stdcxx"]

# Enable detailed trace event logging. These trace events are expensive even when off, thus they require compile time opt-in
detailed_trace = ["bevy_internal/detailed_trace"]

# Include tonemapping Look Up Tables KTX2 files
tonemapping_luts = ["bevy_internal/tonemapping_luts"]

# Enable AccessKit on Unix backends (currently only works with experimental screen readers and forks.)
accesskit_unix = ["bevy_internal/accesskit_unix"]

# Enable assertions to check the validity of parameters passed to glam
glam_assert = ["bevy_internal/glam_assert"]

# Include a default font, containing only ASCII characters, at the cost of a 20kB binary size increase
default_font = ["bevy_internal/default_font"]

[dependencies]
bevy_dylib = { path = "crates/bevy_dylib", version = "0.11.0-dev", default-features = false, optional = true }
bevy_internal = { path = "crates/bevy_internal", version = "0.11.0-dev", default-features = false }

[target.'cfg(target_arch = "wasm32")'.dependencies]
bevy_internal = { path = "crates/bevy_internal", version = "0.11.0-dev", default-features = false, features = [
  "webgl",
] }

[dev-dependencies]
anyhow = "1.0.4"
rand = "0.8.0"
ron = "0.8.0"
serde = { version = "1", features = ["derive"] }
bytemuck = "1.7"
# Needed to poll Task examples
futures-lite = "1.11.3"
crossbeam-channel = "0.5.0"

[[example]]
name = "hello_world"
path = "examples/hello_world.rs"

[package.metadata.example.hello_world]
hidden = true

# 2D Rendering
[[example]]
name = "bloom_2d"
path = "examples/2d/bloom_2d.rs"

[package.metadata.example.bloom_2d]
name = "2D Bloom"
description = "Illustrates bloom post-processing in 2d"
category = "2D Rendering"
wasm = false

[[example]]
name = "move_sprite"
path = "examples/2d/move_sprite.rs"

[package.metadata.example.move_sprite]
name = "Move Sprite"
description = "Changes the transform of a sprite"
category = "2D Rendering"
wasm = true

[[example]]
name = "rotation"
path = "examples/2d/rotation.rs"

[package.metadata.example.rotation]
name = "2D Rotation"
description = "Demonstrates rotating entities in 2D with quaternions"
category = "2D Rendering"
wasm = true

[[example]]
name = "mesh2d"
path = "examples/2d/mesh2d.rs"

[package.metadata.example.mesh2d]
name = "Mesh 2D"
description = "Renders a 2d mesh"
category = "2D Rendering"
wasm = true

[[example]]
name = "mesh2d_manual"
path = "examples/2d/mesh2d_manual.rs"

[package.metadata.example.mesh2d_manual]
name = "Manual Mesh 2D"
description = "Renders a custom mesh \"manually\" with \"mid-level\" renderer apis"
category = "2D Rendering"
wasm = true

[[example]]
name = "mesh2d_vertex_color_texture"
path = "examples/2d/mesh2d_vertex_color_texture.rs"

[package.metadata.example.mesh2d_vertex_color_texture]
name = "Mesh 2D With Vertex Colors"
description = "Renders a 2d mesh with vertex color attributes"
category = "2D Rendering"
wasm = true

[[example]]
name = "2d_shapes"
path = "examples/2d/2d_shapes.rs"

[package.metadata.example.2d_shapes]
name = "2D Shapes"
description = "Renders a rectangle, circle, and hexagon"
category = "2D Rendering"
wasm = true

[[example]]
name = "2d_gizmos"
path = "examples/2d/2d_gizmos.rs"

[package.metadata.example.2d_gizmos]
name = "2D Gizmos"
description = "A scene showcasing 2D gizmos"
category = "2D Rendering"
wasm = true

[[example]]
name = "sprite"
path = "examples/2d/sprite.rs"

[package.metadata.example.sprite]
name = "Sprite"
description = "Renders a sprite"
category = "2D Rendering"
wasm = true

[[example]]
name = "sprite_flipping"
path = "examples/2d/sprite_flipping.rs"

[package.metadata.example.sprite_flipping]
name = "Sprite Flipping"
description = "Renders a sprite flipped along an axis"
category = "2D Rendering"
wasm = true

[[example]]
name = "sprite_sheet"
path = "examples/2d/sprite_sheet.rs"

[package.metadata.example.sprite_sheet]
name = "Sprite Sheet"
description = "Renders an animated sprite"
category = "2D Rendering"
wasm = true

[[example]]
name = "text2d"
path = "examples/2d/text2d.rs"

[package.metadata.example.text2d]
name = "Text 2D"
description = "Generates text in 2D"
category = "2D Rendering"
wasm = true

[[example]]
name = "texture_atlas"
path = "examples/2d/texture_atlas.rs"

[package.metadata.example.texture_atlas]
name = "Texture Atlas"
description = "Generates a texture atlas (sprite sheet) from individual sprites"
category = "2D Rendering"
wasm = true

[[example]]
name = "transparency_2d"
path = "examples/2d/transparency_2d.rs"

[package.metadata.example.transparency_2d]
name = "Transparency in 2D"
description = "Demonstrates transparency in 2d"
category = "2D Rendering"
wasm = true

[[example]]
name = "pixel_perfect"
path = "examples/2d/pixel_perfect.rs"

[package.metadata.example.pixel_perfect]
name = "Pixel Perfect"
description = "Demonstrates pixel perfect in 2d"
category = "2D Rendering"
wasm = true

# 3D Rendering
[[example]]
name = "3d_scene"
path = "examples/3d/3d_scene.rs"

[package.metadata.example.3d_scene]
name = "3D Scene"
description = "Simple 3D scene with basic shapes and lighting"
category = "3D Rendering"
wasm = true

[[example]]
name = "3d_shapes"
path = "examples/3d/3d_shapes.rs"

[package.metadata.example.3d_shapes]
name = "3D Shapes"
description = "A scene showcasing the built-in 3D shapes"
category = "3D Rendering"
wasm = true

[[example]]
name = "anti_aliasing"
path = "examples/3d/anti_aliasing.rs"

[package.metadata.example.anti_aliasing]
name = "Anti-aliasing"
description = "Compares different anti-aliasing methods"
category = "3D Rendering"
wasm = false

[[example]]
name = "3d_gizmos"
path = "examples/3d/3d_gizmos.rs"

[package.metadata.example.3d_gizmos]
name = "3D Gizmos"
description = "A scene showcasing 3D gizmos"
category = "3D Rendering"
wasm = true

[[example]]
name = "atmospheric_fog"
path = "examples/3d/atmospheric_fog.rs"

[package.metadata.example.atmospheric_fog]
name = "Atmospheric Fog"
description = "A scene showcasing the atmospheric fog effect"
category = "3D Rendering"
wasm = true

[[example]]
name = "fog"
path = "examples/3d/fog.rs"

[package.metadata.example.fog]
name = "Fog"
description = "A scene showcasing the distance fog effect"
category = "3D Rendering"
wasm = true

[[example]]
name = "blend_modes"
path = "examples/3d/blend_modes.rs"

[package.metadata.example.blend_modes]
name = "Blend Modes"
description = "Showcases different blend modes"
category = "3D Rendering"
wasm = true

[[example]]
name = "lighting"
path = "examples/3d/lighting.rs"

[package.metadata.example.lighting]
name = "Lighting"
description = "Illustrates various lighting options in a simple scene"
category = "3D Rendering"
wasm = true

[[example]]
name = "lines"
path = "examples/3d/lines.rs"

[package.metadata.example.lines]
name = "Lines"
description = "Create a custom material to draw 3d lines"
category = "3D Rendering"
wasm = true

[[example]]
name = "spotlight"
path = "examples/3d/spotlight.rs"

[package.metadata.example.spotlight]
name = "Spotlight"
description = "Illustrates spot lights"
category = "3D Rendering"
wasm = true

[[example]]
name = "bloom_3d"
path = "examples/3d/bloom_3d.rs"

[package.metadata.example.bloom_3d]
name = "3D Bloom"
description = "Illustrates bloom configuration using HDR and emissive materials"
category = "3D Rendering"
wasm = false

[[example]]
name = "load_gltf"
path = "examples/3d/load_gltf.rs"

[package.metadata.example.load_gltf]
name = "Load glTF"
description = "Loads and renders a glTF file as a scene"
category = "3D Rendering"
wasm = true

[[example]]
name = "tonemapping"
path = "examples/3d/tonemapping.rs"
required-features = ["ktx2", "zstd"]

[package.metadata.example.tonemapping]
name = "Tonemapping"
description = "Compares tonemapping options"
category = "3D Rendering"
wasm = true

[[example]]
name = "orthographic"
path = "examples/3d/orthographic.rs"

[package.metadata.example.orthographic]
name = "Orthographic View"
description = "Shows how to create a 3D orthographic view (for isometric-look in games or CAD applications)"
category = "3D Rendering"
wasm = true

[[example]]
name = "parenting"
path = "examples/3d/parenting.rs"

[package.metadata.example.parenting]
name = "Parenting"
description = "Demonstrates parent->child relationships and relative transformations"
category = "3D Rendering"
wasm = true

[[example]]
name = "pbr"
path = "examples/3d/pbr.rs"

[package.metadata.example.pbr]
name = "Physically Based Rendering"
description = "Demonstrates use of Physically Based Rendering (PBR) properties"
category = "3D Rendering"
wasm = true

[[example]]
name = "parallax_mapping"
path = "examples/3d/parallax_mapping.rs"

[package.metadata.example.parallax_mapping]
name = "Parallax Mapping"
description = "Demonstrates use of a normal map and depth map for parallax mapping"
category = "3D Rendering"
wasm = true

[[example]]
name = "render_to_texture"
path = "examples/3d/render_to_texture.rs"

[package.metadata.example.render_to_texture]
name = "Render to Texture"
description = "Shows how to render to a texture, useful for mirrors, UI, or exporting images"
category = "3D Rendering"
wasm = true

[[example]]
name = "shadow_biases"
path = "examples/3d/shadow_biases.rs"

[package.metadata.example.shadow_biases]
name = "Shadow Biases"
description = "Demonstrates how shadow biases affect shadows in a 3d scene"
category = "3D Rendering"
wasm = true

[[example]]
name = "shadow_caster_receiver"
path = "examples/3d/shadow_caster_receiver.rs"

[package.metadata.example.shadow_caster_receiver]
name = "Shadow Caster and Receiver"
description = "Demonstrates how to prevent meshes from casting/receiving shadows in a 3d scene"
category = "3D Rendering"
wasm = true

[[example]]
name = "skybox"
path = "examples/3d/skybox.rs"

[package.metadata.example.skybox]
name = "Skybox"
description = "Load a cubemap texture onto a cube like a skybox and cycle through different compressed texture formats."
category = "3D Rendering"
wasm = false

[[example]]
name = "spherical_area_lights"
path = "examples/3d/spherical_area_lights.rs"

[package.metadata.example.spherical_area_lights]
name = "Spherical Area Lights"
description = "Demonstrates how point light radius values affect light behavior"
category = "3D Rendering"
wasm = true

[[example]]
name = "split_screen"
path = "examples/3d/split_screen.rs"

[package.metadata.example.split_screen]
name = "Split Screen"
description = "Demonstrates how to render two cameras to the same window to accomplish \"split screen\""
category = "3D Rendering"
wasm = true

[[example]]
name = "texture"
path = "examples/3d/texture.rs"

[package.metadata.example.texture]
name = "Texture"
description = "Shows configuration of texture materials"
category = "3D Rendering"
wasm = true

[[example]]
name = "transparency_3d"
path = "examples/3d/transparency_3d.rs"

[package.metadata.example.transparency_3d]
name = "Transparency in 3D"
description = "Demonstrates transparency in 3d"
category = "3D Rendering"
wasm = true

[[example]]
name = "two_passes"
path = "examples/3d/two_passes.rs"

[package.metadata.example.two_passes]
name = "Two Passes"
description = "Renders two 3d passes to the same window from different perspectives"
category = "3D Rendering"
wasm = true

[[example]]
name = "update_gltf_scene"
path = "examples/3d/update_gltf_scene.rs"

[package.metadata.example.update_gltf_scene]
name = "Update glTF Scene"
description = "Update a scene from a glTF file, either by spawning the scene as a child of another entity, or by accessing the entities of the scene"
category = "3D Rendering"
wasm = true

[[example]]
name = "vertex_colors"
path = "examples/3d/vertex_colors.rs"

[package.metadata.example.vertex_colors]
name = "Vertex Colors"
description = "Shows the use of vertex colors"
category = "3D Rendering"
wasm = true

[[example]]
name = "wireframe"
path = "examples/3d/wireframe.rs"

[package.metadata.example.wireframe]
name = "Wireframe"
description = "Showcases wireframe rendering"
category = "3D Rendering"
wasm = true

[[example]]
name = "no_prepass"
path = "tests/3d/no_prepass.rs"

[package.metadata.example.no_prepass]
hidden = true

# Animation
[[example]]
name = "animated_fox"
path = "examples/animation/animated_fox.rs"

[package.metadata.example.animated_fox]
name = "Animated Fox"
description = "Plays an animation from a skinned glTF"
category = "Animation"
wasm = true

[[example]]
name = "animated_transform"
path = "examples/animation/animated_transform.rs"

[package.metadata.example.animated_transform]
name = "Animated Transform"
description = "Create and play an animation defined by code that operates on the `Transform` component"
category = "Animation"
wasm = true

[[example]]
name = "cubic_curve"
path = "examples/animation/cubic_curve.rs"

[package.metadata.example.cubic_curve]
name = "Cubic Curve"
description = "Bezier curve example showing a cube following a cubic curve"
category = "Animation"
wasm = true

[[example]]
name = "custom_skinned_mesh"
path = "examples/animation/custom_skinned_mesh.rs"

[package.metadata.example.custom_skinned_mesh]
name = "Custom Skinned Mesh"
description = "Skinned mesh example with mesh and joints data defined in code"
category = "Animation"
wasm = true

[[example]]
name = "gltf_skinned_mesh"
path = "examples/animation/gltf_skinned_mesh.rs"

[package.metadata.example.gltf_skinned_mesh]
name = "glTF Skinned Mesh"
description = "Skinned mesh example with mesh and joints data loaded from a glTF file"
category = "Animation"
wasm = true

# Application
[[example]]
name = "custom_loop"
path = "examples/app/custom_loop.rs"

[package.metadata.example.custom_loop]
name = "Custom Loop"
description = "Demonstrates how to create a custom runner (to update an app manually)"
category = "Application"
wasm = false

[[example]]
name = "drag_and_drop"
path = "examples/app/drag_and_drop.rs"

[package.metadata.example.drag_and_drop]
name = "Drag and Drop"
description = "An example that shows how to handle drag and drop in an app"
category = "Application"
wasm = false

[[example]]
name = "empty"
path = "examples/app/empty.rs"

[package.metadata.example.empty]
name = "Empty"
description = "An empty application (does nothing)"
category = "Application"
wasm = false

[[example]]
name = "empty_defaults"
path = "examples/app/empty_defaults.rs"

[package.metadata.example.empty_defaults]
name = "Empty with Defaults"
description = "An empty application with default plugins"
category = "Application"
wasm = true

[[example]]
name = "headless"
path = "examples/app/headless.rs"

[package.metadata.example.headless]
name = "Headless"
description = "An application that runs without default plugins"
category = "Application"
wasm = false

[[example]]
name = "logs"
path = "examples/app/logs.rs"

[package.metadata.example.logs]
name = "Logs"
description = "Illustrate how to use generate log output"
category = "Application"
wasm = true

[[example]]
name = "plugin"
path = "examples/app/plugin.rs"

[package.metadata.example.plugin]
name = "Plugin"
description = "Demonstrates the creation and registration of a custom plugin"
category = "Application"
wasm = true

[[example]]
name = "plugin_group"
path = "examples/app/plugin_group.rs"

[package.metadata.example.plugin_group]
name = "Plugin Group"
description = "Demonstrates the creation and registration of a custom plugin group"
category = "Application"
wasm = true

[[example]]
name = "return_after_run"
path = "examples/app/return_after_run.rs"

[package.metadata.example.return_after_run]
name = "Return after Run"
description = "Show how to return to main after the Bevy app has exited"
category = "Application"
wasm = false

[[example]]
name = "thread_pool_resources"
path = "examples/app/thread_pool_resources.rs"

[package.metadata.example.thread_pool_resources]
name = "Thread Pool Resources"
description = "Creates and customizes the internal thread pool"
category = "Application"
wasm = false

[[example]]
name = "no_renderer"
path = "examples/app/no_renderer.rs"

[package.metadata.example.no_renderer]
name = "No Renderer"
description = "An application that runs with default plugins and displays an empty window, but without an actual renderer"
category = "Application"
wasm = false

[[example]]
name = "without_winit"
path = "examples/app/without_winit.rs"

[package.metadata.example.without_winit]
name = "Without Winit"
description = "Create an application without winit (runs single time, no event loop)"
category = "Application"
wasm = false

# Assets
[[example]]
name = "asset_loading"
path = "examples/asset/asset_loading.rs"

[package.metadata.example.asset_loading]
name = "Asset Loading"
description = "Demonstrates various methods to load assets"
category = "Assets"
wasm = true

[[example]]
name = "custom_asset"
path = "examples/asset/custom_asset.rs"

[package.metadata.example.custom_asset]
name = "Custom Asset"
description = "Implements a custom asset loader"
category = "Assets"
wasm = true

[[example]]
name = "custom_asset_io"
path = "examples/asset/custom_asset_io.rs"

[package.metadata.example.custom_asset_io]
name = "Custom Asset IO"
description = "Implements a custom asset io loader"
category = "Assets"
wasm = true

[[example]]
name = "hot_asset_reloading"
path = "examples/asset/hot_asset_reloading.rs"

[package.metadata.example.hot_asset_reloading]
name = "Hot Reloading of Assets"
description = "Demonstrates automatic reloading of assets when modified on disk"
category = "Assets"
wasm = true

# Async Tasks
[[example]]
name = "async_compute"
path = "examples/async_tasks/async_compute.rs"

[package.metadata.example.async_compute]
name = "Async Compute"
description = "How to use `AsyncComputeTaskPool` to complete longer running tasks"
category = "Async Tasks"
wasm = false

[[example]]
name = "external_source_external_thread"
path = "examples/async_tasks/external_source_external_thread.rs"

[package.metadata.example.external_source_external_thread]
name = "External Source of Data on an External Thread"
description = "How to use an external thread to run an infinite task and communicate with a channel"
category = "Async Tasks"
wasm = false

# Audio
[[example]]
name = "audio"
path = "examples/audio/audio.rs"

[package.metadata.example.audio]
name = "Audio"
description = "Shows how to load and play an audio file"
category = "Audio"
wasm = true

[[example]]
name = "audio_control"
path = "examples/audio/audio_control.rs"

[package.metadata.example.audio_control]
name = "Audio Control"
description = "Shows how to load and play an audio file, and control how it's played"
category = "Audio"
wasm = true

[[example]]
name = "decodable"
path = "examples/audio/decodable.rs"

[package.metadata.example.decodable]
name = "Decodable"
description = "Shows how to create and register a custom audio source by implementing the `Decodable` type."
category = "Audio"
wasm = true

[[example]]
name = "spatial_audio_2d"
path = "examples/audio/spatial_audio_2d.rs"

[package.metadata.example.spatial_audio_2d]
name = "Spatial Audio 2D"
description = "Shows how to play spatial audio, and moving the emitter in 2D"
category = "Audio"
wasm = true

[[example]]
name = "spatial_audio_3d"
path = "examples/audio/spatial_audio_3d.rs"

[package.metadata.example.spatial_audio_3d]
name = "Spatial Audio 3D"
description = "Shows how to play spatial audio, and moving the emitter in 3D"
category = "Audio"
wasm = true

# Diagnostics
[[example]]
name = "log_diagnostics"
path = "examples/diagnostics/log_diagnostics.rs"

[package.metadata.example.log_diagnostics]
name = "Log Diagnostics"
description = "Add a plugin that logs diagnostics, like frames per second (FPS), to the console"
category = "Diagnostics"
wasm = true

[[example]]
name = "custom_diagnostic"
path = "examples/diagnostics/custom_diagnostic.rs"

[package.metadata.example.custom_diagnostic]
name = "Custom Diagnostic"
description = "Shows how to create a custom diagnostic"
category = "Diagnostics"
wasm = true

# ECS (Entity Component System)
[[example]]
name = "ecs_guide"
path = "examples/ecs/ecs_guide.rs"

[package.metadata.example.ecs_guide]
name = "ECS Guide"
description = "Full guide to Bevy's ECS"
category = "ECS (Entity Component System)"
wasm = false

[[example]]
name = "apply_system_buffers"
path = "examples/ecs/apply_system_buffers.rs"

[package.metadata.example.apply_system_buffers]
name = "Apply System Buffers"
description = "Show how to use `apply_system_buffers` system"
category = "ECS (Entity Component System)"
wasm = false

[[example]]
name = "component_change_detection"
path = "examples/ecs/component_change_detection.rs"

[package.metadata.example.component_change_detection]
name = "Component Change Detection"
description = "Change detection on components"
category = "ECS (Entity Component System)"
wasm = false

[[example]]
name = "custom_query_param"
path = "examples/ecs/custom_query_param.rs"

[package.metadata.example.custom_query_param]
name = "Custom Query Parameters"
description = "Groups commonly used compound queries and query filters into a single type"
category = "ECS (Entity Component System)"
wasm = false

[[example]]
name = "event"
path = "examples/ecs/event.rs"

[package.metadata.example.event]
name = "Event"
description = "Illustrates event creation, activation, and reception"
category = "ECS (Entity Component System)"
wasm = false

[[example]]
name = "fixed_timestep"
path = "examples/ecs/fixed_timestep.rs"

[package.metadata.example.fixed_timestep]
name = "Fixed Timestep"
description = "Shows how to create systems that run every fixed timestep, rather than every tick"
category = "ECS (Entity Component System)"
wasm = false

[[example]]
name = "generic_system"
path = "examples/ecs/generic_system.rs"

[package.metadata.example.generic_system]
name = "Generic System"
description = "Shows how to create systems that can be reused with different types"
category = "ECS (Entity Component System)"
wasm = false

[[example]]
name = "hierarchy"
path = "examples/ecs/hierarchy.rs"

[package.metadata.example.hierarchy]
name = "Hierarchy"
description = "Creates a hierarchy of parents and children entities"
category = "ECS (Entity Component System)"
wasm = false

[[example]]
name = "iter_combinations"
path = "examples/ecs/iter_combinations.rs"

[package.metadata.example.iter_combinations]
name = "Iter Combinations"
description = "Shows how to iterate over combinations of query results"
category = "ECS (Entity Component System)"
wasm = true

[[example]]
name = "parallel_query"
path = "examples/ecs/parallel_query.rs"

[package.metadata.example.parallel_query]
name = "Parallel Query"
description = "Illustrates parallel queries with `ParallelIterator`"
category = "ECS (Entity Component System)"
wasm = false

[[example]]
name = "removal_detection"
path = "examples/ecs/removal_detection.rs"

[package.metadata.example.removal_detection]
name = "Removal Detection"
description = "Query for entities that had a specific component removed earlier in the current frame"
category = "ECS (Entity Component System)"
wasm = false

[[example]]
name = "run_conditions"
path = "examples/ecs/run_conditions.rs"

[package.metadata.example.run_conditions]
name = "Run Conditions"
description = "Run systems only when one or multiple conditions are met"
category = "ECS (Entity Component System)"
wasm = false

[[example]]
name = "startup_system"
path = "examples/ecs/startup_system.rs"

[package.metadata.example.startup_system]
name = "Startup System"
description = "Demonstrates a startup system (one that runs once when the app starts up)"
category = "ECS (Entity Component System)"
wasm = false

[[example]]
name = "state"
path = "examples/ecs/state.rs"

[package.metadata.example.state]
name = "State"
description = "Illustrates how to use States to control transitioning from a Menu state to an InGame state"
category = "ECS (Entity Component System)"
wasm = false

[[example]]
name = "system_piping"
path = "examples/ecs/system_piping.rs"

[package.metadata.example.system_piping]
name = "System Piping"
description = "Pipe the output of one system into a second, allowing you to handle any errors gracefully"
category = "ECS (Entity Component System)"
wasm = false

[[example]]
name = "system_closure"
path = "examples/ecs/system_closure.rs"

[package.metadata.example.system_closure]
name = "System Closure"
description = "Show how to use closures as systems, and how to configure `Local` variables by capturing external state"
category = "ECS (Entity Component System)"
wasm = false

[[example]]
name = "system_param"
path = "examples/ecs/system_param.rs"

[package.metadata.example.system_param]
name = "System Parameter"
description = "Illustrates creating custom system parameters with `SystemParam`"
category = "ECS (Entity Component System)"
wasm = false

[[example]]
name = "timers"
path = "examples/ecs/timers.rs"

[package.metadata.example.timers]
name = "Timers"
description = "Illustrates ticking `Timer` resources inside systems and handling their state"
category = "ECS (Entity Component System)"
wasm = false

# Games
[[example]]
name = "alien_cake_addict"
path = "examples/games/alien_cake_addict.rs"

[package.metadata.example.alien_cake_addict]
name = "Alien Cake Addict"
description = "Eat the cakes. Eat them all. An example 3D game"
category = "Games"
wasm = true

[[example]]
name = "breakout"
path = "examples/games/breakout.rs"

[package.metadata.example.breakout]
name = "Breakout"
description = "An implementation of the classic game \"Breakout\""
category = "Games"
wasm = true

[[example]]
name = "contributors"
path = "examples/games/contributors.rs"

[package.metadata.example.contributors]
name = "Contributors"
description = "Displays each contributor as a bouncy bevy-ball!"
category = "Games"
wasm = true

[[example]]
name = "game_menu"
path = "examples/games/game_menu.rs"

[package.metadata.example.game_menu]
name = "Game Menu"
description = "A simple game menu"
category = "Games"
wasm = true

# Input
[[example]]
name = "char_input_events"
path = "examples/input/char_input_events.rs"

[package.metadata.example.char_input_events]
name = "Char Input Events"
description = "Prints out all chars as they are inputted"
category = "Input"
wasm = false

[[example]]
name = "gamepad_input"
path = "examples/input/gamepad_input.rs"

[package.metadata.example.gamepad_input]
name = "Gamepad Input"
description = "Shows handling of gamepad input, connections, and disconnections"
category = "Input"
wasm = false

[[example]]
name = "gamepad_input_events"
path = "examples/input/gamepad_input_events.rs"

[package.metadata.example.gamepad_input_events]
name = "Gamepad Input Events"
description = "Iterates and prints gamepad input and connection events"
category = "Input"
wasm = false

[[example]]
name = "keyboard_input"
path = "examples/input/keyboard_input.rs"

[package.metadata.example.keyboard_input]
name = "Keyboard Input"
description = "Demonstrates handling a key press/release"
category = "Input"
wasm = false

[[example]]
name = "keyboard_modifiers"
path = "examples/input/keyboard_modifiers.rs"

[package.metadata.example.keyboard_modifiers]
name = "Keyboard Modifiers"
description = "Demonstrates using key modifiers (ctrl, shift)"
category = "Input"
wasm = false

[[example]]
name = "keyboard_input_events"
path = "examples/input/keyboard_input_events.rs"

[package.metadata.example.keyboard_input_events]
name = "Keyboard Input Events"
description = "Prints out all keyboard events"
category = "Input"
wasm = false

[[example]]
name = "mouse_input"
path = "examples/input/mouse_input.rs"

[package.metadata.example.mouse_input]
name = "Mouse Input"
description = "Demonstrates handling a mouse button press/release"
category = "Input"
wasm = false

[[example]]
name = "mouse_input_events"
path = "examples/input/mouse_input_events.rs"

[package.metadata.example.mouse_input_events]
name = "Mouse Input Events"
description = "Prints out all mouse events (buttons, movement, etc.)"
category = "Input"
wasm = false

[[example]]
name = "mouse_grab"
path = "examples/input/mouse_grab.rs"

[package.metadata.example.mouse_grab]
name = "Mouse Grab"
description = "Demonstrates how to grab the mouse, locking the cursor to the app's screen"
category = "Input"
wasm = false

[[example]]
name = "touch_input"
path = "examples/input/touch_input.rs"

[package.metadata.example.touch_input]
name = "Touch Input"
description = "Displays touch presses, releases, and cancels"
category = "Input"
wasm = false

[[example]]
name = "touch_input_events"
path = "examples/input/touch_input_events.rs"

[package.metadata.example.touch_input_events]
name = "Touch Input Events"
description = "Prints out all touch inputs"
category = "Input"
wasm = false

[[example]]
name = "text_input"
path = "examples/input/text_input.rs"

[package.metadata.example.text_input]
name = "Text Input"
description = "Simple text input with IME support"
category = "Input"
wasm = false

# Reflection
[[example]]
name = "reflection"
path = "examples/reflection/reflection.rs"

[package.metadata.example.reflection]
name = "Reflection"
description = "Demonstrates how reflection in Bevy provides a way to dynamically interact with Rust types"
category = "Reflection"
wasm = false

[[example]]
name = "generic_reflection"
path = "examples/reflection/generic_reflection.rs"

[package.metadata.example.generic_reflection]
name = "Generic Reflection"
description = "Registers concrete instances of generic types that may be used with reflection"
category = "Reflection"
wasm = false

[[example]]
name = "reflection_types"
path = "examples/reflection/reflection_types.rs"

[package.metadata.example.reflection_types]
name = "Reflection Types"
description = "Illustrates the various reflection types available"
category = "Reflection"
wasm = false

[[example]]
name = "trait_reflection"
path = "examples/reflection/trait_reflection.rs"

[package.metadata.example.trait_reflection]
name = "Trait Reflection"
description = "Allows reflection with trait objects"
category = "Reflection"
wasm = false

# Scene
[[example]]
name = "scene"
path = "examples/scene/scene.rs"

[package.metadata.example.scene]
name = "Scene"
description = "Demonstrates loading from and saving scenes to files"
category = "Scene"
wasm = false

# Shaders
[[package.metadata.example_category]]
name = "Shaders"
description = """
These examples demonstrate how to implement different shaders in user code.

A shader in its most common usage is a small program that is run by the GPU per-vertex in a mesh (a vertex shader) or per-affected-screen-fragment (a fragment shader.) The GPU executes these programs in a highly parallel way.

There are also compute shaders which are used for more general processing leveraging the GPU's parallelism.
"""

[[example]]
name = "custom_vertex_attribute"
path = "examples/shader/custom_vertex_attribute.rs"

[package.metadata.example.custom_vertex_attribute]
name = "Custom Vertex Attribute"
description = "A shader that reads a mesh's custom vertex attribute"
category = "Shaders"
wasm = true

[[example]]
name = "post_processing"
path = "examples/shader/post_processing.rs"

[package.metadata.example.post_processing]
name = "Post Processing - Custom Render Pass"
description = "A custom post processing effect, using a custom render pass that runs after the main pass"
category = "Shaders"
wasm = true

[[example]]
name = "shader_defs"
path = "examples/shader/shader_defs.rs"

[package.metadata.example.shader_defs]
name = "Shader Defs"
description = "A shader that uses \"shaders defs\" (a bevy tool to selectively toggle parts of a shader)"
category = "Shaders"
wasm = true

[[example]]
name = "shader_material"
path = "examples/shader/shader_material.rs"

[package.metadata.example.shader_material]
name = "Material"
description = "A shader and a material that uses it"
category = "Shaders"
wasm = true

[[example]]
name = "shader_prepass"
path = "examples/shader/shader_prepass.rs"

[package.metadata.example.shader_prepass]
name = "Material Prepass"
description = "A shader that uses the various textures generated by the prepass"
category = "Shaders"
wasm = false

[[example]]
name = "shader_material_screenspace_texture"
path = "examples/shader/shader_material_screenspace_texture.rs"

[package.metadata.example.shader_material_screenspace_texture]
name = "Material - Screenspace Texture"
description = "A shader that samples a texture with view-independent UV coordinates"
category = "Shaders"
wasm = true

[[example]]
name = "shader_material_glsl"
path = "examples/shader/shader_material_glsl.rs"

[package.metadata.example.shader_material_glsl]
name = "Material - GLSL"
description = "A shader that uses the GLSL shading language"
category = "Shaders"
wasm = true

[[example]]
name = "shader_instancing"
path = "examples/shader/shader_instancing.rs"

[package.metadata.example.shader_instancing]
name = "Instancing"
description = "A shader that renders a mesh multiple times in one draw call"
category = "Shaders"
wasm = true

[[example]]
name = "animate_shader"
path = "examples/shader/animate_shader.rs"

[package.metadata.example.animate_shader]
name = "Animated"
description = "A shader that uses dynamic data like the time since startup"
category = "Shaders"
wasm = true

[[example]]
name = "compute_shader_game_of_life"
path = "examples/shader/compute_shader_game_of_life.rs"

[package.metadata.example.compute_shader_game_of_life]
name = "Compute - Game of Life"
description = "A compute shader that simulates Conway's Game of Life"
category = "Shaders"
wasm = false

[[example]]
name = "array_texture"
path = "examples/shader/array_texture.rs"

[package.metadata.example.array_texture]
name = "Array Texture"
description = "A shader that shows how to reuse the core bevy PBR shading functionality in a custom material that obtains the base color from an array texture."
category = "Shaders"
wasm = true

[[example]]
name = "texture_binding_array"
path = "examples/shader/texture_binding_array.rs"

[package.metadata.example.texture_binding_array]
name = "Texture Binding Array (Bindless Textures)"
description = "A shader that shows how to bind and sample multiple textures as a binding array (a.k.a. bindless textures)."
category = "Shaders"
wasm = false

# Stress tests
[[package.metadata.example_category]]
name = "Stress Tests"
description = """
These examples are used to test the performance and stability of various parts of the engine in an isolated way.

Due to the focus on performance it's recommended to run the stress tests in release mode:

```sh
cargo run --release --example <example name>
```
"""

[[example]]
name = "bevymark"
path = "examples/stress_tests/bevymark.rs"

[package.metadata.example.bevymark]
name = "Bevymark"
description = "A heavy sprite rendering workload to benchmark your system with Bevy"
category = "Stress Tests"
wasm = true

[[example]]
name = "many_animated_sprites"
path = "examples/stress_tests/many_animated_sprites.rs"

[package.metadata.example.many_animated_sprites]
name = "Many Animated Sprites"
description = "Displays many animated sprites in a grid arrangement with slight offsets to their animation timers. Used for performance testing."
category = "Stress Tests"
wasm = true

[[example]]
name = "many_buttons"
path = "examples/stress_tests/many_buttons.rs"

[package.metadata.example.many_buttons]
name = "Many Buttons"
description = "Test rendering of many UI elements"
category = "Stress Tests"
wasm = true

[[example]]
name = "many_cubes"
path = "examples/stress_tests/many_cubes.rs"

[package.metadata.example.many_cubes]
name = "Many Cubes"
description = "Simple benchmark to test per-entity draw overhead. Run with the `sphere` argument to test frustum culling"
category = "Stress Tests"
wasm = true

[[example]]
name = "many_gizmos"
path = "examples/stress_tests/many_gizmos.rs"

[package.metadata.example.many_gizmos]
name = "Many Gizmos"
description = "Test rendering of many gizmos"
category = "Stress Tests"
wasm = true

[[example]]
name = "many_foxes"
path = "examples/stress_tests/many_foxes.rs"

[package.metadata.example.many_foxes]
name = "Many Foxes"
description = "Loads an animated fox model and spawns lots of them. Good for testing skinned mesh performance. Takes an unsigned integer argument for the number of foxes to spawn. Defaults to 1000"
category = "Stress Tests"
wasm = true

[[example]]
name = "many_glyphs"
path = "examples/stress_tests/many_glyphs.rs"

[package.metadata.example.many_glyphs]
name = "Many Glyphs"
description = "Simple benchmark to test text rendering."
category = "Stress Tests"
wasm = true

[[example]]
name = "many_lights"
path = "examples/stress_tests/many_lights.rs"

[package.metadata.example.many_lights]
name = "Many Lights"
description = "Simple benchmark to test rendering many point lights. Run with `WGPU_SETTINGS_PRIO=webgl2` to restrict to uniform buffers and max 256 lights"
category = "Stress Tests"
wasm = true

[[example]]
name = "many_sprites"
path = "examples/stress_tests/many_sprites.rs"

[package.metadata.example.many_sprites]
name = "Many Sprites"
description = "Displays many sprites in a grid arrangement! Used for performance testing. Use `--colored` to enable color tinted sprites."
category = "Stress Tests"
wasm = true

[[example]]
name = "transform_hierarchy"
path = "examples/stress_tests/transform_hierarchy.rs"

[package.metadata.example.transform_hierarchy]
name = "Transform Hierarchy"
description = "Various test cases for hierarchy and transform propagation performance"
category = "Stress Tests"
wasm = true

[[example]]
name = "text_pipeline"
path = "examples/stress_tests/text_pipeline.rs"

[package.metadata.example.text_pipeline]
name = "Text Pipeline"
description = "Text Pipeline benchmark"
category = "Stress Tests"
wasm = false

# Tools
[[example]]
name = "scene_viewer"
path = "examples/tools/scene_viewer/main.rs"

[package.metadata.example.scene_viewer]
name = "Scene Viewer"
description = "A simple way to view glTF models with Bevy. Just run `cargo run --release --example scene_viewer /path/to/model.gltf#Scene0`, replacing the path as appropriate. With no arguments it will load the FieldHelmet glTF model from the repository assets subdirectory"
category = "Tools"
wasm = true

[[example]]
name = "gamepad_viewer"
path = "examples/tools/gamepad_viewer.rs"

[package.metadata.example.gamepad_viewer]
name = "Gamepad Viewer"
description = "Shows a visualization of gamepad buttons, sticks, and triggers"
category = "Tools"
wasm = false

[[example]]
name = "nondeterministic_system_order"
path = "examples/ecs/nondeterministic_system_order.rs"

[package.metadata.example.nondeterministic_system_order]
name = "Nondeterministic System Order"
description = "Systems run in parallel, but their order isn't always deterministic. Here's how to detect and fix this."
category = "ECS (Entity Component System)"
wasm = false

[[example]]
name = "3d_rotation"
path = "examples/transforms/3d_rotation.rs"

[package.metadata.example.3d_rotation]
name = "3D Rotation"
description = "Illustrates how to (constantly) rotate an object around an axis"
category = "Transforms"
wasm = true

[[example]]
name = "scale"
path = "examples/transforms/scale.rs"

[package.metadata.example.scale]
name = "Scale"
description = "Illustrates how to scale an object in each direction"
category = "Transforms"
wasm = true

[[example]]
name = "transform"
path = "examples/transforms/transform.rs"

[package.metadata.example.transform]
name = "Transform"
description = "Shows multiple transformations of objects"
category = "Transforms"
wasm = true

[[example]]
name = "translation"
path = "examples/transforms/translation.rs"

[package.metadata.example.translation]
name = "Translation"
description = "Illustrates how to move an object along an axis"
category = "Transforms"
wasm = true

# UI (User Interface)
[[example]]
name = "button"
path = "examples/ui/button.rs"

[package.metadata.example.button]
name = "Button"
description = "Illustrates creating and updating a button"
category = "UI (User Interface)"
wasm = true

[[example]]
name = "window_fallthrough"
path = "examples/ui/window_fallthrough.rs"

[package.metadata.example.window_fallthrough]
name = "Window Fallthrough"
description = "Illustrates how to access `winit::window::Window`'s `hittest` functionality."
category = "UI (User Interface)"
wasm = false

[[example]]
name = "font_atlas_debug"
path = "examples/ui/font_atlas_debug.rs"

[package.metadata.example.font_atlas_debug]
name = "Font Atlas Debug"
description = "Illustrates how FontAtlases are populated (used to optimize text rendering internally)"
category = "UI (User Interface)"
wasm = true

[[example]]
name = "overflow"
path = "examples/ui/overflow.rs"

[package.metadata.example.overflow]
name = "Overflow"
description = "Simple example demonstrating overflow behavior"
category = "UI (User Interface)"
wasm = true

[[example]]
name = "overflow_debug"
path = "examples/ui/overflow_debug.rs"

[package.metadata.example.overflow_debug]
name = "Overflow and Clipping Debug"
description = "An example to debug overflow and clipping behavior"
category = "UI (User Interface)"
wasm = true

[[example]]
name = "relative_cursor_position"
path = "examples/ui/relative_cursor_position.rs"

[package.metadata.example.relative_cursor_position]
name = "Relative Cursor Position"
description = "Showcases the RelativeCursorPosition component"
category = "UI (User Interface)"
wasm = true

[[example]]
name = "text"
path = "examples/ui/text.rs"

[package.metadata.example.text]
name = "Text"
description = "Illustrates creating and updating text"
category = "UI (User Interface)"
wasm = true

[[example]]
name = "text_debug"
path = "examples/ui/text_debug.rs"

[package.metadata.example.text_debug]
name = "Text Debug"
description = "An example for debugging text layout"
category = "UI (User Interface)"
wasm = true

[[example]]
name = "flex_layout"
path = "examples/ui/flex_layout.rs"

[package.metadata.example.flex_layout]
name = "Flex Layout"
description = "Demonstrates how the AlignItems and JustifyContent properties can be composed to layout nodes and position text"
category = "UI (User Interface)"
wasm = true

[[example]]
<<<<<<< HEAD
name = "text_wrap_debug"
path = "examples/ui/text_wrap_debug.rs"

[package.metadata.example.text_wrap_debug]
name = "Text Wrap Debug"
description = "Demonstrates text wrapping"
=======
name = "grid"
path = "examples/ui/grid.rs"

[package.metadata.example.grid]
name = "CSS Grid"
description = "An example for CSS Grid layout"
>>>>>>> 6b774c0f
category = "UI (User Interface)"
wasm = true

[[example]]
name = "transparency_ui"
path = "examples/ui/transparency_ui.rs"

[package.metadata.example.transparency_ui]
name = "Transparency UI"
description = "Demonstrates transparency for UI"
category = "UI (User Interface)"
wasm = true

[[example]]
name = "z_index"
path = "examples/ui/z_index.rs"

[package.metadata.example.z_index]
name = "UI Z-Index"
description = "Demonstrates how to control the relative depth (z-position) of UI elements"
category = "UI (User Interface)"
wasm = true

[[example]]
name = "ui"
path = "examples/ui/ui.rs"

[package.metadata.example.ui]
name = "UI"
description = "Illustrates various features of Bevy UI"
category = "UI (User Interface)"
wasm = true

[[example]]
name = "ui_scaling"
path = "examples/ui/ui_scaling.rs"

[package.metadata.example.ui_scaling]
name = "UI Scaling"
description = "Illustrates how to scale the UI"
category = "UI (User Interface)"
wasm = true

# Window
[[example]]
name = "clear_color"
path = "examples/window/clear_color.rs"

[package.metadata.example.clear_color]
name = "Clear Color"
description = "Creates a solid color window"
category = "Window"
wasm = true

[[example]]
name = "low_power"
path = "examples/window/low_power.rs"

[package.metadata.example.low_power]
name = "Low Power"
description = "Demonstrates settings to reduce power use for bevy applications"
category = "Window"
wasm = true

[[example]]
name = "multiple_windows"
path = "examples/window/multiple_windows.rs"

[package.metadata.example.multiple_windows]
name = "Multiple Windows"
description = "Demonstrates creating multiple windows, and rendering to them"
category = "Window"
wasm = false

[[example]]
name = "scale_factor_override"
path = "examples/window/scale_factor_override.rs"

[package.metadata.example.scale_factor_override]
name = "Scale Factor Override"
description = "Illustrates how to customize the default window settings"
category = "Window"
wasm = true

[[example]]
name = "screenshot"
path = "examples/window/screenshot.rs"

[package.metadata.example.screenshot]
name = "Screenshot"
description = "Shows how to save screenshots to disk"
category = "Window"
wasm = false

[[example]]
name = "transparent_window"
path = "examples/window/transparent_window.rs"

[package.metadata.example.transparent_window]
name = "Transparent Window"
description = "Illustrates making the window transparent and hiding the window decoration"
category = "Window"
wasm = false

[[example]]
name = "window_settings"
path = "examples/window/window_settings.rs"

[package.metadata.example.window_settings]
name = "Window Settings"
description = "Demonstrates customizing default window settings"
category = "Window"
wasm = true

[[example]]
name = "resizing"
path = "tests/window/resizing.rs"

[package.metadata.example.resizing]
hidden = true

[[example]]
name = "minimising"
path = "tests/window/minimising.rs"

[package.metadata.example.minimising]
hidden = true

[[example]]
name = "window_resizing"
path = "examples/window/window_resizing.rs"

[package.metadata.example.window_resizing]
name = "Window Resizing"
description = "Demonstrates resizing and responding to resizing a window"
category = "Window"
wasm = true

[profile.wasm-release]
inherits = "release"
opt-level = "z"
lto = "fat"
codegen-units = 1

[profile.stress-test]
inherits = "release"
lto = "fat"
panic = "abort"<|MERGE_RESOLUTION|>--- conflicted
+++ resolved
@@ -1823,21 +1823,21 @@
 wasm = true
 
 [[example]]
-<<<<<<< HEAD
 name = "text_wrap_debug"
 path = "examples/ui/text_wrap_debug.rs"
 
 [package.metadata.example.text_wrap_debug]
 name = "Text Wrap Debug"
 description = "Demonstrates text wrapping"
-=======
+
+[[example]]
 name = "grid"
 path = "examples/ui/grid.rs"
 
 [package.metadata.example.grid]
 name = "CSS Grid"
 description = "An example for CSS Grid layout"
->>>>>>> 6b774c0f
+
 category = "UI (User Interface)"
 wasm = true
 
